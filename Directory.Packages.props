<Project>
  <PropertyGroup>
    <ManagePackageVersionsCentrally>true</ManagePackageVersionsCentrally>
    <CentralPackageTransitivePinningEnabled>false</CentralPackageTransitivePinningEnabled>
    <AwsDynamoDbV4>4.0.10.2</AwsDynamoDbV4>
    <AWSSDKIdentityManagementV4>4.0.9</AWSSDKIdentityManagementV4>
    <AWSSDKSchedulerV4>4.0.2.6</AWSSDKSchedulerV4>
    <AWSSDKV4>4.0.14.1</AWSSDKV4>
    <AWSSecurityTokenV4>4.0.5.2</AWSSecurityTokenV4>
    <AWSSQSV4>4.0.2.6</AWSSQSV4>
    <AWSSDKSimpleNotificationServiceV4>4.0.2.8</AWSSDKSimpleNotificationServiceV4>
    <AWSSDKExtensionsNETCoreSetup>4.0.3.15</AWSSDKExtensionsNETCoreSetup>
  </PropertyGroup>
  <ItemGroup>
    <PackageVersion Include="AWSSDK.DynamoDBv2" Version="[3.7.500.5, 4)" />
    <PackageVersion Include="AWSSDK.IdentityManagement" Version="[3.7.500.5, 4)" />
    <PackageVersion Include="AWSSDK.Extensions.NETCore.Setup" Version="[3.7.400, 4)" />
    <PackageVersion Include="AWSSDK.S3" Version="[3.7.500.5, 4)" />
    <PackageVersion Include="AWSSDK.SecurityToken" Version="[3.7.500.5, 4)" />
    <PackageVersion Include="AWSSDK.Scheduler" Version="[3.7.500.5, 4)" />
    <PackageVersion Include="AWSSDK.SimpleNotificationService" Version="[3.7.500.5, 4)" />
    <PackageVersion Include="AWSSDK.SQS" Version="[3.7.500.5, 4)" />
    <PackageVersion Include="Azure.Identity" Version="1.17.1" />
    <PackageVersion Include="Azure.Messaging.ServiceBus" Version="7.20.1" />
    <PackageVersion Include="Azure.Storage.Blobs" Version="12.26.0" />
    <PackageVersion Include="Confluent.Kafka" Version="2.12.0" />
    <PackageVersion Include="Confluent.SchemaRegistry" Version="2.12.0" />
    <PackageVersion Include="Confluent.SchemaRegistry.Serdes.Json" Version="2.12.0" />
    <PackageVersion Include="coverlet.collector" Version="6.0.4">
      <PrivateAssets>all</PrivateAssets>
      <IncludeAssets>runtime; build; native; contentfiles; analyzers; buildtransitive</IncludeAssets>
    </PackageVersion>
    <PackageVersion Include="Dapper" Version="2.1.66" />
    <PackageVersion Include="Dapper.Contrib" Version="2.0.78" />
    <PackageVersion Include="DapperExtensions" Version="1.7.0" />
    <PackageVersion Include="EventStore.ClientAPI.NetCore" Version="4.1.0.23" />
    <PackageVersion Include="FluentMigrator" Version="7.2.0" />
    <PackageVersion Include="FluentMigrator.Runner" Version="7.2.0" />
    <PackageVersion Include="FluentMigrator.Runner.Core" Version="7.2.0" />
    <PackageVersion Include="FluentMigrator.Runner.MySql" Version="7.2.0" />
    <PackageVersion Include="FluentMigrator.Runner.Postgres" Version="7.2.0" />
    <PackageVersion Include="FluentMigrator.Runner.SQLite" Version="7.2.0" />
    <PackageVersion Include="FluentMigrator.Runner.SqlServer" Version="7.2.0" />
    <PackageVersion Include="GitHubActionsTestLogger" Version="3.0.1" />
    <PackageVersion Include="Google.Cloud.Firestore.V1" Version="4.0.0" />
    <PackageVersion Include="Google.Cloud.PubSub.V1" Version="3.30.0" />
    <PackageVersion Include="Google.Cloud.ResourceManager.V3" Version="2.6.0" />
    <PackageVersion Include="Google.Cloud.Spanner.Data" Version="5.8.0" />
    <PackageVersion Include="Google.Cloud.Storage.V1" Version="4.13.0" />
    <PackageVersion Include="Google.Cloud.Tasks.V2" Version="3.5.0" />
    <PackageVersion Include="Grpc.Core.Api" Version="2.71.0" />
    <PackageVersion Include="Hangfire.Core" Version="1.8.22" />
    <PackageVersion Include="Hangfire.InMemory" Version="1.0.0" />
    <PackageVersion Include="JustSaying" Version="8.0.0" />
    <PackageVersion Include="JustSaying.Extensions.DependencyInjection.Microsoft" Version="8.0.0" />
    <PackageVersion Include="MassTransit" Version="8.5.7" />
    <PackageVersion Include="MassTransit.AmazonSQS" Version="8.5.7" />
    <PackageVersion Include="MassTransit.Extensions.DependencyInjection" Version="7.3.1" />
    <PackageVersion Include="Microsoft.Bcl.HashCode" Version="6.0.0" />
<<<<<<< HEAD
    <PackageVersion Include="Microsoft.Data.SqlClient" Version="6.1.2" />
    <PackageVersion Include="Microsoft.Extensions.TimeProvider.Testing" Version="10.0.0" />
    <PackageVersion Include="Microsoft.NET.Test.Sdk" Version="18.0.1" />
    <PackageVersion Include="MongoDB.Driver" Version="3.5.0" />
=======
    <PackageVersion Include="Microsoft.Bcl.TimeProvider" Version="10.0.0" />
    <PackageVersion Include="Microsoft.Data.SqlClient" Version="6.1.3" />
    <PackageVersion Include="Microsoft.Data.Sqlite" Version="10.0.0" />
    <PackageVersion Include="Microsoft.Data.Sqlite.Core" Version="10.0.0" />
    <PackageVersion Include="Microsoft.Extensions.Configuration.Binder" Version="10.0.0" />
    <PackageVersion Include="Microsoft.Extensions.Configuration.EnvironmentVariables" Version="10.0.0" />
    <PackageVersion Include="Microsoft.Extensions.DependencyInjection" Version="10.0.0" />
    <PackageVersion Include="Microsoft.Extensions.DependencyInjection.Abstractions" Version="10.0.0" />
    <PackageVersion Include="Microsoft.Extensions.Diagnostics.HealthChecks" Version="10.0.0" />
    <PackageVersion Include="Microsoft.Extensions.Diagnostics.HealthChecks.Abstractions" Version="10.0.0" />
    <PackageVersion Include="Microsoft.Extensions.Hosting" Version="10.0.0" />
    <PackageVersion Include="Microsoft.Extensions.Hosting.Abstractions" Version="10.0.0" />
    <PackageVersion Include="Microsoft.Extensions.Http" Version="10.0.0" />
    <PackageVersion Include="Microsoft.Extensions.Logging" Version="10.0.0" />
    <PackageVersion Include="Microsoft.Extensions.Logging.Abstractions" Version="10.0.0" />
    <PackageVersion Include="Microsoft.Extensions.Logging.Console" Version="10.0.0" />
    <PackageVersion Include="Microsoft.Extensions.Logging.Debug" Version="10.0.0" />
    <PackageVersion Include="Microsoft.Extensions.TimeProvider.Testing" Version="10.0.0" />
    <PackageVersion Include="Microsoft.NET.Test.Sdk" Version="18.0.1" />
    <PackageVersion Include="MongoDB.Driver" Version="3.5.2" />
>>>>>>> 31ee01e7
    <PackageVersion Include="MQTTnet" Version="4.3.7.1207" />
    <PackageVersion Include="MySqlConnector" Version="2.5.0" />
    <PackageVersion Include="Newtonsoft.Json" Version="13.0.4" />
    <PackageVersion Include="NJsonSchema" Version="11.5.2" />
    <PackageVersion Include="NJsonSchema.NewtonsoftJson" Version="11.5.2" />
    <PackageVersion Include="NUnit" Version="4.4.0" />
    <PackageVersion Include="NUnit.Analyzers" Version="4.11.2">
      <PrivateAssets>all</PrivateAssets>
      <IncludeAssets>runtime; build; native; contentfiles; analyzers; buildtransitive</IncludeAssets>
    </PackageVersion>
<<<<<<< HEAD
    <PackageVersion Include="NUnit3TestAdapter" Version="5.2.0" />
    <PackageVersion Include="OpenTelemetry" Version="1.14.0" />
    <PackageVersion Include="OpenTelemetry.Instrumentation.Process" Version="1.12.0" />
    <PackageVersion Include="OpenTelemetry.Api.ProviderBuilderExtensions" Version="1.14.0" />
    <PackageVersion Include="OpenTelemetry.Exporter.Console" Version="1.14.0" />
    <PackageVersion Include="OpenTelemetry.Exporter.InMemory" Version="1.14.0" />
    <PackageVersion Include="OpenTelemetry.Exporter.Jaeger" Version="1.6.0-rc.1" />
=======
    <PackageVersion Include="NUnit3TestAdapter" Version="6.0.0" />
    <PackageVersion Include="OpenTelemetry" Version="1.14.0" />
    <PackageVersion Include="OpenTelemetry.Instrumentation.Process" Version="1.14.0-beta.2" />
    <PackageVersion Include="OpenTelemetry.Api.ProviderBuilderExtensions" Version="1.14.0" />
    <PackageVersion Include="OpenTelemetry.Exporter.Console" Version="1.14.0" />
    <PackageVersion Include="OpenTelemetry.Exporter.InMemory" Version="1.14.0" />
    <PackageVersion Include="OpenTelemetry.Exporter.Jaeger" Version="1.5.1" />
>>>>>>> 31ee01e7
    <PackageVersion Include="OpenTelemetry.Exporter.OpenTelemetryProtocol" Version="1.14.0" />
    <PackageVersion Include="OpenTelemetry.Exporter.Prometheus.AspNetCore" Version="1.14.0-beta.1" />
    <PackageVersion Include="OpenTelemetry.Exporter.Zipkin" Version="1.14.0" />
    <PackageVersion Include="OpenTelemetry.Extensions.Hosting" Version="1.14.0" />
    <PackageVersion Include="OpenTelemetry.Instrumentation.AspNetCore" Version="1.14.0" />
    <PackageVersion Include="Paramore.Darker" Version="4.1.1" />
    <PackageVersion Include="Paramore.Darker.AspNetCore" Version="4.1.1" />
    <PackageVersion Include="Paramore.Darker.Policies" Version="4.1.1" />
    <PackageVersion Include="Paramore.Darker.QueryLogging" Version="4.1.1" />
    <PackageVersion Include="Polly" Version="8.6.5" />
    <PackageVersion Include="Polly.Contrib.WaitAndRetry" Version="1.1.1" />
    <PackageVersion Include="Polly.Extensions.Http" Version="3.0.0" />
    <PackageVersion Include="Quartz" Version="3.15.1" />
    <PackageVersion Include="Quartz.Extensions.DependencyInjection" Version="3.15.1" />
    <PackageVersion Include="Quartz.Extensions.Hosting" Version="3.15.1" />
    <PackageVersion Include="RabbitMQ.Client" Version="7.2.0" />
    <PackageVersion Include="RocketMQ.Client" Version="5.1.0" />
    <PackageVersion Include="Serilog" Version="4.3.0" />
<<<<<<< HEAD
    <PackageVersion Include="Serilog.Sinks.Console" Version="6.0.0" />
=======
    <PackageVersion Include="Serilog.Extensions.Hosting" Version="10.0.0" />
    <PackageVersion Include="Serilog.Extensions.Logging" Version="10.0.0" />
    <PackageVersion Include="Serilog.Sinks.Console" Version="6.1.1" />
>>>>>>> 31ee01e7
    <PackageVersion Include="Serilog.Sinks.TestCorrelator" Version="4.0.0" />
    <PackageVersion Include="ServiceStack.Redis.Core" Version="8.10.0" />
    <PackageVersion Include="Shouldly" Version="4.3.0" />
<<<<<<< HEAD
    <PackageVersion Include="Swashbuckle.AspNetCore" Version="9.0.6" />
    <PackageVersion Include="TickerQ" Version="2.5.3" />
=======
    <PackageVersion Include="Swashbuckle.AspNetCore" Version="10.0.1" />
>>>>>>> 31ee01e7
    <PackageVersion Include="System.Data.SqlClient" Version="4.9.0" />
    <PackageVersion Include="System.Diagnostics.DiagnosticSource" Version="10.0.0" />
    <PackageVersion Include="System.Linq.Async" Version="7.0.0" />
    <PackageVersion Include="System.Reflection.TypeExtensions" Version="4.7.0" />
    <PackageVersion Include="System.Net.Http" Version="4.3.4" />
    <PackageVersion Include="System.Net.Security" Version="4.3.2" />
    <PackageVersion Include="System.Security.Cryptography.X509Certificates" Version="4.3.2" />
<<<<<<< HEAD
    <PackageVersion Include="System.Text.RegularExpressions" Version="4.3.1" />
=======
    <PackageVersion Include="System.Text.Json" Version="10.0.0" />
    <PackageVersion Include="System.Text.RegularExpressions" Version="4.3.1" />
    <PackageVersion Include="System.Threading.Channels" Version="10.0.0" />
    <PackageVersion Include="TUnit" Version="0.67.10" />
>>>>>>> 31ee01e7
    <PackageVersion Include="xunit" Version="2.9.3" />
    <PackageVersion Include="xunit.runner.visualstudio" Version="3.1.5">
      <PrivateAssets>all</PrivateAssets>
      <IncludeAssets>runtime; build; native; contentfiles; analyzers; buildtransitive</IncludeAssets>
    </PackageVersion>
    <PackageVersion Include="FakeItEasy" Version="8.3.0" />
    <PackageVersion Include="xunit.v3" Version="3.1.0" />
    <PackageVersion Include="xunit.v3.runner.msbuild" Version="3.1.0" />
  </ItemGroup>
<<<<<<< HEAD
  <ItemGroup Condition="'$(TargetFramework)' == 'net8.0'">
    <PackageVersion Include="Microsoft.EntityFrameworkCore" Version="8.0.22" />
    <PackageVersion Include="Microsoft.EntityFrameworkCore.Relational" Version="8.0.22" />
    <PackageVersion Include="Microsoft.EntityFrameworkCore.Design" Version="8.0.22" />
    <PackageVersion Include="Microsoft.EntityFrameworkCore.Sqlite" Version="8.0.22" />
    <PackageVersion Include="Microsoft.EntityFrameworkCore.Sqlite.Core" Version="8.0.22" />
    <PackageVersion Include="Microsoft.EntityFrameworkCore.SqlServer" Version="8.0.22" />
    <PackageVersion Include="Microsoft.Data.Sqlite" Version="8.0.22" />
    <PackageVersion Include="Microsoft.Data.Sqlite.Core" Version="8.0.22" />
    <PackageVersion Include="Microsoft.Bcl.TimeProvider" Version="8.0.1" />
    <PackageVersion Include="Microsoft.Extensions.Configuration.Binder" Version="8.0.2" />
    <PackageVersion Include="Microsoft.Extensions.Configuration.EnvironmentVariables" Version="8.0.0" />
    <PackageVersion Include="Microsoft.Extensions.DependencyInjection" Version="8.0.1" />
    <PackageVersion Include="Microsoft.Extensions.DependencyInjection.Abstractions" Version="8.0.2" />
    <PackageVersion Include="Microsoft.Extensions.Diagnostics.HealthChecks" Version="8.0.22" />
    <PackageVersion Include="Microsoft.Extensions.Diagnostics.HealthChecks.Abstractions" Version="8.0.22" />
    <PackageVersion Include="Microsoft.Extensions.Hosting" Version="8.0.1" />
    <PackageVersion Include="Microsoft.Extensions.Hosting.Abstractions" Version="8.0.1" />
    <PackageVersion Include="Microsoft.Extensions.Http" Version="8.0.1" />
    <PackageVersion Include="Microsoft.Extensions.Logging" Version="8.0.1" />
    <PackageVersion Include="Microsoft.Extensions.Logging.Abstractions" Version="8.0.3" />
    <PackageVersion Include="Microsoft.Extensions.Logging.Console" Version="8.0.1" />
    <PackageVersion Include="Microsoft.Extensions.Logging.Debug" Version="8.0.1" />
    <PackageVersion Include="Npgsql" Version="8.0.8" />
    <PackageVersion Include="Pomelo.EntityFrameworkCore.MySql" Version="8.0.3" />
    <PackageVersion Include="Serilog.Extensions.Hosting" Version="8.0.0" />
    <PackageVersion Include="Serilog.Extensions.Logging" Version="8.0.0" />
    <PackageVersion Include="System.Text.Json" Version="8.0.6" />
    <PackageVersion Include="System.Threading.Channels" Version="8.0.0" />
  </ItemGroup>
  <ItemGroup Condition="'$(TargetFramework)' == 'net9.0'">
=======
  <ItemGroup Condition=" '$(TargetFramework)' == 'net8.0' ">
    <PackageVersion Include="Microsoft.EntityFrameworkCore" Version="8.0.22" />
    <PackageVersion Include="Microsoft.EntityFrameworkCore.Design" Version="8.0.22" />
    <PackageVersion Include="Microsoft.EntityFrameworkCore.Relational" Version="8.0.22" />
    <PackageVersion Include="Microsoft.EntityFrameworkCore.Sqlite" Version="8.0.22" />
    <PackageVersion Include="Microsoft.EntityFrameworkCore.Sqlite.Core" Version="8.0.22" />
    <PackageVersion Include="Microsoft.EntityFrameworkCore.SqlServer" Version="8.0.22" />
    <PackageVersion Include="MongoDB.EntityFrameworkCore" Version="8.3.3" />
    <PackageVersion Include="Pomelo.EntityFrameworkCore.MySql" Version="8.0.3" />
    <PackageVersion Include="Npgsql" Version="8.0.7" />
    <PackageVersion Include="TickerQ" Version="8.0.0" />
  </ItemGroup>
  <ItemGroup Condition=" '$(TargetFramework)' == 'net9.0' ">
>>>>>>> 31ee01e7
    <PackageVersion Include="Microsoft.EntityFrameworkCore" Version="9.0.11" />
    <PackageVersion Include="Microsoft.EntityFrameworkCore.Relational" Version="9.0.11" />
    <PackageVersion Include="Microsoft.EntityFrameworkCore.Design" Version="9.0.11" />
    <PackageVersion Include="Microsoft.EntityFrameworkCore.Sqlite" Version="9.0.11" />
    <PackageVersion Include="Microsoft.EntityFrameworkCore.Sqlite.Core" Version="9.0.11" />
    <PackageVersion Include="Microsoft.EntityFrameworkCore.SqlServer" Version="9.0.11" />
<<<<<<< HEAD
    <PackageVersion Include="Microsoft.Data.Sqlite" Version="9.0.11" />
    <PackageVersion Include="Microsoft.Data.Sqlite.Core" Version="9.0.11" />
    <PackageVersion Include="Microsoft.Bcl.TimeProvider" Version="9.0.11" />
    <PackageVersion Include="Microsoft.Extensions.Configuration.Binder" Version="9.0.11" />
    <PackageVersion Include="Microsoft.Extensions.Configuration.EnvironmentVariables" Version="9.0.11" />
    <PackageVersion Include="Microsoft.Extensions.DependencyInjection" Version="9.0.11" />
    <PackageVersion Include="Microsoft.Extensions.DependencyInjection.Abstractions" Version="9.0.11" />
    <PackageVersion Include="Microsoft.Extensions.Diagnostics.HealthChecks" Version="9.0.11" />
    <PackageVersion Include="Microsoft.Extensions.Diagnostics.HealthChecks.Abstractions" Version="9.0.11" />
    <PackageVersion Include="Microsoft.Extensions.Hosting" Version="9.0.11" />
    <PackageVersion Include="Microsoft.Extensions.Hosting.Abstractions" Version="9.0.11" />
    <PackageVersion Include="Microsoft.Extensions.Http" Version="9.0.11" />
    <PackageVersion Include="Microsoft.Extensions.Logging" Version="9.0.11" />
    <PackageVersion Include="Microsoft.Extensions.Logging.Abstractions" Version="9.0.11" />
    <PackageVersion Include="Microsoft.Extensions.Logging.Console" Version="9.0.11" />
    <PackageVersion Include="Microsoft.Extensions.Logging.Debug" Version="9.0.11" />
    <PackageVersion Include="Npgsql" Version="9.0.4" />
    <PackageVersion Include="Pomelo.EntityFrameworkCore.MySql" Version="9.0.0" />
    <PackageVersion Include="Serilog.Extensions.Hosting" Version="9.0.0" />
    <PackageVersion Include="Serilog.Extensions.Logging" Version="9.0.2" />
    <PackageVersion Include="System.Text.Json" Version="9.0.11" />
    <PackageVersion Include="System.Threading.Channels" Version="9.0.11" />
  </ItemGroup>
  <ItemGroup Condition="'$(TargetFramework)' == 'net10.0' OR '$(TargetFramework)' == 'netstandard2.0' OR '$(TargetFramework)' == 'net462' OR '$(TargetFramework)' == 'net472'">
    <PackageVersion Include="Microsoft.Bcl.TimeProvider" Version="10.0.0" />
    <PackageVersion Include="Microsoft.Data.Sqlite" Version="10.0.0" />
    <PackageVersion Include="Microsoft.Data.Sqlite.Core" Version="10.0.0" />
    <PackageVersion Include="Microsoft.Extensions.Configuration.Binder" Version="10.0.0" />
    <PackageVersion Include="Microsoft.Extensions.Configuration.EnvironmentVariables" Version="10.0.0" />
    <PackageVersion Include="Microsoft.Extensions.DependencyInjection" Version="10.0.0" />
    <PackageVersion Include="Microsoft.Extensions.DependencyInjection.Abstractions" Version="10.0.0" />
    <PackageVersion Include="Microsoft.Extensions.Diagnostics.HealthChecks" Version="10.0.0" />
    <PackageVersion Include="Microsoft.Extensions.Diagnostics.HealthChecks.Abstractions" Version="10.0.0" />
    <PackageVersion Include="Microsoft.Extensions.Hosting" Version="10.0.0" />
    <PackageVersion Include="Microsoft.Extensions.Hosting.Abstractions" Version="10.0.0" />
    <PackageVersion Include="Microsoft.Extensions.Http" Version="10.0.0" />
    <PackageVersion Include="Microsoft.Extensions.Logging" Version="10.0.0" />
    <PackageVersion Include="Microsoft.Extensions.Logging.Abstractions" Version="10.0.0" />
    <PackageVersion Include="Microsoft.Extensions.Logging.Console" Version="10.0.0" />
    <PackageVersion Include="Microsoft.Extensions.Logging.Debug" Version="10.0.0" />
    <PackageVersion Include="Microsoft.EntityFrameworkCore" Version="10.0.0" />
    <PackageVersion Include="Microsoft.EntityFrameworkCore.Relational" Version="10.0.0" />
    <PackageVersion Include="Microsoft.EntityFrameworkCore.Design" Version="10.0.0" />
    <PackageVersion Include="Microsoft.EntityFrameworkCore.MySql" Version="10.0.0" />
    <PackageVersion Include="Microsoft.EntityFrameworkCore.Sqlite" Version="10.0.0" />
    <PackageVersion Include="Microsoft.EntityFrameworkCore.Sqlite.Core" Version="10.0.0" />
    <PackageVersion Include="Microsoft.EntityFrameworkCore.SqlServer" Version="10.0.0" />
    <PackageVersion Include="Npgsql" Version="10.0.0" />
    <PackageVersion Include="Serilog.Extensions.Hosting" Version="9.0.0" />
    <PackageVersion Include="Serilog.Extensions.Logging" Version="9.0.2" />
    <PackageVersion Include="System.Text.Json" Version="10.0.0" />
    <PackageVersion Include="System.Threading.Channels" Version="10.0.0" />
=======
    <PackageVersion Include="MongoDB.EntityFrameworkCore" Version="9.0.3" />
    <PackageVersion Include="Pomelo.EntityFrameworkCore.MySql" Version="9.0.0" />
    <PackageVersion Include="Npgsql" Version="10.0.0" />
    <PackageVersion Include="TickerQ" Version="9.0.0" />
  </ItemGroup>
  <ItemGroup Condition=" '$(TargetFramework)' == 'net10.0' ">
    <PackageVersion Include="Microsoft.EntityFrameworkCore" Version="10.0.0" />
    <PackageVersion Include="Microsoft.EntityFrameworkCore.Relational" Version="10.0.0" />
    <PackageVersion Include="Microsoft.EntityFrameworkCore.Design" Version="10.0.0" />
    <PackageVersion Include="Microsoft.EntityFrameworkCore.Sqlite" Version="10.0.0" />
    <PackageVersion Include="Microsoft.EntityFrameworkCore.Sqlite.Core" Version="10.0.0" />
    <PackageVersion Include="Microsoft.EntityFrameworkCore.SqlServer" Version="10.0.0" />
    <PackageVersion Include="MongoDB.EntityFrameworkCore" Version="9.0.3" />
    <PackageVersion Include="Pomelo.EntityFrameworkCore.MySql" Version="9.0.0" />
    <PackageVersion Include="Npgsql" Version="9.0.4" />
    <PackageVersion Include="TickerQ" Version="10.0.1" />
>>>>>>> 31ee01e7
  </ItemGroup>
  <ItemGroup>
    <GlobalPackageReference Include="MinVer" Version="6.0.0" />
    <GlobalPackageReference Include="Microsoft.SourceLink.GitHub" Version="8.0.0" />
  </ItemGroup>
  <ItemGroup Condition="'$(TargetFramework)' == 'net462' OR '$(TargetFramework)' == 'net472'">
    <GlobalPackageReference Include="Microsoft.NETFramework.ReferenceAssemblies" Version="1.0.3">
      <PrivateAssets>all</PrivateAssets>
      <IncludeAssets>runtime; build; native; contentfiles; analyzers</IncludeAssets>
    </GlobalPackageReference>
  </ItemGroup>
</Project><|MERGE_RESOLUTION|>--- conflicted
+++ resolved
@@ -57,33 +57,10 @@
     <PackageVersion Include="MassTransit.AmazonSQS" Version="8.5.7" />
     <PackageVersion Include="MassTransit.Extensions.DependencyInjection" Version="7.3.1" />
     <PackageVersion Include="Microsoft.Bcl.HashCode" Version="6.0.0" />
-<<<<<<< HEAD
-    <PackageVersion Include="Microsoft.Data.SqlClient" Version="6.1.2" />
-    <PackageVersion Include="Microsoft.Extensions.TimeProvider.Testing" Version="10.0.0" />
-    <PackageVersion Include="Microsoft.NET.Test.Sdk" Version="18.0.1" />
-    <PackageVersion Include="MongoDB.Driver" Version="3.5.0" />
-=======
-    <PackageVersion Include="Microsoft.Bcl.TimeProvider" Version="10.0.0" />
     <PackageVersion Include="Microsoft.Data.SqlClient" Version="6.1.3" />
-    <PackageVersion Include="Microsoft.Data.Sqlite" Version="10.0.0" />
-    <PackageVersion Include="Microsoft.Data.Sqlite.Core" Version="10.0.0" />
-    <PackageVersion Include="Microsoft.Extensions.Configuration.Binder" Version="10.0.0" />
-    <PackageVersion Include="Microsoft.Extensions.Configuration.EnvironmentVariables" Version="10.0.0" />
-    <PackageVersion Include="Microsoft.Extensions.DependencyInjection" Version="10.0.0" />
-    <PackageVersion Include="Microsoft.Extensions.DependencyInjection.Abstractions" Version="10.0.0" />
-    <PackageVersion Include="Microsoft.Extensions.Diagnostics.HealthChecks" Version="10.0.0" />
-    <PackageVersion Include="Microsoft.Extensions.Diagnostics.HealthChecks.Abstractions" Version="10.0.0" />
-    <PackageVersion Include="Microsoft.Extensions.Hosting" Version="10.0.0" />
-    <PackageVersion Include="Microsoft.Extensions.Hosting.Abstractions" Version="10.0.0" />
-    <PackageVersion Include="Microsoft.Extensions.Http" Version="10.0.0" />
-    <PackageVersion Include="Microsoft.Extensions.Logging" Version="10.0.0" />
-    <PackageVersion Include="Microsoft.Extensions.Logging.Abstractions" Version="10.0.0" />
-    <PackageVersion Include="Microsoft.Extensions.Logging.Console" Version="10.0.0" />
-    <PackageVersion Include="Microsoft.Extensions.Logging.Debug" Version="10.0.0" />
     <PackageVersion Include="Microsoft.Extensions.TimeProvider.Testing" Version="10.0.0" />
     <PackageVersion Include="Microsoft.NET.Test.Sdk" Version="18.0.1" />
     <PackageVersion Include="MongoDB.Driver" Version="3.5.2" />
->>>>>>> 31ee01e7
     <PackageVersion Include="MQTTnet" Version="4.3.7.1207" />
     <PackageVersion Include="MySqlConnector" Version="2.5.0" />
     <PackageVersion Include="Newtonsoft.Json" Version="13.0.4" />
@@ -94,23 +71,13 @@
       <PrivateAssets>all</PrivateAssets>
       <IncludeAssets>runtime; build; native; contentfiles; analyzers; buildtransitive</IncludeAssets>
     </PackageVersion>
-<<<<<<< HEAD
-    <PackageVersion Include="NUnit3TestAdapter" Version="5.2.0" />
-    <PackageVersion Include="OpenTelemetry" Version="1.14.0" />
-    <PackageVersion Include="OpenTelemetry.Instrumentation.Process" Version="1.12.0" />
-    <PackageVersion Include="OpenTelemetry.Api.ProviderBuilderExtensions" Version="1.14.0" />
-    <PackageVersion Include="OpenTelemetry.Exporter.Console" Version="1.14.0" />
-    <PackageVersion Include="OpenTelemetry.Exporter.InMemory" Version="1.14.0" />
-    <PackageVersion Include="OpenTelemetry.Exporter.Jaeger" Version="1.6.0-rc.1" />
-=======
     <PackageVersion Include="NUnit3TestAdapter" Version="6.0.0" />
     <PackageVersion Include="OpenTelemetry" Version="1.14.0" />
     <PackageVersion Include="OpenTelemetry.Instrumentation.Process" Version="1.14.0-beta.2" />
     <PackageVersion Include="OpenTelemetry.Api.ProviderBuilderExtensions" Version="1.14.0" />
     <PackageVersion Include="OpenTelemetry.Exporter.Console" Version="1.14.0" />
     <PackageVersion Include="OpenTelemetry.Exporter.InMemory" Version="1.14.0" />
-    <PackageVersion Include="OpenTelemetry.Exporter.Jaeger" Version="1.5.1" />
->>>>>>> 31ee01e7
+    <PackageVersion Include="OpenTelemetry.Exporter.Jaeger" Version="1.6.0-rc.1" />
     <PackageVersion Include="OpenTelemetry.Exporter.OpenTelemetryProtocol" Version="1.14.0" />
     <PackageVersion Include="OpenTelemetry.Exporter.Prometheus.AspNetCore" Version="1.14.0-beta.1" />
     <PackageVersion Include="OpenTelemetry.Exporter.Zipkin" Version="1.14.0" />
@@ -129,22 +96,12 @@
     <PackageVersion Include="RabbitMQ.Client" Version="7.2.0" />
     <PackageVersion Include="RocketMQ.Client" Version="5.1.0" />
     <PackageVersion Include="Serilog" Version="4.3.0" />
-<<<<<<< HEAD
-    <PackageVersion Include="Serilog.Sinks.Console" Version="6.0.0" />
-=======
-    <PackageVersion Include="Serilog.Extensions.Hosting" Version="10.0.0" />
-    <PackageVersion Include="Serilog.Extensions.Logging" Version="10.0.0" />
     <PackageVersion Include="Serilog.Sinks.Console" Version="6.1.1" />
->>>>>>> 31ee01e7
     <PackageVersion Include="Serilog.Sinks.TestCorrelator" Version="4.0.0" />
     <PackageVersion Include="ServiceStack.Redis.Core" Version="8.10.0" />
     <PackageVersion Include="Shouldly" Version="4.3.0" />
-<<<<<<< HEAD
     <PackageVersion Include="Swashbuckle.AspNetCore" Version="9.0.6" />
     <PackageVersion Include="TickerQ" Version="2.5.3" />
-=======
-    <PackageVersion Include="Swashbuckle.AspNetCore" Version="10.0.1" />
->>>>>>> 31ee01e7
     <PackageVersion Include="System.Data.SqlClient" Version="4.9.0" />
     <PackageVersion Include="System.Diagnostics.DiagnosticSource" Version="10.0.0" />
     <PackageVersion Include="System.Linq.Async" Version="7.0.0" />
@@ -152,14 +109,8 @@
     <PackageVersion Include="System.Net.Http" Version="4.3.4" />
     <PackageVersion Include="System.Net.Security" Version="4.3.2" />
     <PackageVersion Include="System.Security.Cryptography.X509Certificates" Version="4.3.2" />
-<<<<<<< HEAD
     <PackageVersion Include="System.Text.RegularExpressions" Version="4.3.1" />
-=======
-    <PackageVersion Include="System.Text.Json" Version="10.0.0" />
-    <PackageVersion Include="System.Text.RegularExpressions" Version="4.3.1" />
-    <PackageVersion Include="System.Threading.Channels" Version="10.0.0" />
     <PackageVersion Include="TUnit" Version="0.67.10" />
->>>>>>> 31ee01e7
     <PackageVersion Include="xunit" Version="2.9.3" />
     <PackageVersion Include="xunit.runner.visualstudio" Version="3.1.5">
       <PrivateAssets>all</PrivateAssets>
@@ -169,7 +120,6 @@
     <PackageVersion Include="xunit.v3" Version="3.1.0" />
     <PackageVersion Include="xunit.v3.runner.msbuild" Version="3.1.0" />
   </ItemGroup>
-<<<<<<< HEAD
   <ItemGroup Condition="'$(TargetFramework)' == 'net8.0'">
     <PackageVersion Include="Microsoft.EntityFrameworkCore" Version="8.0.22" />
     <PackageVersion Include="Microsoft.EntityFrameworkCore.Relational" Version="8.0.22" />
@@ -193,6 +143,7 @@
     <PackageVersion Include="Microsoft.Extensions.Logging.Abstractions" Version="8.0.3" />
     <PackageVersion Include="Microsoft.Extensions.Logging.Console" Version="8.0.1" />
     <PackageVersion Include="Microsoft.Extensions.Logging.Debug" Version="8.0.1" />
+    <PackageVersion Include="MongoDB.EntityFrameworkCore" Version="8.3.3" />
     <PackageVersion Include="Npgsql" Version="8.0.8" />
     <PackageVersion Include="Pomelo.EntityFrameworkCore.MySql" Version="8.0.3" />
     <PackageVersion Include="Serilog.Extensions.Hosting" Version="8.0.0" />
@@ -201,28 +152,12 @@
     <PackageVersion Include="System.Threading.Channels" Version="8.0.0" />
   </ItemGroup>
   <ItemGroup Condition="'$(TargetFramework)' == 'net9.0'">
-=======
-  <ItemGroup Condition=" '$(TargetFramework)' == 'net8.0' ">
-    <PackageVersion Include="Microsoft.EntityFrameworkCore" Version="8.0.22" />
-    <PackageVersion Include="Microsoft.EntityFrameworkCore.Design" Version="8.0.22" />
-    <PackageVersion Include="Microsoft.EntityFrameworkCore.Relational" Version="8.0.22" />
-    <PackageVersion Include="Microsoft.EntityFrameworkCore.Sqlite" Version="8.0.22" />
-    <PackageVersion Include="Microsoft.EntityFrameworkCore.Sqlite.Core" Version="8.0.22" />
-    <PackageVersion Include="Microsoft.EntityFrameworkCore.SqlServer" Version="8.0.22" />
-    <PackageVersion Include="MongoDB.EntityFrameworkCore" Version="8.3.3" />
-    <PackageVersion Include="Pomelo.EntityFrameworkCore.MySql" Version="8.0.3" />
-    <PackageVersion Include="Npgsql" Version="8.0.7" />
-    <PackageVersion Include="TickerQ" Version="8.0.0" />
-  </ItemGroup>
-  <ItemGroup Condition=" '$(TargetFramework)' == 'net9.0' ">
->>>>>>> 31ee01e7
     <PackageVersion Include="Microsoft.EntityFrameworkCore" Version="9.0.11" />
     <PackageVersion Include="Microsoft.EntityFrameworkCore.Relational" Version="9.0.11" />
     <PackageVersion Include="Microsoft.EntityFrameworkCore.Design" Version="9.0.11" />
     <PackageVersion Include="Microsoft.EntityFrameworkCore.Sqlite" Version="9.0.11" />
     <PackageVersion Include="Microsoft.EntityFrameworkCore.Sqlite.Core" Version="9.0.11" />
     <PackageVersion Include="Microsoft.EntityFrameworkCore.SqlServer" Version="9.0.11" />
-<<<<<<< HEAD
     <PackageVersion Include="Microsoft.Data.Sqlite" Version="9.0.11" />
     <PackageVersion Include="Microsoft.Data.Sqlite.Core" Version="9.0.11" />
     <PackageVersion Include="Microsoft.Bcl.TimeProvider" Version="9.0.11" />
@@ -239,6 +174,7 @@
     <PackageVersion Include="Microsoft.Extensions.Logging.Abstractions" Version="9.0.11" />
     <PackageVersion Include="Microsoft.Extensions.Logging.Console" Version="9.0.11" />
     <PackageVersion Include="Microsoft.Extensions.Logging.Debug" Version="9.0.11" />
+    <PackageVersion Include="MongoDB.EntityFrameworkCore" Version="9.0.3" />
     <PackageVersion Include="Npgsql" Version="9.0.4" />
     <PackageVersion Include="Pomelo.EntityFrameworkCore.MySql" Version="9.0.0" />
     <PackageVersion Include="Serilog.Extensions.Hosting" Version="9.0.0" />
@@ -275,24 +211,6 @@
     <PackageVersion Include="Serilog.Extensions.Logging" Version="9.0.2" />
     <PackageVersion Include="System.Text.Json" Version="10.0.0" />
     <PackageVersion Include="System.Threading.Channels" Version="10.0.0" />
-=======
-    <PackageVersion Include="MongoDB.EntityFrameworkCore" Version="9.0.3" />
-    <PackageVersion Include="Pomelo.EntityFrameworkCore.MySql" Version="9.0.0" />
-    <PackageVersion Include="Npgsql" Version="10.0.0" />
-    <PackageVersion Include="TickerQ" Version="9.0.0" />
-  </ItemGroup>
-  <ItemGroup Condition=" '$(TargetFramework)' == 'net10.0' ">
-    <PackageVersion Include="Microsoft.EntityFrameworkCore" Version="10.0.0" />
-    <PackageVersion Include="Microsoft.EntityFrameworkCore.Relational" Version="10.0.0" />
-    <PackageVersion Include="Microsoft.EntityFrameworkCore.Design" Version="10.0.0" />
-    <PackageVersion Include="Microsoft.EntityFrameworkCore.Sqlite" Version="10.0.0" />
-    <PackageVersion Include="Microsoft.EntityFrameworkCore.Sqlite.Core" Version="10.0.0" />
-    <PackageVersion Include="Microsoft.EntityFrameworkCore.SqlServer" Version="10.0.0" />
-    <PackageVersion Include="MongoDB.EntityFrameworkCore" Version="9.0.3" />
-    <PackageVersion Include="Pomelo.EntityFrameworkCore.MySql" Version="9.0.0" />
-    <PackageVersion Include="Npgsql" Version="9.0.4" />
-    <PackageVersion Include="TickerQ" Version="10.0.1" />
->>>>>>> 31ee01e7
   </ItemGroup>
   <ItemGroup>
     <GlobalPackageReference Include="MinVer" Version="6.0.0" />

--- conflicted
+++ resolved
@@ -4,23 +4,14 @@
     <CentralPackageTransitivePinningEnabled>false</CentralPackageTransitivePinningEnabled>
   </PropertyGroup>
   <ItemGroup>
-<<<<<<< HEAD
-    <PackageVersion Include="AWSSDK.DynamoDBv2" Version="3.7.405.26" />
+    <PackageVersion Include="AWSSDK.DynamoDBv2" Version="3.7.405.31" />
+    <PackageVersion Include="AWSSDK.IdentityManagement" Version="3.7.404.9" />
     <PackageVersion Include="AWSSDK.Extensions.NETCore.Setup" Version="3.7.400" />
-    <PackageVersion Include="AWSSDK.S3" Version="3.7.415.4" />
-    <PackageVersion Include="AWSSDK.SecurityToken" Version="3.7.401.48" />
-    <PackageVersion Include="AWSSDK.SimpleNotificationService" Version="3.7.400.99" />
-    <PackageVersion Include="AWSSDK.SQS" Version="3.7.400.99" />
-=======
-    <PackageVersion Include="AWSSDK.DynamoDBv2" Version="3.7.405.22" />
-    <PackageVersion Include="AWSSDK.IdentityManagement" Version="3.7.404" />
-    <PackageVersion Include="AWSSDK.Extensions.NETCore.Setup" Version="3.7.400" />
-    <PackageVersion Include="AWSSDK.S3" Version="3.7.415" />
-    <PackageVersion Include="AWSSDK.SecurityToken" Version="3.7.401.44" />
-    <PackageVersion Include="AWSSDK.Scheduler" Version="3.7.400.95" />
-    <PackageVersion Include="AWSSDK.SimpleNotificationService" Version="3.7.400.95" />
-    <PackageVersion Include="AWSSDK.SQS" Version="3.7.400.94" />
->>>>>>> 1f80a3bf
+    <PackageVersion Include="AWSSDK.S3" Version="3.7.415.9" />
+    <PackageVersion Include="AWSSDK.SecurityToken" Version="3.7.401.53" />
+    <PackageVersion Include="AWSSDK.Scheduler" Version="3.7.400.97" />
+    <PackageVersion Include="AWSSDK.SimpleNotificationService" Version="3.7.400.104" />
+    <PackageVersion Include="AWSSDK.SQS" Version="3.7.400.104" />
     <PackageVersion Include="Azure.Identity" Version="1.13.2" />
     <PackageVersion Include="Azure.Messaging.ServiceBus" Version="7.18.4" />
     <PackageVersion Include="Azure.Storage.Blobs" Version="12.23.0" />
@@ -62,7 +53,7 @@
     <PackageVersion Include="Microsoft.Extensions.Logging.Abstractions" Version="9.0.2" />
     <PackageVersion Include="Microsoft.Extensions.TimeProvider.Testing" Version="9.2.0" />
     <PackageVersion Include="Microsoft.NET.Test.Sdk" Version="17.13.0" />
-    <PackageVersion  Include="MongoDB.Driver" Version="3.2.0" />
+    <PackageVersion  Include="MongoDB.Driver" Version="3.2.1" />
     <PackageVersion Include="MQTTnet" Version="5.0.1.1416" />
     <PackageVersion Include="MySqlConnector" Version="2.4.0" />
     <PackageVersion Include="Newtonsoft.Json" Version="13.0.3" />
@@ -91,21 +82,17 @@
     <PackageVersion Include="Polly" Version="8.5.2" />
     <PackageVersion Include="Polly.Contrib.WaitAndRetry" Version="1.1.1" />
     <PackageVersion Include="Polly.Extensions.Http" Version="3.0.0" />
-<<<<<<< HEAD
-    <PackageVersion Include="RabbitMQ.Client" Version="7.1.0" />
-=======
     <PackageVersion Include="Quartz" Version="3.13.1" />
     <PackageVersion Include="Quartz.Extensions.DependencyInjection" Version="3.13.1" />
     <PackageVersion Include="Quartz.Extensions.Hosting" Version="3.13.1" />
-    <PackageVersion Include="RabbitMQ.Client" Version="7.0.0" />
->>>>>>> 1f80a3bf
+    <PackageVersion Include="RabbitMQ.Client" Version="7.1.1" />
     <PackageVersion Include="Serilog" Version="4.2.0" />
     <PackageVersion Include="Serilog.Extensions.Hosting" Version="9.0.0" />
     <PackageVersion Include="Serilog.Extensions.Logging" Version="9.0.0" />
     <PackageVersion Include="Serilog.Sinks.Console" Version="6.0.0" />
     <PackageVersion Include="Serilog.Sinks.TestCorrelator" Version="4.0.0" />
     <PackageVersion Include="ServiceStack.Redis.Core" Version="8.6.0" />
-    <PackageVersion Include="Swashbuckle.AspNetCore" Version="7.2.0" />
+    <PackageVersion Include="Swashbuckle.AspNetCore" Version="7.3.1" />
     <PackageVersion Include="System.Data.SqlClient" Version="4.9.0" />
     <PackageVersion Include="System.Diagnostics.DiagnosticSource" Version="9.0.2" />
     <PackageVersion Include="System.Reflection.TypeExtensions" Version="4.7.0" />
@@ -139,9 +126,9 @@
     <PackageVersion Include="Microsoft.EntityFrameworkCore.Sqlite.Core" Version="9.0.2" />
     <PackageVersion Include="Microsoft.EntityFrameworkCore.SqlServer" Version="9.0.2" />
     <PackageVersion Include="Pomelo.EntityFrameworkCore.MySql" Version="9.0.0-preview.2.efcore.9.0.0" />
-    <PackageVersion Include="Npgsql" Version="9.0.2" />
+    <PackageVersion Include="Npgsql" Version="9.0.3" />
   </ItemGroup>
-
+  
   <ItemGroup>
     <GlobalPackageReference Include="MinVer" Version="6.0.0" />
     <GlobalPackageReference Include="Microsoft.SourceLink.GitHub" Version="8.0.0" />

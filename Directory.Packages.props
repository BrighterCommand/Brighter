<Project>
  <PropertyGroup>
    <ManagePackageVersionsCentrally>true</ManagePackageVersionsCentrally>
    <CentralPackageTransitivePinningEnabled>false</CentralPackageTransitivePinningEnabled>
  </PropertyGroup>
  <ItemGroup>
<<<<<<< HEAD
    <PackageVersion Include="AWSSDK.DynamoDBv2" Version="3.7.302.15" />
    <PackageVersion Include="AWSSDK.Extensions.NETCore.Setup" Version="3.7.300" />
    <PackageVersion Include="AWSSDK.S3" Version="3.7.307.15" />
    <PackageVersion Include="AWSSDK.SecurityToken" Version="3.7.300.75" />
    <PackageVersion Include="AWSSDK.SimpleNotificationService" Version="3.7.301.22" />
    <PackageVersion Include="AWSSDK.SQS" Version="3.7.300.74" />
    <PackageVersion Include="Azure.Identity" Version="1.11.0" />
    <PackageVersion Include="Azure.Messaging.ServiceBus" Version="7.17.5" />
=======
    <PackageVersion Include="AWSSDK.DynamoDBv2" Version="3.7.301.19" />
    <PackageVersion Include="AWSSDK.Extensions.NETCore.Setup" Version="3.7.300" />
    <PackageVersion Include="AWSSDK.S3" Version="3.7.305.31" />
    <PackageVersion Include="AWSSDK.SecurityToken" Version="3.7.300.56" />
    <PackageVersion Include="AWSSDK.SimpleNotificationService" Version="3.7.301.3" />
    <PackageVersion Include="AWSSDK.SQS" Version="3.7.300.55" />
    <PackageVersion Include="Azure.Identity" Version="1.10.4" />
    <PackageVersion Include="Azure.Messaging.ServiceBus" Version="7.17.4" />
>>>>>>> 7d0724b3
    <PackageVersion Include="Azure.Storage.Blobs" Version="12.19.1" />
    <PackageVersion Include="Confluent.Kafka" Version="2.3.0" />
    <PackageVersion Include="Confluent.SchemaRegistry" Version="2.3.0" />
    <PackageVersion Include="Confluent.SchemaRegistry.Serdes.Json" Version="2.3.0" />
<<<<<<< HEAD
    <PackageVersion Include="coverlet.collector" Version="6.0.2">
=======
    <PackageVersion Include="coverlet.collector" Version="6.0.1">
>>>>>>> 7d0724b3
      <PrivateAssets>all</PrivateAssets>
      <IncludeAssets>runtime; build; native; contentfiles; analyzers; buildtransitive</IncludeAssets>
    </PackageVersion>
    <PackageVersion Include="Dapper" Version="2.1.35" />
    <PackageVersion Include="Dapper.Contrib" Version="2.0.78" />
    <PackageVersion Include="DapperExtensions" Version="1.7.0" />
    <PackageVersion Include="EventStore.ClientAPI.NetCore" Version="4.1.0.23" />
    <PackageVersion Include="FakeItEasy" Version="8.2.0" />
    <PackageVersion Include="FakeItEasy.Analyzer.CSharp" Version="6.1.1" />
    <PackageVersion Include="FluentAssertions" Version="6.12.0" />
<<<<<<< HEAD
    <PackageVersion Include="FluentMigrator" Version="5.2.0" />
    <PackageVersion Include="FluentMigrator.Runner" Version="5.2.0" />
    <PackageVersion Include="MessagePack" Version="2.5.140" />
    <PackageVersion Include="Microsoft.Data.SqlClient" Version="5.2.0" />
    <PackageVersion Include="Microsoft.Data.Sqlite" Version="8.0.4" />
    <PackageVersion Include="Microsoft.Data.Sqlite.Core" Version="8.0.4" />
    <PackageVersion Include="Microsoft.Extensions.Configuration.Binder" Version="8.0.1" />
    <PackageVersion Include="Microsoft.Extensions.Configuration.EnvironmentVariables" Version="8.0.0" />
    <PackageVersion Include="Microsoft.Extensions.DependencyInjection" Version="8.0.0" />
    <PackageVersion Include="Microsoft.Extensions.DependencyInjection.Abstractions" Version="8.0.1" />
    <PackageVersion Include="Microsoft.Extensions.Diagnostics.HealthChecks.Abstractions" Version="8.0.4" />
=======
    <PackageVersion Include="FluentMigrator" Version="5.1.0" />
    <PackageVersion Include="FluentMigrator.Runner" Version="5.1.0" />
    <PackageVersion Include="MessagePack" Version="2.5.140" />
    <PackageVersion Include="Microsoft.Data.SqlClient" Version="5.2.0" />
    <PackageVersion Include="Microsoft.Data.Sqlite" Version="8.0.2" />
    <PackageVersion Include="Microsoft.Data.Sqlite.Core" Version="8.0.2" />
    <PackageVersion Include="Microsoft.Extensions.Configuration.Binder" Version="8.0.1" />
    <PackageVersion Include="Microsoft.Extensions.Configuration.EnvironmentVariables" Version="8.0.0" />
    <PackageVersion Include="Microsoft.Extensions.DependencyInjection" Version="8.0.0" />
    <PackageVersion Include="Microsoft.Extensions.DependencyInjection.Abstractions" Version="8.0.0" />
    <PackageVersion Include="Microsoft.Extensions.Diagnostics.HealthChecks.Abstractions" Version="8.0.2" />
>>>>>>> 7d0724b3
    <PackageVersion Include="Microsoft.Extensions.Hosting" Version="8.0.0" />
    <PackageVersion Include="Microsoft.Extensions.Hosting.Abstractions" Version="8.0.0" />
    <PackageVersion Include="Microsoft.Extensions.Http" Version="8.0.0" />
    <PackageVersion Include="Microsoft.Extensions.Logging" Version="8.0.0" />
<<<<<<< HEAD
    <PackageVersion Include="Microsoft.Extensions.Logging.Abstractions" Version="8.0.1" />
    <PackageVersion Include="Microsoft.NET.Test.Sdk" Version="17.9.0" />
    <PackageVersion Include="MySqlConnector" Version="2.3.6" />
=======
    <PackageVersion Include="Microsoft.Extensions.Logging.Abstractions" Version="8.0.0" />
    <PackageVersion Include="Microsoft.NET.Test.Sdk" Version="17.9.0" />
    <PackageVersion Include="MySqlConnector" Version="2.3.5" />
>>>>>>> 7d0724b3
    <PackageVersion Include="Newtonsoft.Json" Version="13.0.3" />
    <PackageVersion Include="NJsonSchema" Version="10.9.0" />
    <PackageVersion Include="Npgsql" Version="8.0.2" />
    <PackageVersion Include="NUnit" Version="4.1.0" />
<<<<<<< HEAD
    <PackageVersion Include="NUnit.Analyzers" Version="4.1.0">
=======
    <PackageVersion Include="NUnit.Analyzers" Version="4.0.1">
>>>>>>> 7d0724b3
      <PrivateAssets>all</PrivateAssets>
      <IncludeAssets>runtime; build; native; contentfiles; analyzers; buildtransitive</IncludeAssets>
    </PackageVersion>
    <PackageVersion Include="NUnit3TestAdapter" Version="4.5.0" />
<<<<<<< HEAD
    <PackageVersion Include="OpenTelemetry" Version="1.8.0" />
    <PackageVersion Include="OpenTelemetry.Exporter.InMemory" Version="1.8.0" />
    <PackageVersion Include="OpenTelemetry.Exporter.Jaeger" Version="1.5.1" />
    <PackageVersion Include="OpenTelemetry.Exporter.Zipkin" Version="1.8.0" />
    <PackageVersion Include="Paramore.Darker" Version="4.0.1" />
    <PackageVersion Include="Paramore.Darker.AspNetCore" Version="4.0.1" />
    <PackageVersion Include="Paramore.Darker.Policies" Version="4.0.1" />
    <PackageVersion Include="Paramore.Darker.QueryLogging" Version="4.0.1" />
=======
    <PackageVersion Include="OpenTelemetry" Version="1.7.0" />
    <PackageVersion Include="OpenTelemetry.Exporter.Console" Version="1.7.0" />
    <PackageVersion Include="OpenTelemetry.Exporter.InMemory" Version="1.7.0" />
    <PackageVersion Include="OpenTelemetry.Exporter.Jaeger" Version="1.5.1" />
    <PackageVersion Include="OpenTelemetry.Exporter.Zipkin" Version="1.7.0" />
    <PackageVersion Include="OpenTelemetry.Extensions.Hosting" Version="1.7.0" />
    <PackageVersion Include="OpenTelemetry.Instrumentation.AspNetCore" Version="1.7.1" />
    <PackageVersion Include="Paramore.Darker" Version="3.0.0" />
    <PackageVersion Include="Paramore.Darker.AspNetCore" Version="3.0.0" />
    <PackageVersion Include="Paramore.Darker.Policies" Version="3.0.0" />
    <PackageVersion Include="Paramore.Darker.QueryLogging" Version="3.0.0" />
>>>>>>> 7d0724b3
    <PackageVersion Include="Polly" Version="8.3.1" />
    <PackageVersion Include="Polly.Contrib.WaitAndRetry" Version="1.1.1" />
    <PackageVersion Include="Polly.Extensions.Http" Version="3.0.0" />
    <PackageVersion Include="RabbitMQ.Client" Version="6.8.1" />
    <PackageVersion Include="Serilog" Version="3.1.1" />
    <PackageVersion Include="Serilog.Extensions.Hosting" Version="8.0.0" />
    <PackageVersion Include="Serilog.Extensions.Logging" Version="8.0.0" />
    <PackageVersion Include="Serilog.Sinks.Console" Version="5.0.1" />
    <PackageVersion Include="Serilog.Sinks.TestCorrelator" Version="3.2.0" />
    <PackageVersion Include="ServiceStack.Redis.Core" Version="8.2.2" />
    <PackageVersion Include="Swashbuckle.AspNetCore" Version="6.5.0" />
    <PackageVersion Include="System.Diagnostics.DiagnosticSource" Version="8.0.1" />
    <PackageVersion Include="System.Reflection.TypeExtensions" Version="4.7.0" />
<<<<<<< HEAD
    <PackageVersion Include="System.Text.Json" Version="8.0.3" />
    <PackageVersion Include="xunit" Version="2.7.1" />
    <PackageVersion Include="xunit.runner.visualstudio" Version="2.5.8">
=======
    <PackageVersion Include="System.Text.Json" Version="8.0.2" />
    <PackageVersion Include="xunit" Version="2.7.0" />
    <PackageVersion Include="xunit.runner.visualstudio" Version="2.5.7">
>>>>>>> 7d0724b3
      <PrivateAssets>all</PrivateAssets>
      <IncludeAssets>runtime; build; native; contentfiles; analyzers; buildtransitive</IncludeAssets>
    </PackageVersion>
  </ItemGroup>
  <ItemGroup Condition=" '$(TargetFramework)' == 'netstandard2.1' ">
    <PackageVersion Include="Microsoft.EntityFrameworkCore" Version="5.0.17" />
    <PackageVersion Include="Microsoft.EntityFrameworkCore.Design" Version="5.0.17" />
    <PackageVersion Include="Microsoft.EntityFrameworkCore.Relational" Version="5.0.17" />
    <PackageVersion Include="Microsoft.EntityFrameworkCore.Sqlite" Version="5.0.17" />
    <PackageVersion Include="Microsoft.EntityFrameworkCore.Sqlite.Core" Version="5.0.17" />
    <PackageVersion Include="Microsoft.EntityFrameworkCore.SqlServer" Version="5.0.17" />
    <PackageVersion Include="Pomelo.EntityFrameworkCore.MySql" Version="5.0.4" />
  </ItemGroup>
  <ItemGroup Condition=" '$(TargetFramework)' == 'net6.0' ">
    <PackageVersion Include="Microsoft.EntityFrameworkCore" Version="6.0.26" />
    <PackageVersion Include="Microsoft.EntityFrameworkCore.Design" Version="6.0.26" />
    <PackageVersion Include="Microsoft.EntityFrameworkCore.Relational" Version="6.0.26" />
    <PackageVersion Include="Microsoft.EntityFrameworkCore.Sqlite" Version="6.0.26" />
    <PackageVersion Include="Microsoft.EntityFrameworkCore.Sqlite.Core" Version="6.0.26" />
    <PackageVersion Include="Microsoft.EntityFrameworkCore.SqlServer" Version="6.0.26" />
    <PackageVersion Include="Pomelo.EntityFrameworkCore.MySql" Version="6.0.2" />
  </ItemGroup>
  <ItemGroup Condition=" '$(TargetFramework)' == 'net7.0' ">
    <PackageVersion Include="Microsoft.EntityFrameworkCore" Version="7.0.16" />
    <PackageVersion Include="Microsoft.EntityFrameworkCore.Design" Version="7.0.16" />
    <PackageVersion Include="Microsoft.EntityFrameworkCore.Relational" Version="7.0.16" />
    <PackageVersion Include="Microsoft.EntityFrameworkCore.Sqlite" Version="7.0.16" />
    <PackageVersion Include="Microsoft.EntityFrameworkCore.Sqlite.Core" Version="7.0.16" />
    <PackageVersion Include="Microsoft.EntityFrameworkCore.SqlServer" Version="7.0.16" />
    <PackageVersion Include="Pomelo.EntityFrameworkCore.MySql" Version="7.0.0" />
  </ItemGroup>
  <ItemGroup Condition=" '$(TargetFramework)' == 'net8.0' ">
<<<<<<< HEAD
    <PackageVersion Include="Microsoft.EntityFrameworkCore" Version="8.0.3" />
    <PackageVersion Include="Microsoft.EntityFrameworkCore.Design" Version="8.0.4" />
    <PackageVersion Include="Microsoft.EntityFrameworkCore.Relational" Version="8.0.4" />
    <PackageVersion Include="Microsoft.EntityFrameworkCore.Sqlite" Version="8.0.4" />
    <PackageVersion Include="Microsoft.EntityFrameworkCore.Sqlite.Core" Version="8.0.4" />
    <PackageVersion Include="Microsoft.EntityFrameworkCore.SqlServer" Version="8.0.4" />
    <PackageVersion Include="Pomelo.EntityFrameworkCore.MySql" Version="8.0.2" />
=======
    <PackageVersion Include="Microsoft.EntityFrameworkCore" Version="8.0.2" />
    <PackageVersion Include="Microsoft.EntityFrameworkCore.Design" Version="8.0.2" />
    <PackageVersion Include="Microsoft.EntityFrameworkCore.Relational" Version="8.0.2" />
    <PackageVersion Include="Microsoft.EntityFrameworkCore.Sqlite" Version="8.0.2" />
    <PackageVersion Include="Microsoft.EntityFrameworkCore.Sqlite.Core" Version="8.0.2" />
    <PackageVersion Include="Microsoft.EntityFrameworkCore.SqlServer" Version="8.0.2" />
    <PackageVersion Include="Pomelo.EntityFrameworkCore.MySql" Version="8.0.1" />
>>>>>>> 7d0724b3
  </ItemGroup>
  <ItemGroup>
    <GlobalPackageReference Include="MinVer" Version="5.0.0" />
    <GlobalPackageReference Include="Microsoft.SourceLink.GitHub" Version="8.0.0" />
  </ItemGroup>
</Project><|MERGE_RESOLUTION|>--- conflicted
+++ resolved
@@ -4,7 +4,6 @@
     <CentralPackageTransitivePinningEnabled>false</CentralPackageTransitivePinningEnabled>
   </PropertyGroup>
   <ItemGroup>
-<<<<<<< HEAD
     <PackageVersion Include="AWSSDK.DynamoDBv2" Version="3.7.302.15" />
     <PackageVersion Include="AWSSDK.Extensions.NETCore.Setup" Version="3.7.300" />
     <PackageVersion Include="AWSSDK.S3" Version="3.7.307.15" />
@@ -13,25 +12,11 @@
     <PackageVersion Include="AWSSDK.SQS" Version="3.7.300.74" />
     <PackageVersion Include="Azure.Identity" Version="1.11.0" />
     <PackageVersion Include="Azure.Messaging.ServiceBus" Version="7.17.5" />
-=======
-    <PackageVersion Include="AWSSDK.DynamoDBv2" Version="3.7.301.19" />
-    <PackageVersion Include="AWSSDK.Extensions.NETCore.Setup" Version="3.7.300" />
-    <PackageVersion Include="AWSSDK.S3" Version="3.7.305.31" />
-    <PackageVersion Include="AWSSDK.SecurityToken" Version="3.7.300.56" />
-    <PackageVersion Include="AWSSDK.SimpleNotificationService" Version="3.7.301.3" />
-    <PackageVersion Include="AWSSDK.SQS" Version="3.7.300.55" />
-    <PackageVersion Include="Azure.Identity" Version="1.10.4" />
-    <PackageVersion Include="Azure.Messaging.ServiceBus" Version="7.17.4" />
->>>>>>> 7d0724b3
     <PackageVersion Include="Azure.Storage.Blobs" Version="12.19.1" />
     <PackageVersion Include="Confluent.Kafka" Version="2.3.0" />
     <PackageVersion Include="Confluent.SchemaRegistry" Version="2.3.0" />
     <PackageVersion Include="Confluent.SchemaRegistry.Serdes.Json" Version="2.3.0" />
-<<<<<<< HEAD
     <PackageVersion Include="coverlet.collector" Version="6.0.2">
-=======
-    <PackageVersion Include="coverlet.collector" Version="6.0.1">
->>>>>>> 7d0724b3
       <PrivateAssets>all</PrivateAssets>
       <IncludeAssets>runtime; build; native; contentfiles; analyzers; buildtransitive</IncludeAssets>
     </PackageVersion>
@@ -42,7 +27,6 @@
     <PackageVersion Include="FakeItEasy" Version="8.2.0" />
     <PackageVersion Include="FakeItEasy.Analyzer.CSharp" Version="6.1.1" />
     <PackageVersion Include="FluentAssertions" Version="6.12.0" />
-<<<<<<< HEAD
     <PackageVersion Include="FluentMigrator" Version="5.2.0" />
     <PackageVersion Include="FluentMigrator.Runner" Version="5.2.0" />
     <PackageVersion Include="MessagePack" Version="2.5.140" />
@@ -54,46 +38,22 @@
     <PackageVersion Include="Microsoft.Extensions.DependencyInjection" Version="8.0.0" />
     <PackageVersion Include="Microsoft.Extensions.DependencyInjection.Abstractions" Version="8.0.1" />
     <PackageVersion Include="Microsoft.Extensions.Diagnostics.HealthChecks.Abstractions" Version="8.0.4" />
-=======
-    <PackageVersion Include="FluentMigrator" Version="5.1.0" />
-    <PackageVersion Include="FluentMigrator.Runner" Version="5.1.0" />
-    <PackageVersion Include="MessagePack" Version="2.5.140" />
-    <PackageVersion Include="Microsoft.Data.SqlClient" Version="5.2.0" />
-    <PackageVersion Include="Microsoft.Data.Sqlite" Version="8.0.2" />
-    <PackageVersion Include="Microsoft.Data.Sqlite.Core" Version="8.0.2" />
-    <PackageVersion Include="Microsoft.Extensions.Configuration.Binder" Version="8.0.1" />
-    <PackageVersion Include="Microsoft.Extensions.Configuration.EnvironmentVariables" Version="8.0.0" />
-    <PackageVersion Include="Microsoft.Extensions.DependencyInjection" Version="8.0.0" />
-    <PackageVersion Include="Microsoft.Extensions.DependencyInjection.Abstractions" Version="8.0.0" />
-    <PackageVersion Include="Microsoft.Extensions.Diagnostics.HealthChecks.Abstractions" Version="8.0.2" />
->>>>>>> 7d0724b3
     <PackageVersion Include="Microsoft.Extensions.Hosting" Version="8.0.0" />
     <PackageVersion Include="Microsoft.Extensions.Hosting.Abstractions" Version="8.0.0" />
     <PackageVersion Include="Microsoft.Extensions.Http" Version="8.0.0" />
     <PackageVersion Include="Microsoft.Extensions.Logging" Version="8.0.0" />
-<<<<<<< HEAD
     <PackageVersion Include="Microsoft.Extensions.Logging.Abstractions" Version="8.0.1" />
     <PackageVersion Include="Microsoft.NET.Test.Sdk" Version="17.9.0" />
     <PackageVersion Include="MySqlConnector" Version="2.3.6" />
-=======
-    <PackageVersion Include="Microsoft.Extensions.Logging.Abstractions" Version="8.0.0" />
-    <PackageVersion Include="Microsoft.NET.Test.Sdk" Version="17.9.0" />
-    <PackageVersion Include="MySqlConnector" Version="2.3.5" />
->>>>>>> 7d0724b3
     <PackageVersion Include="Newtonsoft.Json" Version="13.0.3" />
     <PackageVersion Include="NJsonSchema" Version="10.9.0" />
     <PackageVersion Include="Npgsql" Version="8.0.2" />
     <PackageVersion Include="NUnit" Version="4.1.0" />
-<<<<<<< HEAD
     <PackageVersion Include="NUnit.Analyzers" Version="4.1.0">
-=======
-    <PackageVersion Include="NUnit.Analyzers" Version="4.0.1">
->>>>>>> 7d0724b3
       <PrivateAssets>all</PrivateAssets>
       <IncludeAssets>runtime; build; native; contentfiles; analyzers; buildtransitive</IncludeAssets>
     </PackageVersion>
     <PackageVersion Include="NUnit3TestAdapter" Version="4.5.0" />
-<<<<<<< HEAD
     <PackageVersion Include="OpenTelemetry" Version="1.8.0" />
     <PackageVersion Include="OpenTelemetry.Exporter.InMemory" Version="1.8.0" />
     <PackageVersion Include="OpenTelemetry.Exporter.Jaeger" Version="1.5.1" />
@@ -102,19 +62,6 @@
     <PackageVersion Include="Paramore.Darker.AspNetCore" Version="4.0.1" />
     <PackageVersion Include="Paramore.Darker.Policies" Version="4.0.1" />
     <PackageVersion Include="Paramore.Darker.QueryLogging" Version="4.0.1" />
-=======
-    <PackageVersion Include="OpenTelemetry" Version="1.7.0" />
-    <PackageVersion Include="OpenTelemetry.Exporter.Console" Version="1.7.0" />
-    <PackageVersion Include="OpenTelemetry.Exporter.InMemory" Version="1.7.0" />
-    <PackageVersion Include="OpenTelemetry.Exporter.Jaeger" Version="1.5.1" />
-    <PackageVersion Include="OpenTelemetry.Exporter.Zipkin" Version="1.7.0" />
-    <PackageVersion Include="OpenTelemetry.Extensions.Hosting" Version="1.7.0" />
-    <PackageVersion Include="OpenTelemetry.Instrumentation.AspNetCore" Version="1.7.1" />
-    <PackageVersion Include="Paramore.Darker" Version="3.0.0" />
-    <PackageVersion Include="Paramore.Darker.AspNetCore" Version="3.0.0" />
-    <PackageVersion Include="Paramore.Darker.Policies" Version="3.0.0" />
-    <PackageVersion Include="Paramore.Darker.QueryLogging" Version="3.0.0" />
->>>>>>> 7d0724b3
     <PackageVersion Include="Polly" Version="8.3.1" />
     <PackageVersion Include="Polly.Contrib.WaitAndRetry" Version="1.1.1" />
     <PackageVersion Include="Polly.Extensions.Http" Version="3.0.0" />
@@ -128,15 +75,9 @@
     <PackageVersion Include="Swashbuckle.AspNetCore" Version="6.5.0" />
     <PackageVersion Include="System.Diagnostics.DiagnosticSource" Version="8.0.1" />
     <PackageVersion Include="System.Reflection.TypeExtensions" Version="4.7.0" />
-<<<<<<< HEAD
     <PackageVersion Include="System.Text.Json" Version="8.0.3" />
     <PackageVersion Include="xunit" Version="2.7.1" />
     <PackageVersion Include="xunit.runner.visualstudio" Version="2.5.8">
-=======
-    <PackageVersion Include="System.Text.Json" Version="8.0.2" />
-    <PackageVersion Include="xunit" Version="2.7.0" />
-    <PackageVersion Include="xunit.runner.visualstudio" Version="2.5.7">
->>>>>>> 7d0724b3
       <PrivateAssets>all</PrivateAssets>
       <IncludeAssets>runtime; build; native; contentfiles; analyzers; buildtransitive</IncludeAssets>
     </PackageVersion>
@@ -169,7 +110,6 @@
     <PackageVersion Include="Pomelo.EntityFrameworkCore.MySql" Version="7.0.0" />
   </ItemGroup>
   <ItemGroup Condition=" '$(TargetFramework)' == 'net8.0' ">
-<<<<<<< HEAD
     <PackageVersion Include="Microsoft.EntityFrameworkCore" Version="8.0.3" />
     <PackageVersion Include="Microsoft.EntityFrameworkCore.Design" Version="8.0.4" />
     <PackageVersion Include="Microsoft.EntityFrameworkCore.Relational" Version="8.0.4" />
@@ -177,15 +117,6 @@
     <PackageVersion Include="Microsoft.EntityFrameworkCore.Sqlite.Core" Version="8.0.4" />
     <PackageVersion Include="Microsoft.EntityFrameworkCore.SqlServer" Version="8.0.4" />
     <PackageVersion Include="Pomelo.EntityFrameworkCore.MySql" Version="8.0.2" />
-=======
-    <PackageVersion Include="Microsoft.EntityFrameworkCore" Version="8.0.2" />
-    <PackageVersion Include="Microsoft.EntityFrameworkCore.Design" Version="8.0.2" />
-    <PackageVersion Include="Microsoft.EntityFrameworkCore.Relational" Version="8.0.2" />
-    <PackageVersion Include="Microsoft.EntityFrameworkCore.Sqlite" Version="8.0.2" />
-    <PackageVersion Include="Microsoft.EntityFrameworkCore.Sqlite.Core" Version="8.0.2" />
-    <PackageVersion Include="Microsoft.EntityFrameworkCore.SqlServer" Version="8.0.2" />
-    <PackageVersion Include="Pomelo.EntityFrameworkCore.MySql" Version="8.0.1" />
->>>>>>> 7d0724b3
   </ItemGroup>
   <ItemGroup>
     <GlobalPackageReference Include="MinVer" Version="5.0.0" />

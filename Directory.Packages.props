--- conflicted
+++ resolved
@@ -26,17 +26,6 @@
     <PackageVersion Include="Dapper.Contrib" Version="2.0.78" />
     <PackageVersion Include="DapperExtensions" Version="1.7.0" />
     <PackageVersion Include="EventStore.ClientAPI.NetCore" Version="4.1.0.23" />
-<<<<<<< HEAD
-    <PackageVersion Include="FluentAssertions" Version="8.0.1" />
-    <PackageVersion Include="FluentMigrator" Version="6.2.0" />
-    <PackageVersion Include="FluentMigrator.Runner" Version="6.2.0" />
-    <PackageVersion Include="FluentMigrator.Runner.Core" Version="6.2.0" />
-    <PackageVersion Include="FluentMigrator.Runner.MySql" Version="6.2.0" />
-    <PackageVersion Include="FluentMigrator.Runner.Postgres" Version="6.2.0" />
-    <PackageVersion Include="FluentMigrator.Runner.SQLite" Version="6.2.0" />
-    <PackageVersion Include="FluentMigrator.Runner.SqlServer" Version="6.2.0" />
-    <PackageVersion Include="Google.Cloud.PubSub.V1" Version="3.21.0" />
-=======
     <PackageVersion Include="FluentMigrator" Version="7.1.0" />
     <PackageVersion Include="FluentMigrator.Runner" Version="7.1.0" />
     <PackageVersion Include="FluentMigrator.Runner.Core" Version="7.1.0" />
@@ -44,7 +33,7 @@
     <PackageVersion Include="FluentMigrator.Runner.Postgres" Version="7.1.0" />
     <PackageVersion Include="FluentMigrator.Runner.SQLite" Version="7.1.0" />
     <PackageVersion Include="FluentMigrator.Runner.SqlServer" Version="7.1.0" />
->>>>>>> e60a2a68
+    <PackageVersion Include="Google.Cloud.PubSub.V1" Version="3.21.0" />
     <PackageVersion Include="Hangfire.Core" Version="1.8.18" />
     <PackageVersion Include="Hangfire.InMemory" Version="1.0.0" />
     <PackageVersion Include="MessagePack" Version="3.1.3" />
@@ -67,14 +56,8 @@
     <PackageVersion Include="Microsoft.Extensions.Logging.Debug" Version="9.0.0" />
     <PackageVersion Include="Microsoft.Extensions.TimeProvider.Testing" Version="9.3.0" />
     <PackageVersion Include="Microsoft.NET.Test.Sdk" Version="17.13.0" />
-<<<<<<< HEAD
-    <PackageVersion Include="MongoDB.Driver" Version="3.2.0" />
-    <PackageVersion Include="MongoDB.Driver" Version="3.2.0" />
-    <PackageVersion Include="MQTTnet" Version="5.0.1.1416" />
-=======
     <PackageVersion Include="MongoDB.Driver" Version="3.3.0" />
     <PackageVersion Include="MQTTnet" Version="4.3.7.1207" />
->>>>>>> e60a2a68
     <PackageVersion Include="MySqlConnector" Version="2.4.0" />
     <PackageVersion Include="Newtonsoft.Json" Version="13.0.3" />
     <PackageVersion Include="NJsonSchema" Version="11.2.0" />

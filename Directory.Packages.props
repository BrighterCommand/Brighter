--- conflicted
+++ resolved
@@ -26,21 +26,12 @@
     <PackageVersion Include="EventStore.ClientAPI.NetCore" Version="4.1.0.23" />
     <PackageVersion Include="FluentAssertions" Version="6.12.1" />
     <PackageVersion Include="FluentMigrator" Version="6.0.0" />
-<<<<<<< HEAD
-    <PackageVersion Include="FluentMigrator.Runner" Version="5.2.0" />
-    <PackageVersion Include="FluentMigrator.Runner.Core" Version="5.2.0" />
-    <PackageVersion Include="FluentMigrator.Runner.MySql" Version="5.2.0" />
-    <PackageVersion Include="FluentMigrator.Runner.Postgres" Version="5.2.0" />
-    <PackageVersion Include="FluentMigrator.Runner.SQLite" Version="5.2.0" />
-    <PackageVersion Include="FluentMigrator.Runner.SqlServer" Version="5.2.0" />
-=======
     <PackageVersion Include="FluentMigrator.Runner" Version="6.0.0" />
     <PackageVersion Include="FluentMigrator.Runner.Core" Version="6.0.0" />
     <PackageVersion Include="FluentMigrator.Runner.MySql" Version="6.0.0" />
     <PackageVersion Include="FluentMigrator.Runner.Postgres" Version="6.0.0" />
     <PackageVersion Include="FluentMigrator.Runner.SQLite" Version="6.0.0" />
     <PackageVersion Include="FluentMigrator.Runner.SqlServer" Version="6.0.0" />
->>>>>>> bdc260ce
     <PackageVersion Include="MessagePack" Version="2.5.172" />
     <PackageVersion Include="Microsoft.Bcl.TimeProvider" Version="8.0.1" />
     <PackageVersion Include="Microsoft.Data.SqlClient" Version="5.2.2" />

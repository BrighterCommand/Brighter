--- conflicted
+++ resolved
@@ -129,20 +129,13 @@
     <PackageVersion Include="Pomelo.EntityFrameworkCore.MySql" Version="9.0.0-preview.2.efcore.9.0.0" />
     <PackageVersion Include="Npgsql" Version="9.0.2" />
   </ItemGroup>
-<<<<<<< HEAD
 
-=======
->>>>>>> 3db024c3
   <ItemGroup>
     <GlobalPackageReference Include="MinVer" Version="6.0.0" />
     <GlobalPackageReference Include="Microsoft.SourceLink.GitHub" Version="8.0.0" />
   </ItemGroup>
-<<<<<<< HEAD
 
   <ItemGroup Condition="'$(TargetFramework)' == 'net462' Or '$(TargetFramework)' == 'net472'">
-=======
-  <ItemGroup Condition="'$(TargetFramework)' == 'net462'">
->>>>>>> 3db024c3
     <GlobalPackageReference Include="Microsoft.NETFramework.ReferenceAssemblies" Version="1.0.3">
       <PrivateAssets>all</PrivateAssets>
       <IncludeAssets>runtime; build; native; contentfiles; analyzers</IncludeAssets>

--- conflicted
+++ resolved
@@ -6,19 +6,11 @@
   <ItemGroup>
     <PackageVersion Include="AWSSDK.DynamoDBv2" Version="3.7.303.22" />
     <PackageVersion Include="AWSSDK.Extensions.NETCore.Setup" Version="3.7.301" />
-<<<<<<< HEAD
-    <PackageVersion Include="AWSSDK.S3" Version="3.7.309.1" />
-    <PackageVersion Include="AWSSDK.SecurityToken" Version="3.7.300.103" />
-    <PackageVersion Include="AWSSDK.SimpleNotificationService" Version="3.7.301.51" />
-    <PackageVersion Include="AWSSDK.SQS" Version="3.7.301.16" />
-    <PackageVersion Include="Azure.Identity" Version="1.11.4" />
-=======
     <PackageVersion Include="AWSSDK.S3" Version="3.7.309.4" />
     <PackageVersion Include="AWSSDK.SecurityToken" Version="3.7.300.106" />
     <PackageVersion Include="AWSSDK.SimpleNotificationService" Version="3.7.301.54" />
     <PackageVersion Include="AWSSDK.SQS" Version="3.7.301.19" />
     <PackageVersion Include="Azure.Identity" Version="1.12.0" />
->>>>>>> a7d83dd0
     <PackageVersion Include="Azure.Messaging.ServiceBus" Version="7.17.5" />
     <PackageVersion Include="Azure.Storage.Blobs" Version="12.20.0" />
     <PackageVersion Include="Confluent.Kafka" Version="2.4.0" />
@@ -88,6 +80,24 @@
     <PackageVersion Include="Serilog.Sinks.Console" Version="6.0.0" />
     <PackageVersion Include="Serilog.Sinks.TestCorrelator" Version="4.0.0" />
     <PackageVersion Include="ServiceStack.Redis.Core" Version="8.3.0" />
+    <PackageVersion Include="AWSSDK.DynamoDBv2" Version="3.7.303.22" />
+    <PackageVersion Include="AWSSDK.S3" Version="3.7.309.4" />
+    <PackageVersion Include="AWSSDK.SecurityToken" Version="3.7.300.106" />
+    <PackageVersion Include="AWSSDK.SimpleNotificationService" Version="3.7.301.54" />
+    <PackageVersion Include="AWSSDK.SQS" Version="3.7.301.19" />
+    <PackageVersion Include="Azure.Identity" Version="1.12.0" />
+    <PackageVersion Include="Microsoft.Extensions.Diagnostics.HealthChecks" Version="8.0.6" />
+    <PackageVersion Include="Microsoft.Extensions.TimeProvider.Testing" Version="8.6.0" />
+    <PackageVersion Include="MQTTnet" Version="3.1.2"/>
+    <PackageVersion Include="OpenTelemetry" Version="1.9.0" />
+    <PackageVersion Include="OpenTelemetry.Api.ProviderBuilderExtensions" Version="1.9.0" />
+    <PackageVersion Include="OpenTelemetry.Exporter.Console" Version="1.9.0" />
+    <PackageVersion Include="OpenTelemetry.Exporter.InMemory" Version="1.9.0" />
+    <PackageVersion Include="OpenTelemetry.Exporter.Zipkin" Version="1.9.0" />
+    <PackageVersion Include="OpenTelemetry.Extensions.Hosting" Version="1.9.0" />
+    <PackageVersion Include="OpenTelemetry.Instrumentation.AspNetCore" Version="1.9.0" />
+    <PackageVersion Include="Serilog.Sinks.Console" Version="6.0.0" />
+    <PackageVersion Include="ServiceStack.Redis.Core" Version="8.3.0" />
     <PackageVersion Include="Swashbuckle.AspNetCore" Version="6.6.2" />
     <PackageVersion Include="System.Diagnostics.DiagnosticSource" Version="8.0.1" />
     <PackageVersion Include="System.Reflection.TypeExtensions" Version="4.7.0" />

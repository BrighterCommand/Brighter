--- conflicted
+++ resolved
@@ -2,12 +2,7 @@
   <PropertyGroup>
     <ManagePackageVersionsCentrally>true</ManagePackageVersionsCentrally>
     <CentralPackageTransitivePinningEnabled>false</CentralPackageTransitivePinningEnabled>
-<<<<<<< HEAD
-    <AwsDynamoDbV4>4.0.1.9</AwsDynamoDbV4>
-=======
-
     <AwsDynamoDbV4>4.0.3.1</AwsDynamoDbV4>
->>>>>>> 369dd38c
   </PropertyGroup>
   <ItemGroup>
     <PackageVersion Include="AWSSDK.DynamoDBv2" Version="[3.7.409.10, 4)" />
@@ -47,31 +42,8 @@
     <PackageVersion Include="MassTransit" Version="8.5.1" />
     <PackageVersion Include="MassTransit.AmazonSQS" Version="8.5.1" />
     <PackageVersion Include="MassTransit.Extensions.DependencyInjection" Version="7.3.1" />
-<<<<<<< HEAD
-    <PackageVersion Include="MessagePack" Version="3.1.3" />
+    <PackageVersion Include="MessagePack" Version="3.1.4" />
     <PackageVersion Include="Microsoft.Bcl.HashCode" Version="6.0.0" />
-    <PackageVersion Include="Microsoft.Bcl.TimeProvider" Version="9.0.5" />
-    <PackageVersion Include="Microsoft.Data.SqlClient" Version="6.0.2" />
-    <PackageVersion Include="Microsoft.Data.Sqlite" Version="9.0.5" />
-    <PackageVersion Include="Microsoft.Data.Sqlite.Core" Version="9.0.5" />
-    <PackageVersion Include="Microsoft.Extensions.Configuration.Binder" Version="9.0.5" />
-    <PackageVersion Include="Microsoft.Extensions.Configuration.EnvironmentVariables" Version="9.0.5" />
-    <PackageVersion Include="Microsoft.Extensions.DependencyInjection" Version="9.0.5" />
-    <PackageVersion Include="Microsoft.Extensions.DependencyInjection.Abstractions" Version="9.0.5" />
-    <PackageVersion Include="Microsoft.Extensions.Diagnostics.HealthChecks" Version="9.0.5" />
-    <PackageVersion Include="Microsoft.Extensions.Diagnostics.HealthChecks.Abstractions" Version="9.0.5" />
-    <PackageVersion Include="Microsoft.Extensions.Hosting" Version="9.0.5" />
-    <PackageVersion Include="Microsoft.Extensions.Hosting.Abstractions" Version="9.0.5" />
-    <PackageVersion Include="Microsoft.Extensions.Http" Version="9.0.5" />
-    <PackageVersion Include="Microsoft.Extensions.Logging" Version="9.0.5" />
-    <PackageVersion Include="Microsoft.Extensions.Logging.Abstractions" Version="9.0.5" />
-    <PackageVersion Include="Microsoft.Extensions.Logging.Console" Version="9.0.5" />
-    <PackageVersion Include="Microsoft.Extensions.Logging.Debug" Version="9.0.5" />
-    <PackageVersion Include="Microsoft.Extensions.TimeProvider.Testing" Version="9.5.0" />
-    <PackageVersion Include="Microsoft.NET.Test.Sdk" Version="17.13.0" />
-    <PackageVersion Include="MongoDB.Driver" Version="3.4.0" />
-=======
-    <PackageVersion Include="MessagePack" Version="3.1.4" />
     <PackageVersion Include="Microsoft.Bcl.TimeProvider" Version="9.0.7" />
     <PackageVersion Include="Microsoft.Data.SqlClient" Version="6.1.0" />
     <PackageVersion Include="Microsoft.Data.Sqlite" Version="9.0.7" />
@@ -92,7 +64,6 @@
     <PackageVersion Include="Microsoft.Extensions.TimeProvider.Testing" Version="9.7.0" />
     <PackageVersion Include="Microsoft.NET.Test.Sdk" Version="17.14.1" />
     <PackageVersion Include="MongoDB.Driver" Version="3.4.2" />
->>>>>>> 369dd38c
     <PackageVersion Include="MQTTnet" Version="4.3.7.1207" />
     <PackageVersion Include="MySqlConnector" Version="2.4.0" />
     <PackageVersion Include="Newtonsoft.Json" Version="13.0.3" />

<Project>
  <PropertyGroup>
    <ManagePackageVersionsCentrally>true</ManagePackageVersionsCentrally>
    <CentralPackageTransitivePinningEnabled>false</CentralPackageTransitivePinningEnabled>
    <AwsDynamoDbV4>4.0.6.2</AwsDynamoDbV4>
    <AWSSDKIdentityManagementV4>4.0.3.3</AWSSDKIdentityManagementV4>
    <AWSSDKSchedulerV4>4.0.1.2</AWSSDKSchedulerV4>
    <AWSSDKV4>4.0.7.2</AWSSDKV4>
    <AWSSecurityTokenV4>4.0.2.2</AWSSecurityTokenV4>
    <AWSSQSV4>4.0.1.4</AWSSQSV4>
    <AWSSDKSimpleNotificationServiceV4>4.0.1.2</AWSSDKSimpleNotificationServiceV4>
    <AWSSDKExtensionsNETCoreSetup>4.0.3</AWSSDKExtensionsNETCoreSetup>
  </PropertyGroup>
  <ItemGroup>
    <PackageVersion Include="AWSSDK.DynamoDBv2" Version="[3.7.500.5, 4)" />
    <PackageVersion Include="AWSSDK.IdentityManagement" Version="[3.7.500.5, 4)" />
    <PackageVersion Include="AWSSDK.Extensions.NETCore.Setup" Version="[3.7.400, 4)" />
    <PackageVersion Include="AWSSDK.S3" Version="[3.7.500.5, 4)" />
    <PackageVersion Include="AWSSDK.SecurityToken" Version="[3.7.500.5, 4)" />
    <PackageVersion Include="AWSSDK.Scheduler" Version="[3.7.500.5, 4)" />
    <PackageVersion Include="AWSSDK.SimpleNotificationService" Version="[3.7.500.5, 4)" />
    <PackageVersion Include="AWSSDK.SQS" Version="[3.7.500.5, 4)" />
    <PackageVersion Include="Azure.Identity" Version="1.16.0" />
    <PackageVersion Include="Azure.Messaging.ServiceBus" Version="7.20.1" />
    <PackageVersion Include="Azure.Storage.Blobs" Version="12.25.0" />
    <PackageVersion Include="Confluent.Kafka" Version="2.11.1" />
    <PackageVersion Include="Confluent.SchemaRegistry" Version="2.11.1" />
    <PackageVersion Include="Confluent.SchemaRegistry.Serdes.Json" Version="2.11.1" />
    <PackageVersion Include="coverlet.collector" Version="6.0.4">
      <PrivateAssets>all</PrivateAssets>
      <IncludeAssets>runtime; build; native; contentfiles; analyzers; buildtransitive</IncludeAssets>
    </PackageVersion>
    <PackageVersion Include="Dapper" Version="2.1.66" />
    <PackageVersion Include="Dapper.Contrib" Version="2.0.78" />
    <PackageVersion Include="DapperExtensions" Version="1.7.0" />
    <PackageVersion Include="EventStore.ClientAPI.NetCore" Version="4.1.0.23" />
    <PackageVersion Include="FluentMigrator" Version="7.1.0" />
    <PackageVersion Include="FluentMigrator.Runner" Version="7.1.0" />
    <PackageVersion Include="FluentMigrator.Runner.Core" Version="7.1.0" />
    <PackageVersion Include="FluentMigrator.Runner.MySql" Version="7.1.0" />
    <PackageVersion Include="FluentMigrator.Runner.Postgres" Version="7.1.0" />
    <PackageVersion Include="FluentMigrator.Runner.SQLite" Version="7.1.0" />
    <PackageVersion Include="FluentMigrator.Runner.SqlServer" Version="7.1.0" />
    <PackageVersion Include="Google.Cloud.Firestore.V1" Version="3.10.0" />
    <PackageVersion Include="Google.Cloud.PubSub.V1" Version="3.26.0" />
    <PackageVersion Include="GitHubActionsTestLogger" Version="2.4.1" />
<<<<<<< HEAD
    <PackageVersion Include="Google.Cloud.ResourceManager.V3" Version="2.5.0" />
    <PackageVersion Include="Google.Cloud.Spanner.Data" Version="5.1.0" />
    <PackageVersion Include="Google.Cloud.Storage.V1" Version="4.13.0" />
    <PackageVersion Include="Google.Cloud.Tasks.V2" Version="3.5.0" />
    <PackageVersion Include="Grpc.Core.Api" Version="2.71.0" />
    <PackageVersion Include="Hangfire.Core" Version="1.8.20" />
=======
    <PackageVersion Include="Hangfire.Core" Version="1.8.21" />
>>>>>>> d67dac94
    <PackageVersion Include="Hangfire.InMemory" Version="1.0.0" />
    <PackageVersion Include="JustSaying" Version="7.3.0" />
    <PackageVersion Include="JustSaying.Extensions.DependencyInjection.Microsoft" Version="7.3.0" />
    <PackageVersion Include="MassTransit" Version="8.5.2" />
    <PackageVersion Include="MassTransit.AmazonSQS" Version="8.5.2" />
    <PackageVersion Include="MassTransit.Extensions.DependencyInjection" Version="7.3.1" />
    <PackageVersion Include="Microsoft.Bcl.HashCode" Version="6.0.0" />
    <PackageVersion Include="Microsoft.Bcl.TimeProvider" Version="9.0.9" />
    <PackageVersion Include="Microsoft.Data.SqlClient" Version="6.1.1" />
    <PackageVersion Include="Microsoft.Data.Sqlite" Version="9.0.9" />
    <PackageVersion Include="Microsoft.Data.Sqlite.Core" Version="9.0.9" />
    <PackageVersion Include="Microsoft.Extensions.Configuration.Binder" Version="9.0.9" />
    <PackageVersion Include="Microsoft.Extensions.Configuration.EnvironmentVariables" Version="9.0.9" />
    <PackageVersion Include="Microsoft.Extensions.DependencyInjection" Version="9.0.9" />
    <PackageVersion Include="Microsoft.Extensions.DependencyInjection.Abstractions" Version="9.0.9" />
    <PackageVersion Include="Microsoft.Extensions.Diagnostics.HealthChecks" Version="9.0.9" />
    <PackageVersion Include="Microsoft.Extensions.Diagnostics.HealthChecks.Abstractions" Version="9.0.9" />
    <PackageVersion Include="Microsoft.Extensions.Hosting" Version="9.0.9" />
    <PackageVersion Include="Microsoft.Extensions.Hosting.Abstractions" Version="9.0.9" />
    <PackageVersion Include="Microsoft.Extensions.Http" Version="9.0.9" />
    <PackageVersion Include="Microsoft.Extensions.Logging" Version="9.0.9" />
    <PackageVersion Include="Microsoft.Extensions.Logging.Abstractions" Version="9.0.9" />
    <PackageVersion Include="Microsoft.Extensions.Logging.Console" Version="9.0.9" />
    <PackageVersion Include="Microsoft.Extensions.Logging.Debug" Version="9.0.9" />
    <PackageVersion Include="Microsoft.Extensions.TimeProvider.Testing" Version="9.9.0" />
    <PackageVersion Include="Microsoft.NET.Test.Sdk" Version="17.14.1" />
    <PackageVersion Include="MongoDB.Driver" Version="3.5.0" />
    <PackageVersion Include="MQTTnet" Version="4.3.7.1207" />
    <PackageVersion Include="MySqlConnector" Version="2.4.0" />
    <PackageVersion Include="Newtonsoft.Json" Version="13.0.4" />
    <PackageVersion Include="NJsonSchema" Version="11.5.0" />
    <PackageVersion Include="NJsonSchema.NewtonsoftJson" Version="11.5.0" />
    <PackageVersion Include="NUnit" Version="4.4.0" />
    <PackageVersion Include="NUnit.Analyzers" Version="4.10.0">
      <PrivateAssets>all</PrivateAssets>
      <IncludeAssets>runtime; build; native; contentfiles; analyzers; buildtransitive</IncludeAssets>
    </PackageVersion>
    <PackageVersion Include="NUnit3TestAdapter" Version="5.1.0" />
    <PackageVersion Include="OpenTelemetry" Version="1.12.0" />
    <PackageVersion Include="OpenTelemetry.Instrumentation.Process" Version="1.12.0" />
    <PackageVersion Include="OpenTelemetry.Api.ProviderBuilderExtensions" Version="1.12.0" />
    <PackageVersion Include="OpenTelemetry.Exporter.Console" Version="1.12.0" />
    <PackageVersion Include="OpenTelemetry.Exporter.InMemory" Version="1.12.0" />
    <PackageVersion Include="OpenTelemetry.Exporter.Jaeger" Version="1.5.1" />
    <PackageVersion Include="OpenTelemetry.Exporter.OpenTelemetryProtocol" Version="1.12.0" />
    <PackageVersion Include="OpenTelemetry.Exporter.Prometheus.AspNetCore" Version="1.12.0-beta.1" />
    <PackageVersion Include="OpenTelemetry.Exporter.Zipkin" Version="1.12.0" />
    <PackageVersion Include="OpenTelemetry.Extensions.Hosting" Version="1.12.0" />
    <PackageVersion Include="OpenTelemetry.Instrumentation.AspNetCore" Version="1.12.0" />
    <PackageVersion Include="Paramore.Darker" Version="4.1.1" />
    <PackageVersion Include="Paramore.Darker.AspNetCore" Version="4.1.1" />
    <PackageVersion Include="Paramore.Darker.Policies" Version="4.1.1" />
    <PackageVersion Include="Paramore.Darker.QueryLogging" Version="4.1.1" />
    <PackageVersion Include="Polly" Version="8.6.3" />
    <PackageVersion Include="Polly.Contrib.WaitAndRetry" Version="1.1.1" />
    <PackageVersion Include="Polly.Extensions.Http" Version="3.0.0" />
    <PackageVersion Include="Quartz" Version="3.15.0" />
    <PackageVersion Include="Quartz.Extensions.DependencyInjection" Version="3.15.0" />
    <PackageVersion Include="Quartz.Extensions.Hosting" Version="3.15.0" />
    <PackageVersion Include="RabbitMQ.Client" Version="7.1.2" />
    <PackageVersion Include="RocketMQ.Client" Version="5.1.0" />
    <PackageVersion Include="Serilog" Version="4.3.0" />
    <PackageVersion Include="Serilog.Extensions.Hosting" Version="9.0.0" />
    <PackageVersion Include="Serilog.Extensions.Logging" Version="9.0.2" />
    <PackageVersion Include="Serilog.Sinks.Console" Version="6.0.0" />
    <PackageVersion Include="Serilog.Sinks.TestCorrelator" Version="4.0.0" />
    <PackageVersion Include="ServiceStack.Redis.Core" Version="8.8.0" />
    <PackageVersion Include="Shouldly" Version="4.3.0" />
    <PackageVersion Include="Swashbuckle.AspNetCore" Version="9.0.4" />
    <PackageVersion Include="System.Data.SqlClient" Version="4.9.0" />
    <PackageVersion Include="System.Diagnostics.DiagnosticSource" Version="9.0.9" />
    <PackageVersion Include="System.Linq.Async" Version="6.0.3" />
    <PackageVersion Include="System.Reflection.TypeExtensions" Version="4.7.0" />
    <PackageVersion Include="System.Net.Http" Version="4.3.4" />
    <PackageVersion Include="System.Net.Security" Version="4.3.2" />
    <PackageVersion Include="System.Security.Cryptography.X509Certificates" Version="4.3.2" />
    <PackageVersion Include="System.Text.Json" Version="9.0.9" />
    <PackageVersion Include="System.Text.RegularExpressions" Version="4.3.1" />
    <PackageVersion Include="System.Threading.Channels" Version="9.0.9" />
    <PackageVersion Include="xunit" Version="2.9.3" />
    <PackageVersion Include="xunit.runner.visualstudio" Version="3.1.4">
      <PrivateAssets>all</PrivateAssets>
      <IncludeAssets>runtime; build; native; contentfiles; analyzers; buildtransitive</IncludeAssets>
    </PackageVersion>
    <PackageVersion Include="FakeItEasy" Version="8.3.0" />
  </ItemGroup>
  <ItemGroup Condition=" '$(TargetFramework)' == 'net8.0' ">
    <PackageVersion Include="Microsoft.EntityFrameworkCore" Version="8.0.15" />
    <PackageVersion Include="Microsoft.EntityFrameworkCore.Design" Version="8.0.15" />
    <PackageVersion Include="Microsoft.EntityFrameworkCore.Relational" Version="8.0.15" />
    <PackageVersion Include="Microsoft.EntityFrameworkCore.Sqlite" Version="8.0.15" />
    <PackageVersion Include="Microsoft.EntityFrameworkCore.Sqlite.Core" Version="8.0.15" />
    <PackageVersion Include="Microsoft.EntityFrameworkCore.SqlServer" Version="8.0.15" />
    <PackageVersion Include="Pomelo.EntityFrameworkCore.MySql" Version="8.0.3" />
    <PackageVersion Include="Npgsql" Version="8.0.7" />
  </ItemGroup>
  <ItemGroup Condition=" '$(TargetFramework)' == 'net9.0' ">
    <PackageVersion Include="Microsoft.EntityFrameworkCore" Version="9.0.9" />
    <PackageVersion Include="Microsoft.EntityFrameworkCore.Relational" Version="9.0.9" />
    <PackageVersion Include="Microsoft.EntityFrameworkCore.Design" Version="9.0.9" />
    <PackageVersion Include="Microsoft.EntityFrameworkCore.Sqlite" Version="9.0.9" />
    <PackageVersion Include="Microsoft.EntityFrameworkCore.Sqlite.Core" Version="9.0.9" />
    <PackageVersion Include="Microsoft.EntityFrameworkCore.SqlServer" Version="9.0.9" />
    <PackageVersion Include="Pomelo.EntityFrameworkCore.MySql" Version="9.0.0" />
    <PackageVersion Include="Npgsql" Version="9.0.3" />
  </ItemGroup>
  <ItemGroup>
    <GlobalPackageReference Include="MinVer" Version="6.0.0" />
    <GlobalPackageReference Include="Microsoft.SourceLink.GitHub" Version="8.0.0" />
  </ItemGroup>
  <ItemGroup Condition="'$(TargetFramework)' == 'net462' Or '$(TargetFramework)' == 'net472'">
    <GlobalPackageReference Include="Microsoft.NETFramework.ReferenceAssemblies" Version="1.0.3">
      <PrivateAssets>all</PrivateAssets>
      <IncludeAssets>runtime; build; native; contentfiles; analyzers</IncludeAssets>
    </GlobalPackageReference>
  </ItemGroup>
</Project><|MERGE_RESOLUTION|>--- conflicted
+++ resolved
@@ -44,16 +44,12 @@
     <PackageVersion Include="Google.Cloud.Firestore.V1" Version="3.10.0" />
     <PackageVersion Include="Google.Cloud.PubSub.V1" Version="3.26.0" />
     <PackageVersion Include="GitHubActionsTestLogger" Version="2.4.1" />
-<<<<<<< HEAD
     <PackageVersion Include="Google.Cloud.ResourceManager.V3" Version="2.5.0" />
     <PackageVersion Include="Google.Cloud.Spanner.Data" Version="5.1.0" />
     <PackageVersion Include="Google.Cloud.Storage.V1" Version="4.13.0" />
     <PackageVersion Include="Google.Cloud.Tasks.V2" Version="3.5.0" />
     <PackageVersion Include="Grpc.Core.Api" Version="2.71.0" />
-    <PackageVersion Include="Hangfire.Core" Version="1.8.20" />
-=======
     <PackageVersion Include="Hangfire.Core" Version="1.8.21" />
->>>>>>> d67dac94
     <PackageVersion Include="Hangfire.InMemory" Version="1.0.0" />
     <PackageVersion Include="JustSaying" Version="7.3.0" />
     <PackageVersion Include="JustSaying.Extensions.DependencyInjection.Microsoft" Version="7.3.0" />

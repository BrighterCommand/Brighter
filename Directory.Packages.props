<Project>
  <PropertyGroup>
    <ManagePackageVersionsCentrally>true</ManagePackageVersionsCentrally>
    <CentralPackageTransitivePinningEnabled>false</CentralPackageTransitivePinningEnabled>
    <AwsDynamoDbV4>4.0.10.2</AwsDynamoDbV4>
    <AWSSDKIdentityManagementV4>4.0.9</AWSSDKIdentityManagementV4>
    <AWSSDKSchedulerV4>4.0.2.6</AWSSDKSchedulerV4>
    <AWSSDKV4>4.0.14.1</AWSSDKV4>
    <AWSSecurityTokenV4>4.0.5.2</AWSSecurityTokenV4>
    <AWSSQSV4>4.0.2.6</AWSSQSV4>
    <AWSSDKSimpleNotificationServiceV4>4.0.2.8</AWSSDKSimpleNotificationServiceV4>
    <AWSSDKExtensionsNETCoreSetup>4.0.3.15</AWSSDKExtensionsNETCoreSetup>
  </PropertyGroup>
  <ItemGroup>
    <PackageVersion Include="AWSSDK.DynamoDBv2" Version="[3.7.500.5, 4)" />
    <PackageVersion Include="AWSSDK.IdentityManagement" Version="[3.7.500.5, 4)" />
    <PackageVersion Include="AWSSDK.Extensions.NETCore.Setup" Version="[3.7.400, 4)" />
    <PackageVersion Include="AWSSDK.S3" Version="[3.7.500.5, 4)" />
    <PackageVersion Include="AWSSDK.SecurityToken" Version="[3.7.500.5, 4)" />
    <PackageVersion Include="AWSSDK.Scheduler" Version="[3.7.500.5, 4)" />
    <PackageVersion Include="AWSSDK.SimpleNotificationService" Version="[3.7.500.5, 4)" />
    <PackageVersion Include="AWSSDK.SQS" Version="[3.7.500.5, 4)" />
    <PackageVersion Include="Azure.Identity" Version="1.17.1" />
    <PackageVersion Include="Azure.Messaging.ServiceBus" Version="7.20.1" />
    <PackageVersion Include="Azure.Storage.Blobs" Version="12.26.0" />
    <PackageVersion Include="Confluent.Kafka" Version="2.12.0" />
    <PackageVersion Include="Confluent.SchemaRegistry" Version="2.12.0" />
    <PackageVersion Include="Confluent.SchemaRegistry.Serdes.Json" Version="2.12.0" />
    <PackageVersion Include="coverlet.collector" Version="6.0.4">
      <PrivateAssets>all</PrivateAssets>
      <IncludeAssets>runtime; build; native; contentfiles; analyzers; buildtransitive</IncludeAssets>
    </PackageVersion>
    <PackageVersion Include="Dapper" Version="2.1.66" />
    <PackageVersion Include="Dapper.Contrib" Version="2.0.78" />
    <PackageVersion Include="DapperExtensions" Version="1.7.0" />
    <PackageVersion Include="EventStore.ClientAPI.NetCore" Version="4.1.0.23" />
<<<<<<< HEAD
    <PackageVersion Include="FluentMigrator" Version="7.1.0" />
    <PackageVersion Include="FluentMigrator.Runner" Version="7.1.0" />
    <PackageVersion Include="FluentMigrator.Runner.Core" Version="7.1.0" />
    <PackageVersion Include="FluentMigrator.Runner.MySql" Version="7.1.0" />
    <PackageVersion Include="FluentMigrator.Runner.Postgres" Version="7.1.0" />
    <PackageVersion Include="FluentMigrator.Runner.SQLite" Version="7.1.0" />
    <PackageVersion Include="FluentMigrator.Runner.SqlServer" Version="7.1.0" />
    <PackageVersion Include="Fluid.Core" Version="2.31.0" />
    <PackageVersion Include="GitHubActionsTestLogger" Version="2.4.1" />
    <PackageVersion Include="Google.Cloud.Firestore.V1" Version="3.11.0" />
    <PackageVersion Include="Google.Cloud.PubSub.V1" Version="3.29.0" />
    <PackageVersion Include="Google.Cloud.ResourceManager.V3" Version="2.5.0" />
    <PackageVersion Include="Google.Cloud.Spanner.Data" Version="5.4.0" />
=======
    <PackageVersion Include="FluentMigrator" Version="7.2.0" />
    <PackageVersion Include="FluentMigrator.Runner" Version="7.2.0" />
    <PackageVersion Include="FluentMigrator.Runner.Core" Version="7.2.0" />
    <PackageVersion Include="FluentMigrator.Runner.MySql" Version="7.2.0" />
    <PackageVersion Include="FluentMigrator.Runner.Postgres" Version="7.2.0" />
    <PackageVersion Include="FluentMigrator.Runner.SQLite" Version="7.2.0" />
    <PackageVersion Include="FluentMigrator.Runner.SqlServer" Version="7.2.0" />
    <PackageVersion Include="GitHubActionsTestLogger" Version="3.0.1" />
    <PackageVersion Include="Google.Cloud.Firestore.V1" Version="4.0.0" />
    <PackageVersion Include="Google.Cloud.PubSub.V1" Version="3.30.0" />
    <PackageVersion Include="Google.Cloud.ResourceManager.V3" Version="2.6.0" />
    <PackageVersion Include="Google.Cloud.Spanner.Data" Version="5.8.0" />
>>>>>>> 16874470
    <PackageVersion Include="Google.Cloud.Storage.V1" Version="4.13.0" />
    <PackageVersion Include="Google.Cloud.Tasks.V2" Version="3.5.0" />
    <PackageVersion Include="Grpc.Core.Api" Version="2.71.0" />
    <PackageVersion Include="Hangfire.Core" Version="1.8.22" />
    <PackageVersion Include="Hangfire.InMemory" Version="1.0.0" />
    <PackageVersion Include="JustSaying" Version="8.0.0" />
    <PackageVersion Include="JustSaying.Extensions.DependencyInjection.Microsoft" Version="8.0.0" />
    <PackageVersion Include="MassTransit" Version="8.5.7" />
    <PackageVersion Include="MassTransit.AmazonSQS" Version="8.5.7" />
    <PackageVersion Include="MassTransit.Extensions.DependencyInjection" Version="7.3.1" />
    <PackageVersion Include="Microsoft.Bcl.HashCode" Version="6.0.0" />
    <PackageVersion Include="Microsoft.Bcl.TimeProvider" Version="10.0.0" />
    <PackageVersion Include="Microsoft.Data.SqlClient" Version="6.1.3" />
    <PackageVersion Include="Microsoft.Data.Sqlite" Version="10.0.0" />
    <PackageVersion Include="Microsoft.Data.Sqlite.Core" Version="10.0.0" />
    <PackageVersion Include="Microsoft.Extensions.Configuration.Binder" Version="10.0.0" />
    <PackageVersion Include="Microsoft.Extensions.Configuration.EnvironmentVariables" Version="10.0.0" />
    <PackageVersion Include="Microsoft.Extensions.DependencyInjection" Version="10.0.0" />
    <PackageVersion Include="Microsoft.Extensions.DependencyInjection.Abstractions" Version="10.0.0" />
    <PackageVersion Include="Microsoft.Extensions.Diagnostics.HealthChecks" Version="10.0.0" />
    <PackageVersion Include="Microsoft.Extensions.Diagnostics.HealthChecks.Abstractions" Version="10.0.0" />
    <PackageVersion Include="Microsoft.Extensions.Hosting" Version="10.0.0" />
    <PackageVersion Include="Microsoft.Extensions.Hosting.Abstractions" Version="10.0.0" />
    <PackageVersion Include="Microsoft.Extensions.Http" Version="10.0.0" />
    <PackageVersion Include="Microsoft.Extensions.Logging" Version="10.0.0" />
    <PackageVersion Include="Microsoft.Extensions.Logging.Abstractions" Version="10.0.0" />
    <PackageVersion Include="Microsoft.Extensions.Logging.Console" Version="10.0.0" />
    <PackageVersion Include="Microsoft.Extensions.Logging.Debug" Version="10.0.0" />
    <PackageVersion Include="Microsoft.Extensions.TimeProvider.Testing" Version="10.0.0" />
    <PackageVersion Include="Microsoft.NET.Test.Sdk" Version="18.0.1" />
    <PackageVersion Include="MongoDB.Driver" Version="3.5.2" />
    <PackageVersion Include="MQTTnet" Version="4.3.7.1207" />
    <PackageVersion Include="MySqlConnector" Version="2.5.0" />
    <PackageVersion Include="Newtonsoft.Json" Version="13.0.4" />
    <PackageVersion Include="NJsonSchema" Version="11.5.2" />
    <PackageVersion Include="NJsonSchema.NewtonsoftJson" Version="11.5.2" />
    <PackageVersion Include="NUnit" Version="4.4.0" />
    <PackageVersion Include="NUnit.Analyzers" Version="4.11.2">
      <PrivateAssets>all</PrivateAssets>
      <IncludeAssets>runtime; build; native; contentfiles; analyzers; buildtransitive</IncludeAssets>
    </PackageVersion>
    <PackageVersion Include="NUnit3TestAdapter" Version="6.0.0" />
    <PackageVersion Include="OpenTelemetry" Version="1.14.0" />
    <PackageVersion Include="OpenTelemetry.Instrumentation.Process" Version="1.14.0-beta.2" />
    <PackageVersion Include="OpenTelemetry.Api.ProviderBuilderExtensions" Version="1.14.0" />
    <PackageVersion Include="OpenTelemetry.Exporter.Console" Version="1.14.0" />
    <PackageVersion Include="OpenTelemetry.Exporter.InMemory" Version="1.14.0" />
    <PackageVersion Include="OpenTelemetry.Exporter.Jaeger" Version="1.5.1" />
    <PackageVersion Include="OpenTelemetry.Exporter.OpenTelemetryProtocol" Version="1.14.0" />
    <PackageVersion Include="OpenTelemetry.Exporter.Prometheus.AspNetCore" Version="1.14.0-beta.1" />
    <PackageVersion Include="OpenTelemetry.Exporter.Zipkin" Version="1.14.0" />
    <PackageVersion Include="OpenTelemetry.Extensions.Hosting" Version="1.14.0" />
    <PackageVersion Include="OpenTelemetry.Instrumentation.AspNetCore" Version="1.14.0" />
    <PackageVersion Include="Paramore.Darker" Version="4.1.1" />
    <PackageVersion Include="Paramore.Darker.AspNetCore" Version="4.1.1" />
    <PackageVersion Include="Paramore.Darker.Policies" Version="4.1.1" />
    <PackageVersion Include="Paramore.Darker.QueryLogging" Version="4.1.1" />
    <PackageVersion Include="Polly" Version="8.6.5" />
    <PackageVersion Include="Polly.Contrib.WaitAndRetry" Version="1.1.1" />
    <PackageVersion Include="Polly.Extensions.Http" Version="3.0.0" />
    <PackageVersion Include="Quartz" Version="3.15.1" />
    <PackageVersion Include="Quartz.Extensions.DependencyInjection" Version="3.15.1" />
    <PackageVersion Include="Quartz.Extensions.Hosting" Version="3.15.1" />
    <PackageVersion Include="RabbitMQ.Client" Version="7.2.0" />
    <PackageVersion Include="RocketMQ.Client" Version="5.1.0" />
    <PackageVersion Include="Serilog" Version="4.3.0" />
    <PackageVersion Include="Serilog.Extensions.Hosting" Version="10.0.0" />
    <PackageVersion Include="Serilog.Extensions.Logging" Version="10.0.0" />
    <PackageVersion Include="Serilog.Sinks.Console" Version="6.1.1" />
    <PackageVersion Include="Serilog.Sinks.TestCorrelator" Version="4.0.0" />
    <PackageVersion Include="ServiceStack.Redis.Core" Version="8.10.0" />
    <PackageVersion Include="Shouldly" Version="4.3.0" />
<<<<<<< HEAD
    <PackageVersion Include="Swashbuckle.AspNetCore" Version="9.0.6" />
    <PackageVersion Include="System.CommandLine" Version="2.0.0" />
=======
    <PackageVersion Include="Swashbuckle.AspNetCore" Version="10.0.1" />
>>>>>>> 16874470
    <PackageVersion Include="System.Data.SqlClient" Version="4.9.0" />
    <PackageVersion Include="System.Diagnostics.DiagnosticSource" Version="10.0.0" />
    <PackageVersion Include="System.Linq.Async" Version="7.0.0" />
    <PackageVersion Include="System.Reflection.TypeExtensions" Version="4.7.0" />
    <PackageVersion Include="System.Net.Http" Version="4.3.4" />
    <PackageVersion Include="System.Net.Security" Version="4.3.2" />
    <PackageVersion Include="System.Security.Cryptography.X509Certificates" Version="4.3.2" />
    <PackageVersion Include="System.Text.Json" Version="10.0.0" />
    <PackageVersion Include="System.Text.RegularExpressions" Version="4.3.1" />
    <PackageVersion Include="System.Threading.Channels" Version="10.0.0" />
    <PackageVersion Include="TUnit" Version="0.67.10" />
    <PackageVersion Include="xunit" Version="2.9.3" />
    <PackageVersion Include="xunit.runner.visualstudio" Version="3.1.5">
      <PrivateAssets>all</PrivateAssets>
      <IncludeAssets>runtime; build; native; contentfiles; analyzers; buildtransitive</IncludeAssets>
    </PackageVersion>
    <PackageVersion Include="FakeItEasy" Version="8.3.0" />
    <PackageVersion Include="xunit.v3" Version="3.1.0" />
    <PackageVersion Include="xunit.v3.runner.msbuild" Version="3.1.0" />
  </ItemGroup>
  <ItemGroup Condition=" '$(TargetFramework)' == 'net8.0' ">
    <PackageVersion Include="Microsoft.EntityFrameworkCore" Version="8.0.22" />
    <PackageVersion Include="Microsoft.EntityFrameworkCore.Design" Version="8.0.22" />
    <PackageVersion Include="Microsoft.EntityFrameworkCore.Relational" Version="8.0.22" />
    <PackageVersion Include="Microsoft.EntityFrameworkCore.Sqlite" Version="8.0.22" />
    <PackageVersion Include="Microsoft.EntityFrameworkCore.Sqlite.Core" Version="8.0.22" />
    <PackageVersion Include="Microsoft.EntityFrameworkCore.SqlServer" Version="8.0.22" />
    <PackageVersion Include="MongoDB.EntityFrameworkCore" Version="8.3.3" />
    <PackageVersion Include="Pomelo.EntityFrameworkCore.MySql" Version="8.0.3" />
    <PackageVersion Include="Npgsql" Version="8.0.7" />
    <PackageVersion Include="TickerQ" Version="8.0.0" />
  </ItemGroup>
  <ItemGroup Condition=" '$(TargetFramework)' == 'net9.0' ">
    <PackageVersion Include="Microsoft.EntityFrameworkCore" Version="9.0.11" />
    <PackageVersion Include="Microsoft.EntityFrameworkCore.Relational" Version="9.0.11" />
    <PackageVersion Include="Microsoft.EntityFrameworkCore.Design" Version="9.0.11" />
    <PackageVersion Include="Microsoft.EntityFrameworkCore.Sqlite" Version="9.0.11" />
    <PackageVersion Include="Microsoft.EntityFrameworkCore.Sqlite.Core" Version="9.0.11" />
    <PackageVersion Include="Microsoft.EntityFrameworkCore.SqlServer" Version="9.0.11" />
    <PackageVersion Include="MongoDB.EntityFrameworkCore" Version="9.0.3" />
    <PackageVersion Include="Pomelo.EntityFrameworkCore.MySql" Version="9.0.0" />
    <PackageVersion Include="Npgsql" Version="10.0.0" />
    <PackageVersion Include="TickerQ" Version="9.0.0" />
  </ItemGroup>
  <ItemGroup Condition=" '$(TargetFramework)' == 'net10.0' ">
    <PackageVersion Include="Microsoft.EntityFrameworkCore" Version="10.0.0" />
    <PackageVersion Include="Microsoft.EntityFrameworkCore.Relational" Version="10.0.0" />
    <PackageVersion Include="Microsoft.EntityFrameworkCore.Design" Version="10.0.0" />
    <PackageVersion Include="Microsoft.EntityFrameworkCore.Sqlite" Version="10.0.0" />
    <PackageVersion Include="Microsoft.EntityFrameworkCore.Sqlite.Core" Version="10.0.0" />
    <PackageVersion Include="Microsoft.EntityFrameworkCore.SqlServer" Version="10.0.0" />
    <PackageVersion Include="MongoDB.EntityFrameworkCore" Version="9.0.3" />
    <PackageVersion Include="Pomelo.EntityFrameworkCore.MySql" Version="9.0.0" />
    <PackageVersion Include="Npgsql" Version="9.0.4" />
    <PackageVersion Include="TickerQ" Version="10.0.1" />
  </ItemGroup>
  <ItemGroup>
    <GlobalPackageReference Include="MinVer" Version="6.0.0" />
    <GlobalPackageReference Include="Microsoft.SourceLink.GitHub" Version="8.0.0" />
  </ItemGroup>
  <ItemGroup Condition="'$(TargetFramework)' == 'net462' Or '$(TargetFramework)' == 'net472'">
    <GlobalPackageReference Include="Microsoft.NETFramework.ReferenceAssemblies" Version="1.0.3">
      <PrivateAssets>all</PrivateAssets>
      <IncludeAssets>runtime; build; native; contentfiles; analyzers</IncludeAssets>
    </GlobalPackageReference>
  </ItemGroup>
</Project><|MERGE_RESOLUTION|>--- conflicted
+++ resolved
@@ -34,21 +34,6 @@
     <PackageVersion Include="Dapper.Contrib" Version="2.0.78" />
     <PackageVersion Include="DapperExtensions" Version="1.7.0" />
     <PackageVersion Include="EventStore.ClientAPI.NetCore" Version="4.1.0.23" />
-<<<<<<< HEAD
-    <PackageVersion Include="FluentMigrator" Version="7.1.0" />
-    <PackageVersion Include="FluentMigrator.Runner" Version="7.1.0" />
-    <PackageVersion Include="FluentMigrator.Runner.Core" Version="7.1.0" />
-    <PackageVersion Include="FluentMigrator.Runner.MySql" Version="7.1.0" />
-    <PackageVersion Include="FluentMigrator.Runner.Postgres" Version="7.1.0" />
-    <PackageVersion Include="FluentMigrator.Runner.SQLite" Version="7.1.0" />
-    <PackageVersion Include="FluentMigrator.Runner.SqlServer" Version="7.1.0" />
-    <PackageVersion Include="Fluid.Core" Version="2.31.0" />
-    <PackageVersion Include="GitHubActionsTestLogger" Version="2.4.1" />
-    <PackageVersion Include="Google.Cloud.Firestore.V1" Version="3.11.0" />
-    <PackageVersion Include="Google.Cloud.PubSub.V1" Version="3.29.0" />
-    <PackageVersion Include="Google.Cloud.ResourceManager.V3" Version="2.5.0" />
-    <PackageVersion Include="Google.Cloud.Spanner.Data" Version="5.4.0" />
-=======
     <PackageVersion Include="FluentMigrator" Version="7.2.0" />
     <PackageVersion Include="FluentMigrator.Runner" Version="7.2.0" />
     <PackageVersion Include="FluentMigrator.Runner.Core" Version="7.2.0" />
@@ -56,12 +41,12 @@
     <PackageVersion Include="FluentMigrator.Runner.Postgres" Version="7.2.0" />
     <PackageVersion Include="FluentMigrator.Runner.SQLite" Version="7.2.0" />
     <PackageVersion Include="FluentMigrator.Runner.SqlServer" Version="7.2.0" />
+    <PackageVersion Include="Fluid.Core" Version="2.31.0" />
     <PackageVersion Include="GitHubActionsTestLogger" Version="3.0.1" />
     <PackageVersion Include="Google.Cloud.Firestore.V1" Version="4.0.0" />
     <PackageVersion Include="Google.Cloud.PubSub.V1" Version="3.30.0" />
     <PackageVersion Include="Google.Cloud.ResourceManager.V3" Version="2.6.0" />
     <PackageVersion Include="Google.Cloud.Spanner.Data" Version="5.8.0" />
->>>>>>> 16874470
     <PackageVersion Include="Google.Cloud.Storage.V1" Version="4.13.0" />
     <PackageVersion Include="Google.Cloud.Tasks.V2" Version="3.5.0" />
     <PackageVersion Include="Grpc.Core.Api" Version="2.71.0" />
@@ -134,12 +119,8 @@
     <PackageVersion Include="Serilog.Sinks.TestCorrelator" Version="4.0.0" />
     <PackageVersion Include="ServiceStack.Redis.Core" Version="8.10.0" />
     <PackageVersion Include="Shouldly" Version="4.3.0" />
-<<<<<<< HEAD
-    <PackageVersion Include="Swashbuckle.AspNetCore" Version="9.0.6" />
+    <PackageVersion Include="Swashbuckle.AspNetCore" Version="10.0.1" />
     <PackageVersion Include="System.CommandLine" Version="2.0.0" />
-=======
-    <PackageVersion Include="Swashbuckle.AspNetCore" Version="10.0.1" />
->>>>>>> 16874470
     <PackageVersion Include="System.Data.SqlClient" Version="4.9.0" />
     <PackageVersion Include="System.Diagnostics.DiagnosticSource" Version="10.0.0" />
     <PackageVersion Include="System.Linq.Async" Version="7.0.0" />

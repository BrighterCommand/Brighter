<Project>
  <PropertyGroup>
    <ManagePackageVersionsCentrally>true</ManagePackageVersionsCentrally>
    <CentralPackageTransitivePinningEnabled>false</CentralPackageTransitivePinningEnabled>
  </PropertyGroup>
  <ItemGroup>
<<<<<<< HEAD
    <PackageVersion Include="AWSSDK.DynamoDBv2" Version="3.7.405.20" />
    <PackageVersion Include="AWSSDK.Extensions.NETCore.Setup" Version="3.7.301" />
    <PackageVersion Include="AWSSDK.IdentityManagement" Version="3.7.404" />
    <PackageVersion Include="AWSSDK.Scheduler" Version="3.7.400.88" />
    <PackageVersion Include="AWSSDK.S3" Version="3.7.414.4" />
    <PackageVersion Include="AWSSDK.SecurityToken" Version="3.7.401.42" />
    <PackageVersion Include="AWSSDK.SimpleNotificationService" Version="3.7.400.93" />
=======
    <PackageVersion Include="AWSSDK.DynamoDBv2" Version="3.7.405.22" />
    <PackageVersion Include="AWSSDK.Extensions.NETCore.Setup" Version="3.7.400" />
    <PackageVersion Include="AWSSDK.S3" Version="3.7.415" />
    <PackageVersion Include="AWSSDK.SecurityToken" Version="3.7.401.44" />
    <PackageVersion Include="AWSSDK.SimpleNotificationService" Version="3.7.400.95" />
>>>>>>> daed3d3b
    <PackageVersion Include="AWSSDK.SQS" Version="3.7.400.94" />
    <PackageVersion Include="Azure.Identity" Version="1.13.2" />
    <PackageVersion Include="Azure.Messaging.ServiceBus" Version="7.18.4" />
    <PackageVersion Include="Azure.Storage.Blobs" Version="12.23.0" />
    <PackageVersion Include="Confluent.Kafka" Version="2.8.0" />
    <PackageVersion Include="Confluent.SchemaRegistry" Version="2.8.0" />
    <PackageVersion Include="Confluent.SchemaRegistry.Serdes.Json" Version="2.8.0" />
    <PackageVersion Include="coverlet.collector" Version="6.0.4">
      <PrivateAssets>all</PrivateAssets>
      <IncludeAssets>runtime; build; native; contentfiles; analyzers; buildtransitive</IncludeAssets>
    </PackageVersion>
    <PackageVersion Include="Dapper" Version="2.1.66" />
    <PackageVersion Include="Dapper.Contrib" Version="2.0.78" />
    <PackageVersion Include="DapperExtensions" Version="1.7.0" />
    <PackageVersion Include="EventStore.ClientAPI.NetCore" Version="4.1.0.23" />
    <PackageVersion Include="FluentAssertions" Version="8.0.1" />
    <PackageVersion Include="FluentMigrator" Version="6.2.0" />
    <PackageVersion Include="FluentMigrator.Runner" Version="6.2.0" />
    <PackageVersion Include="FluentMigrator.Runner.Core" Version="6.2.0" />
    <PackageVersion Include="FluentMigrator.Runner.MySql" Version="6.2.0" />
    <PackageVersion Include="FluentMigrator.Runner.Postgres" Version="6.2.0" />
    <PackageVersion Include="FluentMigrator.Runner.SQLite" Version="6.2.0" />
    <PackageVersion Include="FluentMigrator.Runner.SqlServer" Version="6.2.0" />
    <PackageVersion Include="MessagePack" Version="3.1.3" />
    <PackageVersion Include="Microsoft.Bcl.TimeProvider" Version="9.0.2" />
    <PackageVersion Include="Microsoft.Data.SqlClient" Version="6.0.1" />
    <PackageVersion Include="Microsoft.Data.Sqlite" Version="9.0.2" />
    <PackageVersion Include="Microsoft.Data.Sqlite.Core" Version="9.0.2" />
    <PackageVersion Include="Microsoft.Extensions.Configuration.Binder" Version="9.0.2" />
    <PackageVersion Include="Microsoft.Extensions.Configuration.EnvironmentVariables" Version="9.0.2" />
    <PackageVersion Include="Microsoft.Extensions.DependencyInjection" Version="9.0.2" />
    <PackageVersion Include="Microsoft.Extensions.DependencyInjection.Abstractions" Version="9.0.2" />
    <PackageVersion Include="Microsoft.Extensions.Diagnostics.HealthChecks" Version="9.0.2" />
    <PackageVersion Include="Microsoft.Extensions.Diagnostics.HealthChecks.Abstractions" Version="9.0.2" />
    <PackageVersion Include="Microsoft.Extensions.Hosting" Version="9.0.2" />
    <PackageVersion Include="Microsoft.Extensions.Hosting.Abstractions" Version="9.0.2" />
    <PackageVersion Include="Microsoft.Extensions.Http" Version="9.0.2" />
    <PackageVersion Include="Microsoft.Extensions.Logging" Version="9.0.2" />
    <PackageVersion Include="Microsoft.Extensions.Logging.Abstractions" Version="9.0.2" />
    <PackageVersion Include="Microsoft.Extensions.TimeProvider.Testing" Version="9.2.0" />
    <PackageVersion Include="Microsoft.NET.Test.Sdk" Version="17.13.0" />
    <PackageVersion Include="MQTTnet" Version="3.1.2" />
    <PackageVersion Include="MySqlConnector" Version="2.4.0" />
    <PackageVersion Include="Newtonsoft.Json" Version="13.0.3" />
    <PackageVersion Include="NJsonSchema" Version="11.1.0" />
    <PackageVersion Include="NJsonSchema.NewtonsoftJson" Version="11.1.0" />
    <PackageVersion Include="NUnit" Version="4.3.2" />
    <PackageVersion Include="NUnit.Analyzers" Version="4.6.0">
      <PrivateAssets>all</PrivateAssets>
      <IncludeAssets>runtime; build; native; contentfiles; analyzers; buildtransitive</IncludeAssets>
    </PackageVersion>
    <PackageVersion Include="NUnit3TestAdapter" Version="5.0.0" />
    <PackageVersion Include="OpenTelemetry" Version="1.11.1" />
    <PackageVersion Include="OpenTelemetry.Api.ProviderBuilderExtensions" Version="1.11.1" />
    <PackageVersion Include="OpenTelemetry.Exporter.Console" Version="1.11.1" />
    <PackageVersion Include="OpenTelemetry.Exporter.InMemory" Version="1.11.1" />
    <PackageVersion Include="OpenTelemetry.Exporter.Jaeger" Version="1.5.1" />
    <PackageVersion Include="OpenTelemetry.Exporter.OpenTelemetryProtocol" Version="1.11.1" />
    <PackageVersion Include="OpenTelemetry.Exporter.Prometheus.AspNetCore" Version="1.11.0-beta.1" />
    <PackageVersion Include="OpenTelemetry.Exporter.Zipkin" Version="1.11.1" />
    <PackageVersion Include="OpenTelemetry.Extensions.Hosting" Version="1.11.1" />
    <PackageVersion Include="OpenTelemetry.Instrumentation.AspNetCore" Version="1.11.0" />
    <PackageVersion Include="Paramore.Darker" Version="4.0.1" />
    <PackageVersion Include="Paramore.Darker.AspNetCore" Version="4.0.1" />
    <PackageVersion Include="Paramore.Darker.Policies" Version="4.0.1" />
    <PackageVersion Include="Paramore.Darker.QueryLogging" Version="4.0.1" />
    <PackageVersion Include="Polly" Version="8.5.2" />
    <PackageVersion Include="Polly.Contrib.WaitAndRetry" Version="1.1.1" />
    <PackageVersion Include="Polly.Extensions.Http" Version="3.0.0" />
    <PackageVersion Include="Quartz" Version="3.13.1" />
    <PackageVersion Include="Quartz.Extensions.DependencyInjection" Version="3.13.1" />
    <PackageVersion Include="Quartz.Extensions.Hosting" Version="3.13.1" />
    <PackageVersion Include="RabbitMQ.Client" Version="7.0.0" />
    <PackageVersion Include="Serilog" Version="4.2.0" />
    <PackageVersion Include="Serilog.Extensions.Hosting" Version="9.0.0" />
    <PackageVersion Include="Serilog.Extensions.Logging" Version="9.0.0" />
    <PackageVersion Include="Serilog.Sinks.Console" Version="6.0.0" />
    <PackageVersion Include="Serilog.Sinks.TestCorrelator" Version="4.0.0" />
    <PackageVersion Include="ServiceStack.Redis.Core" Version="8.6.0" />
    <PackageVersion Include="Swashbuckle.AspNetCore" Version="7.2.0" />
    <PackageVersion Include="System.Data.SqlClient" Version="4.9.0" />
    <PackageVersion Include="System.Diagnostics.DiagnosticSource" Version="9.0.2" />
    <PackageVersion Include="System.Reflection.TypeExtensions" Version="4.7.0" />
    <PackageVersion Include="System.Net.Http" Version="4.3.4" />
    <PackageVersion Include="System.Net.Security" Version="4.3.2" />
    <PackageVersion Include="System.Security.Cryptography.X509Certificates" Version="4.3.2" />
    <PackageVersion Include="System.Text.Json" Version="9.0.2" />
    <PackageVersion Include="System.Text.RegularExpressions" Version="4.3.1" />
    <PackageVersion Include="xunit" Version="2.9.3" />
    <PackageVersion Include="xunit.runner.visualstudio" Version="3.0.2">
      <PrivateAssets>all</PrivateAssets>
      <IncludeAssets>runtime; build; native; contentfiles; analyzers; buildtransitive</IncludeAssets>
    </PackageVersion>
    <PackageVersion Include="FakeItEasy" Version="8.3.0" />
  </ItemGroup>
  <ItemGroup Condition=" '$(TargetFramework)' == 'net8.0' ">
    <PackageVersion Include="Microsoft.EntityFrameworkCore" Version="8.0.10" />
    <PackageVersion Include="Microsoft.EntityFrameworkCore.Design" Version="8.0.10" />
    <PackageVersion Include="Microsoft.EntityFrameworkCore.Relational" Version="8.0.10" />
    <PackageVersion Include="Microsoft.EntityFrameworkCore.Sqlite" Version="8.0.10" />
    <PackageVersion Include="Microsoft.EntityFrameworkCore.Sqlite.Core" Version="8.0.10" />
    <PackageVersion Include="Microsoft.EntityFrameworkCore.SqlServer" Version="8.0.10" />
    <PackageVersion Include="Pomelo.EntityFrameworkCore.MySql" Version="8.0.2" />
    <PackageVersion Include="Npgsql" Version="8.0.6" />
  </ItemGroup>
  <ItemGroup Condition=" '$(TargetFramework)' == 'net9.0' ">
    <PackageVersion Include="Microsoft.EntityFrameworkCore" Version="9.0.2" />
    <PackageVersion Include="Microsoft.EntityFrameworkCore.Design" Version="9.0.2" />
    <PackageVersion Include="Microsoft.EntityFrameworkCore.Relational" Version="9.0.2" />
    <PackageVersion Include="Microsoft.EntityFrameworkCore.Sqlite" Version="9.0.2" />
    <PackageVersion Include="Microsoft.EntityFrameworkCore.Sqlite.Core" Version="9.0.2" />
    <PackageVersion Include="Microsoft.EntityFrameworkCore.SqlServer" Version="9.0.2" />
    <PackageVersion Include="Pomelo.EntityFrameworkCore.MySql" Version="9.0.0-preview.2.efcore.9.0.0" />
    <PackageVersion Include="Npgsql" Version="9.0.2" />
  </ItemGroup>
  
  <ItemGroup>
    <GlobalPackageReference Include="MinVer" Version="6.0.0" />
    <GlobalPackageReference Include="Microsoft.SourceLink.GitHub" Version="8.0.0" />
  </ItemGroup>
  
  <ItemGroup Condition="'$(TargetFramework)' == 'net462'">
    <GlobalPackageReference Include="Microsoft.NETFramework.ReferenceAssemblies" Version="1.0.3">
      <PrivateAssets>all</PrivateAssets>
      <IncludeAssets>runtime; build; native; contentfiles; analyzers</IncludeAssets>
    </GlobalPackageReference>
  </ItemGroup>
</Project><|MERGE_RESOLUTION|>--- conflicted
+++ resolved
@@ -4,21 +4,12 @@
     <CentralPackageTransitivePinningEnabled>false</CentralPackageTransitivePinningEnabled>
   </PropertyGroup>
   <ItemGroup>
-<<<<<<< HEAD
-    <PackageVersion Include="AWSSDK.DynamoDBv2" Version="3.7.405.20" />
-    <PackageVersion Include="AWSSDK.Extensions.NETCore.Setup" Version="3.7.301" />
+    <PackageVersion Include="AWSSDK.DynamoDBv2" Version="3.7.405.22" />
     <PackageVersion Include="AWSSDK.IdentityManagement" Version="3.7.404" />
-    <PackageVersion Include="AWSSDK.Scheduler" Version="3.7.400.88" />
-    <PackageVersion Include="AWSSDK.S3" Version="3.7.414.4" />
-    <PackageVersion Include="AWSSDK.SecurityToken" Version="3.7.401.42" />
-    <PackageVersion Include="AWSSDK.SimpleNotificationService" Version="3.7.400.93" />
-=======
-    <PackageVersion Include="AWSSDK.DynamoDBv2" Version="3.7.405.22" />
     <PackageVersion Include="AWSSDK.Extensions.NETCore.Setup" Version="3.7.400" />
     <PackageVersion Include="AWSSDK.S3" Version="3.7.415" />
     <PackageVersion Include="AWSSDK.SecurityToken" Version="3.7.401.44" />
     <PackageVersion Include="AWSSDK.SimpleNotificationService" Version="3.7.400.95" />
->>>>>>> daed3d3b
     <PackageVersion Include="AWSSDK.SQS" Version="3.7.400.94" />
     <PackageVersion Include="Azure.Identity" Version="1.13.2" />
     <PackageVersion Include="Azure.Messaging.ServiceBus" Version="7.18.4" />
@@ -98,6 +89,23 @@
     <PackageVersion Include="Serilog.Sinks.Console" Version="6.0.0" />
     <PackageVersion Include="Serilog.Sinks.TestCorrelator" Version="4.0.0" />
     <PackageVersion Include="ServiceStack.Redis.Core" Version="8.6.0" />
+    <PackageVersion Include="AWSSDK.DynamoDBv2" Version="3.7.405.22" />
+    <PackageVersion Include="AWSSDK.Extensions.NETCore.Setup" Version="3.7.400" />
+    <PackageVersion Include="AWSSDK.S3" Version="3.7.415" />
+    <PackageVersion Include="AWSSDK.SecurityToken" Version="3.7.401.44" />
+    <PackageVersion Include="AWSSDK.SimpleNotificationService" Version="3.7.400.95" />
+    <PackageVersion Include="AWSSDK.DynamoDBv2" Version="3.7.405.20" />
+    <PackageVersion Include="AWSSDK.Extensions.NETCore.Setup" Version="3.7.301" />
+    <PackageVersion Include="AWSSDK.IdentityManagement" Version="3.7.404" />
+    <PackageVersion Include="AWSSDK.Scheduler" Version="3.7.400.88" />
+    <PackageVersion Include="AWSSDK.S3" Version="3.7.414.4" />
+    <PackageVersion Include="AWSSDK.SecurityToken" Version="3.7.401.42" />
+    <PackageVersion Include="AWSSDK.SimpleNotificationService" Version="3.7.400.93" />
+    <PackageVersion Include="Microsoft.NET.Test.Sdk" Version="17.13.0" />
+    <PackageVersion Include="Quartz" Version="3.13.1" />
+    <PackageVersion Include="Quartz.Extensions.DependencyInjection" Version="3.13.1" />
+    <PackageVersion Include="Quartz.Extensions.Hosting" Version="3.13.1" />
+    <PackageVersion Include="ServiceStack.Redis.Core" Version="8.6.0" />
     <PackageVersion Include="Swashbuckle.AspNetCore" Version="7.2.0" />
     <PackageVersion Include="System.Data.SqlClient" Version="4.9.0" />
     <PackageVersion Include="System.Diagnostics.DiagnosticSource" Version="9.0.2" />

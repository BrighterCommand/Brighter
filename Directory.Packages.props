--- conflicted
+++ resolved
@@ -6,19 +6,12 @@
   <ItemGroup>
     <PackageVersion Include="AWSSDK.DynamoDBv2" Version="3.7.405.15" />
     <PackageVersion Include="AWSSDK.Extensions.NETCore.Setup" Version="3.7.301" />
-<<<<<<< HEAD
     <PackageVersion Include="AWSSDK.IdentityManagement" Version="3.7.404" />
-    <PackageVersion Include="AWSSDK.S3" Version="3.7.411.7" />
     <PackageVersion Include="AWSSDK.Scheduler" Version="3.7.400.88" />
-    <PackageVersion Include="AWSSDK.SecurityToken" Version="3.7.401.28" />
-    <PackageVersion Include="AWSSDK.SimpleNotificationService" Version="3.7.400.79" />
-    <PackageVersion Include="AWSSDK.SQS" Version="3.7.400.79" />
-=======
     <PackageVersion Include="AWSSDK.S3" Version="3.7.413.3" />
     <PackageVersion Include="AWSSDK.SecurityToken" Version="3.7.401.37" />
     <PackageVersion Include="AWSSDK.SimpleNotificationService" Version="3.7.400.88" />
     <PackageVersion Include="AWSSDK.SQS" Version="3.7.400.88" />
->>>>>>> 220ec6e0
     <PackageVersion Include="Azure.Identity" Version="1.13.2" />
     <PackageVersion Include="Azure.Messaging.ServiceBus" Version="7.18.3" />
     <PackageVersion Include="Azure.Storage.Blobs" Version="12.23.0" />

﻿<Project Sdk="Microsoft.NET.Sdk">

    <PropertyGroup>
        <TargetFramework>netcoreapp3.1</TargetFramework>

        <IsPackable>false</IsPackable>
    </PropertyGroup>

    <ItemGroup>
      <PackageReference Include="coverlet.collector" Version="3.0.3">
        <PrivateAssets>all</PrivateAssets>
        <IncludeAssets>runtime; build; native; contentfiles; analyzers; buildtransitive</IncludeAssets>
      </PackageReference>
      <PackageReference Include="FluentAssertions" Version="5.10.3" />
<<<<<<< HEAD
      <PackageReference Include="Microsoft.Extensions.DependencyInjection" Version="3.1.7" />
      <PackageReference Include="Microsoft.NET.Test.Sdk" Version="16.7.1" />
=======
      <PackageReference Include="Microsoft.NET.Test.Sdk" Version="16.9.1" />
      <PackageReference Include="Newtonsoft.Json" Version="13.0.1" />
>>>>>>> 968eeec1
      <PackageReference Include="xunit" Version="2.4.1" />
      <PackageReference Include="xunit.runner.visualstudio" Version="2.4.3">
        <PrivateAssets>all</PrivateAssets>
        <IncludeAssets>runtime; build; native; contentfiles; analyzers; buildtransitive</IncludeAssets>
      </PackageReference>
    </ItemGroup>

    <ItemGroup>
      <ProjectReference Include="..\..\src\Paramore.Brighter.Outbox.EventStore\Paramore.Brighter.Outbox.EventStore.csproj" />
    </ItemGroup>

</Project><|MERGE_RESOLUTION|>--- conflicted
+++ resolved
@@ -12,13 +12,8 @@
         <IncludeAssets>runtime; build; native; contentfiles; analyzers; buildtransitive</IncludeAssets>
       </PackageReference>
       <PackageReference Include="FluentAssertions" Version="5.10.3" />
-<<<<<<< HEAD
-      <PackageReference Include="Microsoft.Extensions.DependencyInjection" Version="3.1.7" />
-      <PackageReference Include="Microsoft.NET.Test.Sdk" Version="16.7.1" />
-=======
       <PackageReference Include="Microsoft.NET.Test.Sdk" Version="16.9.1" />
       <PackageReference Include="Newtonsoft.Json" Version="13.0.1" />
->>>>>>> 968eeec1
       <PackageReference Include="xunit" Version="2.4.1" />
       <PackageReference Include="xunit.runner.visualstudio" Version="2.4.3">
         <PrivateAssets>all</PrivateAssets>

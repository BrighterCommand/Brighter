#region Licence

/* The MIT License (MIT)
Copyright © 2014 Francesco Pighi <francesco.pighi@gmail.com>

Permission is hereby granted, free of charge, to any person obtaining a copy
of this software and associated documentation files (the “Software”), to deal
in the Software without restriction, including without limitation the rights
to use, copy, modify, merge, publish, distribute, sublicense, and/or sell
copies of the Software, and to permit persons to whom the Software is
furnished to do so, subject to the following conditions:

The above copyright notice and this permission notice shall be included in
all copies or substantial portions of the Software.

THE SOFTWARE IS PROVIDED “AS IS”, WITHOUT WARRANTY OF ANY KIND, EXPRESS OR
IMPLIED, INCLUDING BUT NOT LIMITED TO THE WARRANTIES OF MERCHANTABILITY,
FITNESS FOR A PARTICULAR PURPOSE AND NONINFRINGEMENT. IN NO EVENT SHALL THE
AUTHORS OR COPYRIGHT HOLDERS BE LIABLE FOR ANY CLAIM, DAMAGES OR OTHER
LIABILITY, WHETHER IN AN ACTION OF CONTRACT, TORT OR OTHERWISE, ARISING FROM,
OUT OF OR IN CONNECTION WITH THE SOFTWARE OR THE USE OR OTHER DEALINGS IN
THE SOFTWARE. */

#endregion

using System;
using System.Collections.Generic;
using System.Linq;
using System.Threading.Tasks;
using FluentAssertions;
using Paramore.Brighter.Outbox.MsSql;
using Xunit;

namespace Paramore.Brighter.MSSQL.Tests.Outbox
{
    [Trait("Category", "MSSQL")]
    public class SqlOutboxWritingMessagesAsyncTests : IDisposable
    {
        private readonly MsSqlTestHelper _msSqlTestHelper;
        private Message _message2;
        private Message _messageEarliest;
        private Message _messageLatest;
        private IList<Message> _retrievedMessages;
        private readonly MsSqlOutbox _sqlOutbox;

        public SqlOutboxWritingMessagesAsyncTests()
        {
            _msSqlTestHelper = new MsSqlTestHelper();
            _msSqlTestHelper.SetupMessageDb();

            _sqlOutbox = new MsSqlOutbox(_msSqlTestHelper.OutboxConfiguration);
        }

        [Fact]
        public async Task When_Writing_Messages_To_The_Outbox_Async()
        {
            await SetUpMessagesAsync();

            _retrievedMessages = await _sqlOutbox.GetAsync();

            //should read first message last from the outbox
            _retrievedMessages.Last().Id.Should().Be(_messageEarliest.Id);
            //should read last message first from the outbox
            _retrievedMessages.First().Id.Should().Be(_messageLatest.Id);
            //should read the messages from the outbox
            _retrievedMessages.Should().HaveCount(3);
        }

        [Fact]
        public async Task When_Bulk_Writing_Messages_To_The_Outbox_Async()
        {
            _messageEarliest = new Message(new MessageHeader(Guid.NewGuid(), "Test", MessageType.MT_COMMAND, DateTime.UtcNow.AddHours(-3)), new MessageBody("Body"));
            _message2 = new Message(new MessageHeader(Guid.NewGuid(), "Test2", MessageType.MT_COMMAND, DateTime.UtcNow.AddHours(-2)), new MessageBody("Body2"));
            _messageLatest = new Message(new MessageHeader(Guid.NewGuid(), "Test3", MessageType.MT_COMMAND, DateTime.UtcNow.AddHours(-1)), new MessageBody("Body3"));
<<<<<<< HEAD

            var messages = new List<Message>() { _messageEarliest, _message2, _messageLatest };
=======
            
            var messages = new List<Message> { _messageEarliest, _message2, _messageLatest };
>>>>>>> 5d613b91
            await _sqlOutbox.AddAsync(messages);

            _retrievedMessages = await _sqlOutbox.GetAsync();

            //should read first message last from the outbox
            _retrievedMessages.Last().Id.Should().Be(_messageEarliest.Id);
            //should read last message first from the outbox
            _retrievedMessages.First().Id.Should().Be(_messageLatest.Id);
            //should read the messages from the outbox
            _retrievedMessages.Should().HaveCount(3);
        }

        private async Task SetUpMessagesAsync()
        {
            _messageEarliest = new Message(new MessageHeader(Guid.NewGuid(), "Test", MessageType.MT_COMMAND, DateTime.UtcNow.AddHours(-3)), new MessageBody("Body"));
            await _sqlOutbox.AddAsync(_messageEarliest);

            _message2 = new Message(new MessageHeader(Guid.NewGuid(), "Test2", MessageType.MT_COMMAND, DateTime.UtcNow.AddHours(-2)), new MessageBody("Body2"));
            await _sqlOutbox.AddAsync(_message2);

            _messageLatest = new Message(new MessageHeader(Guid.NewGuid(), "Test3", MessageType.MT_COMMAND, DateTime.UtcNow.AddHours(-1)), new MessageBody("Body3"));
            await _sqlOutbox.AddAsync(_messageLatest);
        }

        private void Release()
        {
            _msSqlTestHelper.CleanUpDb();
        }

        public void Dispose()
        {
            GC.SuppressFinalize(this);
            Release();
        }

        ~SqlOutboxWritingMessagesAsyncTests()
        {
            Release();
        }
    }
}<|MERGE_RESOLUTION|>--- conflicted
+++ resolved
@@ -65,20 +65,15 @@
             //should read the messages from the outbox
             _retrievedMessages.Should().HaveCount(3);
         }
-
+        
         [Fact]
         public async Task When_Bulk_Writing_Messages_To_The_Outbox_Async()
         {
             _messageEarliest = new Message(new MessageHeader(Guid.NewGuid(), "Test", MessageType.MT_COMMAND, DateTime.UtcNow.AddHours(-3)), new MessageBody("Body"));
             _message2 = new Message(new MessageHeader(Guid.NewGuid(), "Test2", MessageType.MT_COMMAND, DateTime.UtcNow.AddHours(-2)), new MessageBody("Body2"));
             _messageLatest = new Message(new MessageHeader(Guid.NewGuid(), "Test3", MessageType.MT_COMMAND, DateTime.UtcNow.AddHours(-1)), new MessageBody("Body3"));
-<<<<<<< HEAD
-
-            var messages = new List<Message>() { _messageEarliest, _message2, _messageLatest };
-=======
             
             var messages = new List<Message> { _messageEarliest, _message2, _messageLatest };
->>>>>>> 5d613b91
             await _sqlOutbox.AddAsync(messages);
 
             _retrievedMessages = await _sqlOutbox.GetAsync();
@@ -107,7 +102,7 @@
         {
             _msSqlTestHelper.CleanUpDb();
         }
-
+        
         public void Dispose()
         {
             GC.SuppressFinalize(this);

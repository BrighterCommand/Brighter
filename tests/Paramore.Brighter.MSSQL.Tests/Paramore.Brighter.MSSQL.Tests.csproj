<Project Sdk="Microsoft.NET.Sdk">

    <PropertyGroup>
<<<<<<< HEAD
        <TargetFramework>$(BrighterTargetFramework)</TargetFramework>
=======
        <TargetFrameworks>$(BrighterTestTargetFrameworks)</TargetFrameworks>

>>>>>>> fc3933f3
        <IsPackable>false</IsPackable>
    </PropertyGroup>

    <ItemGroup>
      <PackageReference Include="coverlet.collector">
        <PrivateAssets>all</PrivateAssets>
        <IncludeAssets>runtime; build; native; contentfiles; analyzers; buildtransitive</IncludeAssets>
      </PackageReference>
      <PackageReference Include="GitHubActionsTestLogger">
        <PrivateAssets>all</PrivateAssets>
        <IncludeAssets>runtime; build; native; contentfiles; analyzers; buildtransitive</IncludeAssets>
      </PackageReference>
      <PackageReference Include="Microsoft.Extensions.Configuration.Binder" />
      <PackageReference Include="Microsoft.Extensions.Configuration.EnvironmentVariables" />
      <PackageReference Include="Microsoft.NET.Test.Sdk" />
      <PackageReference Include="xunit" />
      <PackageReference Include="xunit.runner.visualstudio">
        <PrivateAssets>all</PrivateAssets>
        <IncludeAssets>runtime; build; native; contentfiles; analyzers; buildtransitive</IncludeAssets>
      </PackageReference>
    </ItemGroup>

    <ItemGroup>
      <ProjectReference Include="..\..\src\Paramore.Brighter.Inbox.MsSql\Paramore.Brighter.Inbox.MsSql.csproj" />
      <ProjectReference Include="..\..\src\Paramore.Brighter.Locking.MsSql\Paramore.Brighter.Locking.MsSql.csproj" />
      <ProjectReference Include="..\..\src\Paramore.Brighter.MessagingGateway.MsSql\Paramore.Brighter.MessagingGateway.MsSql.csproj" />
      <ProjectReference Include="..\..\src\Paramore.Brighter.Outbox.MsSql\Paramore.Brighter.Outbox.MsSql.csproj" />
    </ItemGroup>

</Project><|MERGE_RESOLUTION|>--- conflicted
+++ resolved
@@ -1,12 +1,8 @@
 <Project Sdk="Microsoft.NET.Sdk">
 
     <PropertyGroup>
-<<<<<<< HEAD
-        <TargetFramework>$(BrighterTargetFramework)</TargetFramework>
-=======
         <TargetFrameworks>$(BrighterTestTargetFrameworks)</TargetFrameworks>
 
->>>>>>> fc3933f3
         <IsPackable>false</IsPackable>
     </PropertyGroup>
 

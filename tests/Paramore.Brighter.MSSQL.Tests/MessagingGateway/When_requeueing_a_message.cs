﻿using System;
using System.Text.Json;
using FluentAssertions;
using Paramore.Brighter.MessagingGateway.MsSql;
using Paramore.Brighter.MSSQL.Tests.TestDoubles;
using Xunit;

namespace Paramore.Brighter.MSSQL.Tests.MessagingGateway
{
    [Trait("Category", "MSSQL")]
    public class MsSqlMessageConsumerRequeueTests
    {
        private readonly Message _message;
        private readonly IAmAProducerRegistry _producerRegistry;
        private readonly IAmAChannelFactory _channelFactory;
        private readonly MsSqlSubscription<MyCommand> _subscription;
        private readonly string _topic;

        public MsSqlMessageConsumerRequeueTests()
        {
            var myCommand = new MyCommand { Value = "Test" };
            Guid correlationId = Guid.NewGuid();
            string replyTo = "http:\\queueUrl";
            string contentType = "text\\plain";
            var channelName = $"Consumer-Requeue-Tests-{Guid.NewGuid()}";
            _topic = $"Consumer-Requeue-Tests-{Guid.NewGuid()}";

            _message = new Message(
                new MessageHeader(myCommand.Id, _topic, MessageType.MT_COMMAND, correlationId, replyTo, contentType),
                new MessageBody(JsonSerializer.Serialize(myCommand, JsonSerialisationOptions.Options))
            );

            var testHelper = new MsSqlTestHelper();
            testHelper.SetupQueueDb();

            _subscription = new MsSqlSubscription<MyCommand>(new SubscriptionName(channelName),
                new ChannelName(_topic), new RoutingKey(_topic));
            _producerRegistry = new MsSqlProducerRegistryFactory(
<<<<<<< HEAD
                testHelper.QueueConfiguration,
                new Publication[] {new Publication() {Topic = new RoutingKey(_topic)}}
=======
                testHelper.QueueConfiguration, 
                new Publication[] {new Publication {Topic = new RoutingKey(_topic)}}
>>>>>>> 5d613b91
            ).Create();
            _channelFactory = new ChannelFactory(new MsSqlMessageConsumerFactory(testHelper.QueueConfiguration));
        }

        [Fact]
        public void When_requeueing_a_message()
        {
            ((IAmAMessageProducerSync)_producerRegistry.LookupBy(_topic)).Send(_message);
            var channel = _channelFactory.CreateChannel(_subscription);
            var message = channel.Receive(2000);
            channel.Requeue(message, 100);

            var requeuedMessage = channel.Receive(1000);

            //clear the queue
            channel.Acknowledge(requeuedMessage);

            requeuedMessage.Body.Value.Should().Be(message.Body.Value);
        }
    }
}<|MERGE_RESOLUTION|>--- conflicted
+++ resolved
@@ -11,7 +11,7 @@
     public class MsSqlMessageConsumerRequeueTests
     {
         private readonly Message _message;
-        private readonly IAmAProducerRegistry _producerRegistry;
+        private readonly IAmAProducerRegistry _producerRegistry; 
         private readonly IAmAChannelFactory _channelFactory;
         private readonly MsSqlSubscription<MyCommand> _subscription;
         private readonly string _topic;
@@ -36,13 +36,8 @@
             _subscription = new MsSqlSubscription<MyCommand>(new SubscriptionName(channelName),
                 new ChannelName(_topic), new RoutingKey(_topic));
             _producerRegistry = new MsSqlProducerRegistryFactory(
-<<<<<<< HEAD
-                testHelper.QueueConfiguration,
-                new Publication[] {new Publication() {Topic = new RoutingKey(_topic)}}
-=======
                 testHelper.QueueConfiguration, 
                 new Publication[] {new Publication {Topic = new RoutingKey(_topic)}}
->>>>>>> 5d613b91
             ).Create();
             _channelFactory = new ChannelFactory(new MsSqlMessageConsumerFactory(testHelper.QueueConfiguration));
         }

﻿using System;
using FluentAssertions;
using Paramore.Brighter.MessagingGateway.Redis;
using Paramore.Brighter.Redis.Tests.TestDoubles;
using ServiceStack.Redis;
using Xunit;

namespace Paramore.Brighter.Redis.Tests.MessagingGateway
{
    [Collection("Redis Shared Pool")]   //shared connection pool so run sequentially
    [Trait("Category", "Redis")]
    public class RedisMessageConsumerRedisNotAvailableTests : IDisposable
    {
        private const string QueueName = "test";
        private const string Topic = "test";
        private readonly RedisMessageConsumer _messageConsumer;
        private Exception _exception;

        public RedisMessageConsumerRedisNotAvailableTests()
        {
            var configuration = RedisFixture.RedisMessagingGatewayConfiguration();

            _messageConsumer = new RedisMessageConsumerSocketErrorOnGetClient(configuration, QueueName, Topic);
        }

        [Fact]
        public void When_a_message_consumer_throws_a_socket_exception_when_connecting_to_the_server()
        {
            _exception = Catch.Exception(() => _messageConsumer.Receive(1000));

            //_should_return_a_channel_failure_exception
            _exception.Should().BeOfType<ChannelFailureException>();
<<<<<<< HEAD

            //_should_return_an_explainging_inner_exception
=======
            
            //_should_return_an_explaining_inner_exception
>>>>>>> 5d613b91
            _exception.InnerException.Should().BeOfType<RedisException>();
        }

        public void Dispose()
        {
            _messageConsumer.Purge();
            _messageConsumer.Dispose();
        }
    }
}<|MERGE_RESOLUTION|>--- conflicted
+++ resolved
@@ -21,25 +21,22 @@
             var configuration = RedisFixture.RedisMessagingGatewayConfiguration();
 
             _messageConsumer = new RedisMessageConsumerSocketErrorOnGetClient(configuration, QueueName, Topic);
+
         }
 
         [Fact]
         public void When_a_message_consumer_throws_a_socket_exception_when_connecting_to_the_server()
         {
-            _exception = Catch.Exception(() => _messageConsumer.Receive(1000));
-
+            _exception = Catch.Exception(() => _messageConsumer.Receive(1000)); 
+            
             //_should_return_a_channel_failure_exception
             _exception.Should().BeOfType<ChannelFailureException>();
-<<<<<<< HEAD
-
-            //_should_return_an_explainging_inner_exception
-=======
             
             //_should_return_an_explaining_inner_exception
->>>>>>> 5d613b91
             _exception.InnerException.Should().BeOfType<RedisException>();
+  
         }
-
+        
         public void Dispose()
         {
             _messageConsumer.Purge();

--- conflicted
+++ resolved
@@ -64,7 +64,7 @@
             //should read the messages from the outbox
             _retrievedMessages.Should().HaveCount(3);
         }
-
+        
         [Fact]
         public async Task When_Writing_Messages_To_The_Outbox_Async_Bulk()
         {
@@ -91,15 +91,10 @@
 
             _messageLatest = new Message(new MessageHeader(Guid.NewGuid(), "Test3", MessageType.MT_COMMAND, DateTime.UtcNow.AddHours(-1)), new MessageBody("Body3"));
             if(addMessagesToOutbox) await _mySqlOutboxSync.AddAsync(_messageLatest);
-<<<<<<< HEAD
-
-            return new List<Message>(){ _messageEarliest, _message2, _messageLatest };
-=======
             
             return new List<Message> { _messageEarliest, _message2, _messageLatest };
->>>>>>> 5d613b91
         }
-
+        
         public void Dispose()
         {
             _mySqlTestHelper.CleanUpDb();

﻿using System.Text.Json;
using Azure.Identity;
using Azure.Storage.Blobs;
using FluentAssertions;
using Paramore.Brighter.Azure.TestDoubles.Tests;
using Paramore.Brighter.Azure.Tests.Helpers;
using Paramore.Brighter.Azure.Tests.TestDoubles;
using Paramore.Brighter.Transformers.Azure;
using Paramore.Brighter.Transforms.Transformers;

namespace Paramore.Brighter.Azure.Tests.Transformers;

[Category("Azure")]
[Property("Fragile", "CI")]
public class LargeMessagePaylodUnwrapTests : IDisposable
{
    private readonly BlobContainerClient _client;
    private readonly string _bucketName;
    private Uri _bucketUrl;
    private AzureBlobLuggageStore _luggageStore;
    private readonly TransformPipelineBuilder _pipelineBuilder;

    public LargeMessagePaylodUnwrapTests()
    {
        //arrange
        _bucketName = $"brightertestbucket-{Guid.NewGuid()}";
        _bucketUrl = new Uri($"{TestHelper.BlobLocation}{_bucketName}");

        _client = new BlobContainerClient(_bucketUrl, new AzureCliCredential());
        _client.CreateIfNotExists();
        _luggageStore = new AzureBlobLuggageStore(_bucketUrl, new AzureCliCredential());

        TransformPipelineBuilder.ClearPipelineCache();

        var mapperRegistry = new MessageMapperRegistry(new SimpleMessageMapperFactory(_ => new MyLargeCommandMessageMapper()))
        {
            { typeof(MyLargeCommand), typeof(MyLargeCommandMessageMapper) }
        };

        var messageTransformerFactory = new SimpleMessageTransformerFactory(_ => new ClaimCheckTransformer(_luggageStore));

        _pipelineBuilder = new TransformPipelineBuilder(mapperRegistry, messageTransformerFactory);
    }

    [Test]
    public async Task When_unwrapping_a_large_message()
    {
        //arrange
<<<<<<< HEAD
        await Task.Delay(3000); //allow bucket definition to propogate

=======
        await Task.Delay(3000); //allow bucket definition to propagate
            
>>>>>>> 5d613b91
        //store our luggage and get the claim check
        var contents = DataGenerator.CreateString(6000);
        var myCommand = new MyLargeCommand(1) { Value = contents };
        var commandAsJson = JsonSerializer.Serialize(myCommand, new JsonSerializerOptions(JsonSerializerDefaults.General));

        var stream = new MemoryStream();
        var writer = new StreamWriter(stream);
        await writer.WriteAsync(commandAsJson);
        await writer.FlushAsync();
        stream.Position = 0;
        var id = await _luggageStore.StoreAsync(stream, CancellationToken.None);

        //pretend we ran through the claim check
        myCommand.Value = $"Claim Check {id}";

        //set the headers, so that we have a claim check listed
        var message = new Message(
            new MessageHeader(myCommand.Id, "transform.event", MessageType.MT_COMMAND, DateTime.UtcNow),
            new MessageBody(JsonSerializer.Serialize(myCommand, new JsonSerializerOptions(JsonSerializerDefaults.General)))
        );

        message.Header.Bag[ClaimCheckTransformer.CLAIM_CHECK] = id;

        //act
        var transformPipeline = _pipelineBuilder.BuildUnwrapPipeline<MyLargeCommand>();
        var transformedMessage = await transformPipeline.UnwrapAsync(message);

        //assert
        //contents should be from storage
        transformedMessage.Value.Should().Be(contents);
        (await _luggageStore.HasClaimAsync(id, CancellationToken.None)).Should().BeFalse();
    }

    public void Dispose()
    {
        _client.Delete();
    }
}<|MERGE_RESOLUTION|>--- conflicted
+++ resolved
@@ -29,36 +29,31 @@
         _client = new BlobContainerClient(_bucketUrl, new AzureCliCredential());
         _client.CreateIfNotExists();
         _luggageStore = new AzureBlobLuggageStore(_bucketUrl, new AzureCliCredential());
-
+        
         TransformPipelineBuilder.ClearPipelineCache();
 
         var mapperRegistry = new MessageMapperRegistry(new SimpleMessageMapperFactory(_ => new MyLargeCommandMessageMapper()))
         {
             { typeof(MyLargeCommand), typeof(MyLargeCommandMessageMapper) }
         };
-
+        
         var messageTransformerFactory = new SimpleMessageTransformerFactory(_ => new ClaimCheckTransformer(_luggageStore));
 
         _pipelineBuilder = new TransformPipelineBuilder(mapperRegistry, messageTransformerFactory);
     }
-
+    
     [Test]
     public async Task When_unwrapping_a_large_message()
     {
         //arrange
-<<<<<<< HEAD
-        await Task.Delay(3000); //allow bucket definition to propogate
-
-=======
         await Task.Delay(3000); //allow bucket definition to propagate
             
->>>>>>> 5d613b91
         //store our luggage and get the claim check
         var contents = DataGenerator.CreateString(6000);
         var myCommand = new MyLargeCommand(1) { Value = contents };
         var commandAsJson = JsonSerializer.Serialize(myCommand, new JsonSerializerOptions(JsonSerializerDefaults.General));
-
-        var stream = new MemoryStream();
+        
+        var stream = new MemoryStream();                                                                               
         var writer = new StreamWriter(stream);
         await writer.WriteAsync(commandAsJson);
         await writer.FlushAsync();
@@ -67,7 +62,7 @@
 
         //pretend we ran through the claim check
         myCommand.Value = $"Claim Check {id}";
-
+ 
         //set the headers, so that we have a claim check listed
         var message = new Message(
             new MessageHeader(myCommand.Id, "transform.event", MessageType.MT_COMMAND, DateTime.UtcNow),
@@ -79,13 +74,13 @@
         //act
         var transformPipeline = _pipelineBuilder.BuildUnwrapPipeline<MyLargeCommand>();
         var transformedMessage = await transformPipeline.UnwrapAsync(message);
-
+        
         //assert
         //contents should be from storage
         transformedMessage.Value.Should().Be(contents);
         (await _luggageStore.HasClaimAsync(id, CancellationToken.None)).Should().BeFalse();
     }
-
+    
     public void Dispose()
     {
         _client.Delete();

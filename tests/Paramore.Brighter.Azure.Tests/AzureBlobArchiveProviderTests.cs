using Azure.Identity;
using Azure.Storage.Blobs;
using Azure.Storage.Blobs.Models;
using Paramore.Brighter.Azure.Tests.TestDoubles;
using Paramore.Brighter.Storage.Azure;

namespace Paramore.Brighter.Azure.TestDoubles.Tests;

public class AzureBlobArchiveProviderTests
{
    private AzureBlobArchiveProvider _provider;

    private SuperAwesomeCommand _command;
    private SuperAwesomeEvent _event;

    private JsonBodyMessageMapper<SuperAwesomeCommand> _commandMapper;
    private JsonBodyMessageMapper<SuperAwesomeEvent> _eventMapper;

    private Dictionary<string, string> _topicDirectory;

    [SetUp]
    public void Setup()
    {
<<<<<<< HEAD
        var options = new AzureBlobArchiveProviderOptions()
        {
            BlobContainerUri = new Uri("https://brighterarchivertest.blob.core.windows.net/messagearchive"),
            TokenCredential = new VisualStudioCredential()
        };
        _provider = new AzureBlobArchiveProvider(options);

        _containerClient = new BlobContainerClient(options.BlobContainerUri, options.TokenCredential);
=======
>>>>>>> 5d613b91

        _command = new SuperAwesomeCommand { Message = $"do the thing {Guid.NewGuid()}" };
        _event = new SuperAwesomeEvent { Announcement = $"The thing was done {Guid.NewGuid()}" };

        _topicDirectory = new Dictionary<string, string>
        {
            { typeof(SuperAwesomeCommand).Name, $"{Guid.NewGuid()}-SuperAwesomeCommand" },
            { typeof(SuperAwesomeEvent).Name, $"{Guid.NewGuid()}-SuperAwesomeEvent" }
        };

        _commandMapper = new JsonBodyMessageMapper<SuperAwesomeCommand>(_topicDirectory);
        _eventMapper = new JsonBodyMessageMapper<SuperAwesomeEvent>(_topicDirectory);
    }

    [Test]
    public async Task GivenARequestToArchiveAMessage_TheMessageIsArchived()
    {
        var commandMessage = _commandMapper.MapToMessage(_command);

        var blobClient = GetClient(AccessTier.Cool).GetBlobClient(commandMessage.Id.ToString());
        
        await _provider.ArchiveMessageAsync(commandMessage, CancellationToken.None);

<<<<<<< HEAD
        var blobClient = _containerClient.GetBlobClient(commandMessage.Id.ToString());

=======
>>>>>>> 5d613b91
        Assert.That((bool)await blobClient.ExistsAsync(), Is.True);

        var tags = (await blobClient.GetTagsAsync()).Value.Tags;
        Assert.That(tags.Count, Is.EqualTo(0));

        var body = (await blobClient.DownloadContentAsync()).Value.Content.ToString();

        Assert.That(body, Is.EqualTo(commandMessage.Body.Value));

<<<<<<< HEAD
        // Assert.That(tags["topic"], Is.EqualTo(commandMessage.Header.Topic));
        // Assert.That(Guid.Parse(tags["correlationId"]), Is.EqualTo(commandMessage.Header.CorrelationId));
        // Assert.That(tags["message_type"], Is.EqualTo(commandMessage.Header.MessageType.ToString()));
        // Assert.That(DateTime.Parse(tags["timestamp"]), Is.EqualTo(commandMessage.Header.TimeStamp));
        // Assert.That(tags["content_type"], Is.EqualTo(commandMessage.Header.ContentType));
=======
        var tier = await blobClient.GetPropertiesAsync();
        Assert.That(tier.Value.AccessTier, Is.EqualTo(AccessTier.Cool.ToString()));
        
    }

    [Test]
    public async Task GivenARequestToArchiveAMessage_WhenTagsAreTurnedOn_ThenTagsAreWritten()
    {
        var eventMessage = _eventMapper.MapToMessage(_event);
        
        var blobClient = GetClient(AccessTier.Hot, true).GetBlobClient(eventMessage.Id.ToString());
        
        await _provider.ArchiveMessageAsync(eventMessage, CancellationToken.None);
        
        var tier = await blobClient.GetPropertiesAsync();
        Assert.That(tier.Value.AccessTier, Is.EqualTo(AccessTier.Hot.ToString()));
        
        var tags = (await blobClient.GetTagsAsync()).Value.Tags;

        Assert.That(tags["topic"], Is.EqualTo(eventMessage.Header.Topic));
        Assert.That(Guid.Parse(tags["correlationId"]), Is.EqualTo(eventMessage.Header.CorrelationId));
        Assert.That(tags["message_type"], Is.EqualTo(eventMessage.Header.MessageType.ToString()));
        Assert.That(DateTime.Parse(tags["timestamp"]), Is.EqualTo(eventMessage.Header.TimeStamp));
        Assert.That(tags["content_type"], Is.EqualTo(eventMessage.Header.ContentType));
    }

    private BlobContainerClient GetClient(AccessTier tier , bool tags = false )
    {
        var options = new AzureBlobArchiveProviderOptions
        {
            BlobContainerUri = new Uri("https://brighterarchivertest.blob.core.windows.net/messagearchive"), 
            TokenCredential = new AzureCliCredential(),
            AccessTier = tier,
            TagBlobs = tags
            
        };
        _provider = new AzureBlobArchiveProvider(options);

        return new BlobContainerClient(options.BlobContainerUri, options.TokenCredential);
>>>>>>> 5d613b91
    }
}<|MERGE_RESOLUTION|>--- conflicted
+++ resolved
@@ -21,17 +21,6 @@
     [SetUp]
     public void Setup()
     {
-<<<<<<< HEAD
-        var options = new AzureBlobArchiveProviderOptions()
-        {
-            BlobContainerUri = new Uri("https://brighterarchivertest.blob.core.windows.net/messagearchive"),
-            TokenCredential = new VisualStudioCredential()
-        };
-        _provider = new AzureBlobArchiveProvider(options);
-
-        _containerClient = new BlobContainerClient(options.BlobContainerUri, options.TokenCredential);
-=======
->>>>>>> 5d613b91
 
         _command = new SuperAwesomeCommand { Message = $"do the thing {Guid.NewGuid()}" };
         _event = new SuperAwesomeEvent { Announcement = $"The thing was done {Guid.NewGuid()}" };
@@ -55,27 +44,15 @@
         
         await _provider.ArchiveMessageAsync(commandMessage, CancellationToken.None);
 
-<<<<<<< HEAD
-        var blobClient = _containerClient.GetBlobClient(commandMessage.Id.ToString());
-
-=======
->>>>>>> 5d613b91
         Assert.That((bool)await blobClient.ExistsAsync(), Is.True);
 
         var tags = (await blobClient.GetTagsAsync()).Value.Tags;
         Assert.That(tags.Count, Is.EqualTo(0));
 
         var body = (await blobClient.DownloadContentAsync()).Value.Content.ToString();
-
+        
         Assert.That(body, Is.EqualTo(commandMessage.Body.Value));
 
-<<<<<<< HEAD
-        // Assert.That(tags["topic"], Is.EqualTo(commandMessage.Header.Topic));
-        // Assert.That(Guid.Parse(tags["correlationId"]), Is.EqualTo(commandMessage.Header.CorrelationId));
-        // Assert.That(tags["message_type"], Is.EqualTo(commandMessage.Header.MessageType.ToString()));
-        // Assert.That(DateTime.Parse(tags["timestamp"]), Is.EqualTo(commandMessage.Header.TimeStamp));
-        // Assert.That(tags["content_type"], Is.EqualTo(commandMessage.Header.ContentType));
-=======
         var tier = await blobClient.GetPropertiesAsync();
         Assert.That(tier.Value.AccessTier, Is.EqualTo(AccessTier.Cool.ToString()));
         
@@ -115,6 +92,5 @@
         _provider = new AzureBlobArchiveProvider(options);
 
         return new BlobContainerClient(options.BlobContainerUri, options.TokenCredential);
->>>>>>> 5d613b91
     }
 }
--- conflicted
+++ resolved
@@ -1,11 +1,7 @@
 <Project Sdk="Microsoft.NET.Sdk">
 
   <PropertyGroup>
-<<<<<<< HEAD
-    <TargetFramework>$(BrighterTargetFramework)</TargetFramework>
-=======
     <TargetFrameworks>$(BrighterTestTargetFrameworks)</TargetFrameworks>
->>>>>>> fc3933f3
     <ImplicitUsings>enable</ImplicitUsings>
     <Nullable>enable</Nullable>
     <IsPackable>false</IsPackable>

﻿#region Licence

/* The MIT License (MIT)
Copyright © 2020 Ian Cooper <ian_hammond_cooper@yahoo.co.uk> 

Permission is hereby granted, free of charge, to any person obtaining a copy
of this software and associated documentation files (the “Software”), to deal
in the Software without restriction, including without limitation the rights
to use, copy, modify, merge, publish, distribute, sublicense, and/or sell
copies of the Software, and to permit persons to whom the Software is
furnished to do so, subject to the following conditions:

The above copyright notice and this permission notice shall be included in
all copies or substantial portions of the Software.

THE SOFTWARE IS PROVIDED “AS IS”, WITHOUT WARRANTY OF ANY KIND, EXPRESS OR
IMPLIED, INCLUDING BUT NOT LIMITED TO THE WARRANTIES OF MERCHANTABILITY,
FITNESS FOR A PARTICULAR PURPOSE AND NONINFRINGEMENT. IN NO EVENT SHALL THE
AUTHORS OR COPYRIGHT HOLDERS BE LIABLE FOR ANY CLAIM, DAMAGES OR OTHER
LIABILITY, WHETHER IN AN ACTION OF CONTRACT, TORT OR OTHERWISE, ARISING FROM,
OUT OF OR IN CONNECTION WITH THE SOFTWARE OR THE USE OR OTHER DEALINGS IN
THE SOFTWARE. */

#endregion
using System;
using System.Threading.Tasks;
using FluentAssertions;
using Paramore.Brighter.InMemory.Tests.Builders;
using Xunit;

namespace Paramore.Brighter.InMemory.Tests.Outbox
{
    [Trait("Category", "InMemory")]
    public class OutboxMaxSize
    {
        [Fact]
        public void When_max_size_is_exceeded_shrink()
        {
            //Arrange
            const int limit = 5;
<<<<<<< HEAD

            var outbox = new InMemoryOutbox()
=======
            
            var outbox = new InMemoryOutbox
>>>>>>> 5d613b91
            {
                EntryLimit = limit,
                CompactionPercentage = 0.5
            };

            for(int i =1; i <= limit; i++)
                outbox.Add(new MessageTestDataBuilder());

            //Act
            outbox.EntryCount.Should().Be(5);

            outbox.Add(new MessageTestDataBuilder());

            Task.Delay(500).Wait(); //Allow time for compaction to run

            //should clear compaction percentage from the outbox, and then add  the  new one
            outbox.EntryCount.Should().Be(3);
        }

        [Fact]
        public void When_shrinking_evict_oldest_messages_first()
        {
            //Arrange
            const int limit = 5;
<<<<<<< HEAD

            var outbox = new InMemoryOutbox()
=======
            
            var outbox = new InMemoryOutbox
>>>>>>> 5d613b91
            {
                EntryLimit = limit,
                CompactionPercentage = 0.5
            };

            var messageIds = new Guid[] {Guid.NewGuid(), Guid.NewGuid(), Guid.NewGuid(), Guid.NewGuid(), Guid.NewGuid()};

            for (int i = 0; i <= limit - 1; i++)
            {
                outbox.Add(new MessageTestDataBuilder().WithId(messageIds[i]));
                Task.Delay(1000);
            }

            //Act
            outbox.EntryCount.Should().Be(5);

            outbox.Add(new MessageTestDataBuilder());

            Task.Delay(500).Wait(); //Allow time for compaction to run

            //should clear compaction percentage from the outbox, and then add  the  new one
            outbox.Get(messageIds[0]).Should().BeNull();
            outbox.Get(messageIds[1]).Should().BeNull();
            outbox.Get(messageIds[2]).Should().BeNull();
            outbox.Get(messageIds[3]).Should().NotBeNull();
            outbox.Get(messageIds[4]).Should().NotBeNull();
        }
    }
}<|MERGE_RESOLUTION|>--- conflicted
+++ resolved
@@ -38,28 +38,23 @@
         {
             //Arrange
             const int limit = 5;
-<<<<<<< HEAD
-
-            var outbox = new InMemoryOutbox()
-=======
             
             var outbox = new InMemoryOutbox
->>>>>>> 5d613b91
             {
                 EntryLimit = limit,
                 CompactionPercentage = 0.5
             };
-
+            
             for(int i =1; i <= limit; i++)
                 outbox.Add(new MessageTestDataBuilder());
 
             //Act
             outbox.EntryCount.Should().Be(5);
-
+            
             outbox.Add(new MessageTestDataBuilder());
 
             Task.Delay(500).Wait(); //Allow time for compaction to run
-
+            
             //should clear compaction percentage from the outbox, and then add  the  new one
             outbox.EntryCount.Should().Be(3);
         }
@@ -69,13 +64,8 @@
         {
             //Arrange
             const int limit = 5;
-<<<<<<< HEAD
-
-            var outbox = new InMemoryOutbox()
-=======
             
             var outbox = new InMemoryOutbox
->>>>>>> 5d613b91
             {
                 EntryLimit = limit,
                 CompactionPercentage = 0.5
@@ -91,11 +81,11 @@
 
             //Act
             outbox.EntryCount.Should().Be(5);
-
+            
             outbox.Add(new MessageTestDataBuilder());
 
             Task.Delay(500).Wait(); //Allow time for compaction to run
-
+            
             //should clear compaction percentage from the outbox, and then add  the  new one
             outbox.Get(messageIds[0]).Should().BeNull();
             outbox.Get(messageIds[1]).Should().BeNull();

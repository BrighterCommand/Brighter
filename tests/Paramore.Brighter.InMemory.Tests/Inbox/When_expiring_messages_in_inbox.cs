--- conflicted
+++ resolved
@@ -16,26 +16,21 @@
         {
             //Arrange
             const string contextKey = "Inbox_Cache_Expiry_Tests";
-<<<<<<< HEAD
-
-            var inbox = new InMemoryInbox()
-=======
             
             var inbox = new InMemoryInbox
->>>>>>> 5d613b91
             {
                 //set some aggressive outbox reclamation times for the test
                 EntryTimeToLive = TimeSpan.FromMilliseconds(50),
                 ExpirationScanInterval = TimeSpan.FromMilliseconds(100)
             };
 
-            var command = new SimpleCommand();
-
+            var command = new SimpleCommand();            
+            
             //Act
             inbox.Add(command, contextKey);
-
+            
             Task.Delay(500).Wait(); //give the entry to time to expire
-
+            
             //Trigger a cache clean
             SimpleCommand foundCommand = null;
             try
@@ -48,9 +43,9 @@
             }
 
             Task.Delay(500).Wait(); //Give the sweep time to run
-
+            
             var afterExpiryExists = inbox.Exists<SimpleCommand>(command.Id, contextKey);
-
+            
             //Assert
             foundCommand.Should().NotBeNull();
             afterExpiryExists.Should().BeFalse();
@@ -61,21 +56,16 @@
         {
             //Arrange
             const string contextKey = "Inbox_Cache_Expiry_Tests";
-<<<<<<< HEAD
-
-            var inbox = new InMemoryInbox()
-=======
             
             var inbox = new InMemoryInbox
->>>>>>> 5d613b91
             {
                 //set some aggressive outbox reclamation times for the test
                 EntryTimeToLive = TimeSpan.FromMilliseconds(500),
                 ExpirationScanInterval = TimeSpan.FromMilliseconds(100)
             };
 
-            var earlyCommands = new SimpleCommand[] {new SimpleCommand(), new SimpleCommand(), new SimpleCommand()};
-
+            var earlyCommands = new SimpleCommand[] {new SimpleCommand(), new SimpleCommand(), new SimpleCommand()};            
+            
             //Act
             foreach (var command in earlyCommands)
             {
@@ -90,9 +80,10 @@
             {
                 inbox.Add(command, contextKey);
             }
-
+            
             //Assert
             inbox.EntryCount.Should().Be(3);
+
         }
     }
 }
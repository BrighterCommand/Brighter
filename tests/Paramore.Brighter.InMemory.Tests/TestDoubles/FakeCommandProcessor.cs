--- conflicted
+++ resolved
@@ -20,7 +20,7 @@
         /// Message has been placed into the outbox but not sent or dispatched
         /// </summary>
         public readonly ConcurrentQueue<DepositedMessage> Deposited = new ConcurrentQueue<DepositedMessage>();
-
+        
         public void Send<T>(T command) where T : class, IRequest
         {
             Dispatched.TryAdd(command.Id, command);
@@ -29,15 +29,10 @@
         public Task SendAsync<T>(T command, bool continueOnCapturedContext = false, CancellationToken cancellationToken = default(CancellationToken)) where T : class, IRequest
         {
             var tcs = new TaskCompletionSource<T>(TaskCreationOptions.RunContinuationsAsynchronously);
-
+            
             if (cancellationToken.IsCancellationRequested)
-<<<<<<< HEAD
-                tcs.SetCanceled();
-
-=======
                 tcs.SetCanceled(cancellationToken);
             
->>>>>>> 5d613b91
             Send(command);
 
             return tcs.Task;
@@ -50,23 +45,14 @@
 
         public Task PublishAsync<T>(T @event, bool continueOnCapturedContext = false, CancellationToken cancellationToken = default(CancellationToken)) where T : class, IRequest
         {
-<<<<<<< HEAD
-            var tcs = new TaskCompletionSource<T>(TaskCreationOptions.RunContinuationsAsynchronously);
-=======
               var tcs = new TaskCompletionSource<T>(TaskCreationOptions.RunContinuationsAsynchronously);
               
               if (cancellationToken.IsCancellationRequested)
                   tcs.SetCanceled(cancellationToken);
          
               Publish(@event);
->>>>>>> 5d613b91
 
-            if (cancellationToken.IsCancellationRequested)
-                tcs.SetCanceled();
-
-            Publish(@event);
-
-            return tcs.Task;
+              return tcs.Task;
         }
 
         public void Post<T>(T request) where T : class, IRequest
@@ -76,23 +62,14 @@
 
         public Task PostAsync<T>(T request, bool continueOnCapturedContext = false, CancellationToken cancellationToken = default(CancellationToken)) where T : class, IRequest
         {
-<<<<<<< HEAD
-            var tcs = new TaskCompletionSource<T>(TaskCreationOptions.RunContinuationsAsynchronously);
-=======
               var tcs = new TaskCompletionSource<T>(TaskCreationOptions.RunContinuationsAsynchronously);
               
               if (cancellationToken.IsCancellationRequested)
                   tcs.SetCanceled(cancellationToken);
               
               Post(request);
->>>>>>> 5d613b91
 
-            if (cancellationToken.IsCancellationRequested)
-                tcs.SetCanceled();
-
-            Post(request);
-
-            return tcs.Task;
+              return tcs.Task;
         }
 
         public Guid DepositPost<T>(T request) where T : class, IRequest
@@ -115,20 +92,16 @@
         public Task<Guid> DepositPostAsync<T>(T request, bool continueOnCapturedContext = false, CancellationToken cancellationToken = default(CancellationToken)) where T : class, IRequest
         {
             var tcs = new TaskCompletionSource<Guid>(TaskCreationOptions.RunContinuationsAsynchronously);
-
+            
             if(cancellationToken.IsCancellationRequested)
-<<<<<<< HEAD
-                tcs.SetCanceled();
-
-=======
                 tcs.SetCanceled(cancellationToken);
             
->>>>>>> 5d613b91
             DepositPost(request);
-
+            
             tcs.SetResult(request.Id);
 
             return tcs.Task;
+
         }
 
         public async Task<Guid[]> DepositPostAsync<T>(IEnumerable<T> requests, bool continueOnCapturedContext = false,
@@ -167,14 +140,14 @@
         public Task ClearOutboxAsync(IEnumerable<Guid> posts, bool continueOnCapturedContext = false, CancellationToken cancellationToken = default(CancellationToken))
         {
             var tcs = new TaskCompletionSource<Guid>(TaskCreationOptions.RunContinuationsAsynchronously);
-
+            
             if(cancellationToken.IsCancellationRequested)
                 tcs.SetCanceled(cancellationToken);
 
             ClearOutbox(posts.ToArray());
 
             tcs.SetResult(Guid.Empty);
-
+            
             return tcs.Task;
         }
 

﻿using System;
using System.Collections.Generic;
using System.Globalization;
using Confluent.Kafka;
using Paramore.Brighter.MessagingGateway.Kafka;
using Xunit;
using HeaderNames = Paramore.Brighter.MessagingGateway.Kafka.HeaderNames;

namespace Paramore.Brighter.Kafka.Tests.MessagingGateway.Reactor;

[Trait("Category", "Kafka")]
[Collection("Kafka")] //
public class KafkaDefaultMessageHeaderBuilderTests
{
    [Fact]
    public void When_converting_brighterheader_to_kafkaheader()
    {
        //arrange
        var message = new Message(
            new MessageHeader(
                messageId: Guid.NewGuid().ToString(),
                topic: new RoutingKey("test"),
                messageType: MessageType.MT_COMMAND,
                timeStamp: DateTime.UtcNow,
                correlationId: Guid.NewGuid().ToString(),
                replyTo: new RoutingKey("test"),
                contentType: "application/octet",
                partitionKey: "mykey"
            ),
            new MessageBody("test content")
        );

        message.Header.Delayed = TimeSpan.FromMilliseconds(500);
        message.Header.HandledCount = 2;

        Dictionary<string, object> bag = message.Header.Bag;
        bag.Add("myguid", Guid.NewGuid());
        bag.Add("mystring", "string value");
        bag.Add("myint", 7);
        bag.Add("mydouble", 3.56);
        var myDateTime = DateTimeOffset.UtcNow.DateTime.ToString(CultureInfo.InvariantCulture);
        bag.Add("mydatetime", myDateTime);

        //act
        var builder = new KafkaDefaultMessageHeaderBuilder();
        Headers headers = builder.Build(message);

        //assert

        //known properties
<<<<<<< HEAD
        headers.GetLastBytes(HeaderNames.MESSAGE_TYPE).Should()
            .Equal(message.Header.MessageType.ToString().ToByteArray());
        headers.GetLastBytes(HeaderNames.MESSAGE_ID).Should().Equal(message.Header.MessageId.ToString().ToByteArray());
        headers.GetLastBytes(HeaderNames.TOPIC).Should().Equal(message.Header.Topic.Value.ToByteArray());
        headers.GetLastBytes(HeaderNames.TIMESTAMP).Should().Equal(message.Header.TimeStamp.DateTime
            .ToString(CultureInfo.InvariantCulture).ToByteArray());
        headers.GetLastBytes(HeaderNames.CORRELATION_ID).Should()
            .Equal(message.Header.CorrelationId.ToString().ToByteArray());
        headers.GetLastBytes(HeaderNames.PARTITIONKEY).Should().Equal(message.Header.PartitionKey.ToByteArray());
        headers.GetLastBytes(HeaderNames.CONTENT_TYPE).Should().Equal(message.Header.ContentType.ToByteArray());
        headers.GetLastBytes(HeaderNames.REPLY_TO).Should().Equal(message.Header.ReplyTo.ToByteArray());
        headers.GetLastBytes(HeaderNames.DELAYED_MILLISECONDS).Should()
            .Equal(message.Header.Delayed.TotalMilliseconds.ToString().ToByteArray());
        headers.GetLastBytes(HeaderNames.HANDLED_COUNT).Should()
            .Equal(message.Header.HandledCount.ToString().ToByteArray());

        //bag properties    
        headers.GetLastBytes("myguid").Should().Equal(bag["myguid"].ToString().ToByteArray());
        headers.GetLastBytes("mystring").Should().Equal(bag["mystring"].ToString().ToByteArray());
        headers.GetLastBytes("myint").Should().Equal(bag["myint"].ToString().ToByteArray());
        headers.GetLastBytes("mydouble").Should().Equal(bag["mydouble"].ToString().ToByteArray());
        headers.GetLastBytes("mydatetime").Should().Equal(myDateTime.ToByteArray());
    }

    [Fact]
    public void When_converting_brighterheader_with_cloudevents_to_kafkaheader()
    {
        //arrange
        var message = new Message(
            new MessageHeader(
                messageId: Guid.NewGuid().ToString(),
                topic: new RoutingKey("test"),
                messageType: MessageType.MT_COMMAND,
                timeStamp: DateTime.UtcNow,
                correlationId: Guid.NewGuid().ToString(),
                replyTo: new RoutingKey("test"),
                contentType: "application/cloudevents+octest",
                partitionKey: "mykey",
                subject: "mysubject",
                type: "mytype"
            )
            {
                DataSchema = new Uri("https://www.goparamore.io/"),
                Bag = new()
                {
                    [BrighterHeaderNames.UseCloudEvents] = true
                }
            },
            new MessageBody("test content")
        );

        message.Header.Delayed = TimeSpan.FromMilliseconds(500);
        message.Header.HandledCount = 2;

        Dictionary<string, object> bag = message.Header.Bag;
        bag.Add("myguid", Guid.NewGuid());
        bag.Add("mystring", "string value");
        bag.Add("myint", 7);
        bag.Add("mydouble", 3.56);
        var myDateTime = DateTimeOffset.UtcNow.DateTime.ToString(CultureInfo.InvariantCulture);
        bag.Add("mydatetime", myDateTime);

        //act
        var builder = new KafkaDefaultMessageHeaderBuilder();
        Headers headers = builder.Build(message);

        //assert

        //known properties
        headers.GetLastBytes(HeaderNames.MESSAGE_TYPE).Should().Equal(message.Header.MessageType.ToString().ToByteArray());
        headers.GetLastBytes(HeaderNames.CloudEventsId).Should().Equal(message.Header.MessageId.ToByteArray());
        headers.GetLastBytes(HeaderNames.TOPIC).Should().Equal(message.Header.Topic.Value.ToByteArray());
        headers.GetLastBytes(HeaderNames.CloudEventsTime).Should().Equal(message.Header.TimeStamp.DateTime.ToString("yyyy-MM-dd'T'HH:mm:ss.fffzzz", DateTimeFormatInfo.InvariantInfo).ToByteArray());
        headers.GetLastBytes(HeaderNames.CloudEventsType).Should().Equal(message.Header.Type.ToByteArray());
        headers.GetLastBytes(HeaderNames.CloudEventsSpecVersion).Should().Equal(message.Header.SpecVersion.ToByteArray());
        headers.GetLastBytes(HeaderNames.CloudEventsSubject).Should().Equal(message.Header.Subject.ToByteArray());
        headers.GetLastBytes(HeaderNames.CloudEventsDataSchema).Should().Equal(message.Header.DataSchema!.ToString().ToByteArray());
        headers.GetLastBytes(HeaderNames.CORRELATION_ID).Should().Equal(message.Header.CorrelationId.ToByteArray());
        headers.GetLastBytes(HeaderNames.PARTITIONKEY).Should().Equal(message.Header.PartitionKey.ToByteArray());
        headers.GetLastBytes(HeaderNames.CONTENT_TYPE).Should().Equal(message.Header.ContentType.ToByteArray());
        headers.GetLastBytes(HeaderNames.REPLY_TO).Should().Equal(message.Header.ReplyTo.ToByteArray());
        headers.GetLastBytes(HeaderNames.DELAYED_MILLISECONDS).Should().Equal(message.Header.Delayed.TotalMilliseconds.ToString().ToByteArray());
        headers.GetLastBytes(HeaderNames.HANDLED_COUNT).Should().Equal(message.Header.HandledCount.ToString().ToByteArray());
=======
        Assert.Equal(message.Header.MessageType.ToString().ToByteArray(), headers.GetLastBytes(HeaderNames.MESSAGE_TYPE));
        Assert.Equal(message.Header.MessageId.ToString().ToByteArray(), headers.GetLastBytes(HeaderNames.MESSAGE_ID));
        Assert.Equal(message.Header.Topic.Value.ToByteArray(), headers.GetLastBytes(HeaderNames.TOPIC));
        Assert.Equal(message.Header.TimeStamp.DateTime.ToString(CultureInfo.InvariantCulture).ToByteArray(), headers.GetLastBytes(HeaderNames.TIMESTAMP));
        Assert.Equal(message.Header.CorrelationId.ToString().ToByteArray(), headers.GetLastBytes(HeaderNames.CORRELATION_ID));
        Assert.Equal(message.Header.PartitionKey.ToByteArray(), headers.GetLastBytes(HeaderNames.PARTITIONKEY));
        Assert.Equal(message.Header.ContentType.ToByteArray(), headers.GetLastBytes(HeaderNames.CONTENT_TYPE));
        Assert.Equal(message.Header.ReplyTo.ToByteArray(), headers.GetLastBytes(HeaderNames.REPLY_TO));
        Assert.Equal(message.Header.Delayed.TotalMilliseconds.ToString().ToByteArray(), headers.GetLastBytes(HeaderNames.DELAYED_MILLISECONDS));
        Assert.Equal(message.Header.HandledCount.ToString().ToByteArray(), headers.GetLastBytes(HeaderNames.HANDLED_COUNT));

        //bag properties
        Assert.Equal(bag["myguid"].ToString().ToByteArray(), headers.GetLastBytes("myguid"));
        Assert.Equal(bag["mystring"].ToString().ToByteArray(), headers.GetLastBytes("mystring"));
        Assert.Equal(bag["myint"].ToString().ToByteArray(), headers.GetLastBytes("myint"));
        Assert.Equal(bag["mydouble"].ToString().ToByteArray(), headers.GetLastBytes("mydouble"));
        Assert.Equal(myDateTime.ToByteArray(), headers.GetLastBytes("mydatetime"));
>>>>>>> de6e00a7

    }
}<|MERGE_RESOLUTION|>--- conflicted
+++ resolved
@@ -4,7 +4,6 @@
 using Confluent.Kafka;
 using Paramore.Brighter.MessagingGateway.Kafka;
 using Xunit;
-using HeaderNames = Paramore.Brighter.MessagingGateway.Kafka.HeaderNames;
 
 namespace Paramore.Brighter.Kafka.Tests.MessagingGateway.Reactor;
 
@@ -48,91 +47,6 @@
         //assert
 
         //known properties
-<<<<<<< HEAD
-        headers.GetLastBytes(HeaderNames.MESSAGE_TYPE).Should()
-            .Equal(message.Header.MessageType.ToString().ToByteArray());
-        headers.GetLastBytes(HeaderNames.MESSAGE_ID).Should().Equal(message.Header.MessageId.ToString().ToByteArray());
-        headers.GetLastBytes(HeaderNames.TOPIC).Should().Equal(message.Header.Topic.Value.ToByteArray());
-        headers.GetLastBytes(HeaderNames.TIMESTAMP).Should().Equal(message.Header.TimeStamp.DateTime
-            .ToString(CultureInfo.InvariantCulture).ToByteArray());
-        headers.GetLastBytes(HeaderNames.CORRELATION_ID).Should()
-            .Equal(message.Header.CorrelationId.ToString().ToByteArray());
-        headers.GetLastBytes(HeaderNames.PARTITIONKEY).Should().Equal(message.Header.PartitionKey.ToByteArray());
-        headers.GetLastBytes(HeaderNames.CONTENT_TYPE).Should().Equal(message.Header.ContentType.ToByteArray());
-        headers.GetLastBytes(HeaderNames.REPLY_TO).Should().Equal(message.Header.ReplyTo.ToByteArray());
-        headers.GetLastBytes(HeaderNames.DELAYED_MILLISECONDS).Should()
-            .Equal(message.Header.Delayed.TotalMilliseconds.ToString().ToByteArray());
-        headers.GetLastBytes(HeaderNames.HANDLED_COUNT).Should()
-            .Equal(message.Header.HandledCount.ToString().ToByteArray());
-
-        //bag properties    
-        headers.GetLastBytes("myguid").Should().Equal(bag["myguid"].ToString().ToByteArray());
-        headers.GetLastBytes("mystring").Should().Equal(bag["mystring"].ToString().ToByteArray());
-        headers.GetLastBytes("myint").Should().Equal(bag["myint"].ToString().ToByteArray());
-        headers.GetLastBytes("mydouble").Should().Equal(bag["mydouble"].ToString().ToByteArray());
-        headers.GetLastBytes("mydatetime").Should().Equal(myDateTime.ToByteArray());
-    }
-
-    [Fact]
-    public void When_converting_brighterheader_with_cloudevents_to_kafkaheader()
-    {
-        //arrange
-        var message = new Message(
-            new MessageHeader(
-                messageId: Guid.NewGuid().ToString(),
-                topic: new RoutingKey("test"),
-                messageType: MessageType.MT_COMMAND,
-                timeStamp: DateTime.UtcNow,
-                correlationId: Guid.NewGuid().ToString(),
-                replyTo: new RoutingKey("test"),
-                contentType: "application/cloudevents+octest",
-                partitionKey: "mykey",
-                subject: "mysubject",
-                type: "mytype"
-            )
-            {
-                DataSchema = new Uri("https://www.goparamore.io/"),
-                Bag = new()
-                {
-                    [BrighterHeaderNames.UseCloudEvents] = true
-                }
-            },
-            new MessageBody("test content")
-        );
-
-        message.Header.Delayed = TimeSpan.FromMilliseconds(500);
-        message.Header.HandledCount = 2;
-
-        Dictionary<string, object> bag = message.Header.Bag;
-        bag.Add("myguid", Guid.NewGuid());
-        bag.Add("mystring", "string value");
-        bag.Add("myint", 7);
-        bag.Add("mydouble", 3.56);
-        var myDateTime = DateTimeOffset.UtcNow.DateTime.ToString(CultureInfo.InvariantCulture);
-        bag.Add("mydatetime", myDateTime);
-
-        //act
-        var builder = new KafkaDefaultMessageHeaderBuilder();
-        Headers headers = builder.Build(message);
-
-        //assert
-
-        //known properties
-        headers.GetLastBytes(HeaderNames.MESSAGE_TYPE).Should().Equal(message.Header.MessageType.ToString().ToByteArray());
-        headers.GetLastBytes(HeaderNames.CloudEventsId).Should().Equal(message.Header.MessageId.ToByteArray());
-        headers.GetLastBytes(HeaderNames.TOPIC).Should().Equal(message.Header.Topic.Value.ToByteArray());
-        headers.GetLastBytes(HeaderNames.CloudEventsTime).Should().Equal(message.Header.TimeStamp.DateTime.ToString("yyyy-MM-dd'T'HH:mm:ss.fffzzz", DateTimeFormatInfo.InvariantInfo).ToByteArray());
-        headers.GetLastBytes(HeaderNames.CloudEventsType).Should().Equal(message.Header.Type.ToByteArray());
-        headers.GetLastBytes(HeaderNames.CloudEventsSpecVersion).Should().Equal(message.Header.SpecVersion.ToByteArray());
-        headers.GetLastBytes(HeaderNames.CloudEventsSubject).Should().Equal(message.Header.Subject.ToByteArray());
-        headers.GetLastBytes(HeaderNames.CloudEventsDataSchema).Should().Equal(message.Header.DataSchema!.ToString().ToByteArray());
-        headers.GetLastBytes(HeaderNames.CORRELATION_ID).Should().Equal(message.Header.CorrelationId.ToByteArray());
-        headers.GetLastBytes(HeaderNames.PARTITIONKEY).Should().Equal(message.Header.PartitionKey.ToByteArray());
-        headers.GetLastBytes(HeaderNames.CONTENT_TYPE).Should().Equal(message.Header.ContentType.ToByteArray());
-        headers.GetLastBytes(HeaderNames.REPLY_TO).Should().Equal(message.Header.ReplyTo.ToByteArray());
-        headers.GetLastBytes(HeaderNames.DELAYED_MILLISECONDS).Should().Equal(message.Header.Delayed.TotalMilliseconds.ToString().ToByteArray());
-        headers.GetLastBytes(HeaderNames.HANDLED_COUNT).Should().Equal(message.Header.HandledCount.ToString().ToByteArray());
-=======
         Assert.Equal(message.Header.MessageType.ToString().ToByteArray(), headers.GetLastBytes(HeaderNames.MESSAGE_TYPE));
         Assert.Equal(message.Header.MessageId.ToString().ToByteArray(), headers.GetLastBytes(HeaderNames.MESSAGE_ID));
         Assert.Equal(message.Header.Topic.Value.ToByteArray(), headers.GetLastBytes(HeaderNames.TOPIC));
@@ -150,7 +64,6 @@
         Assert.Equal(bag["myint"].ToString().ToByteArray(), headers.GetLastBytes("myint"));
         Assert.Equal(bag["mydouble"].ToString().ToByteArray(), headers.GetLastBytes("mydouble"));
         Assert.Equal(myDateTime.ToByteArray(), headers.GetLastBytes("mydatetime"));
->>>>>>> de6e00a7
 
     }
 }
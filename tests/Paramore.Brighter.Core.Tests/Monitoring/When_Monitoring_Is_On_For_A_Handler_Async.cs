﻿#region Licence
/* The MIT License (MIT)
Copyright © 2014 Ian Cooper <ian_hammond_cooper@yahoo.co.uk>

Permission is hereby granted, free of charge, to any person obtaining a copy
of this software and associated documentation files (the “Software”), to deal
in the Software without restriction, including without limitation the rights
to use, copy, modify, merge, publish, distribute, sublicense, and/or sell
copies of the Software, and to permit persons to whom the Software is
furnished to do so, subject to the following conditions:

The above copyright notice and this permission notice shall be included in
all copies or substantial portions of the Software.

THE SOFTWARE IS PROVIDED “AS IS”, WITHOUT WARRANTY OF ANY KIND, EXPRESS OR
IMPLIED, INCLUDING BUT NOT LIMITED TO THE WARRANTIES OF MERCHANTABILITY,
FITNESS FOR A PARTICULAR PURPOSE AND NONINFRINGEMENT. IN NO EVENT SHALL THE
AUTHORS OR COPYRIGHT HOLDERS BE LIABLE FOR ANY CLAIM, DAMAGES OR OTHER
LIABILITY, WHETHER IN AN ACTION OF CONTRACT, TORT OR OTHERWISE, ARISING FROM,
OUT OF OR IN CONNECTION WITH THE SOFTWARE OR THE USE OR OTHER DEALINGS IN
THE SOFTWARE. */

#endregion

using System;
using System.Threading.Tasks;
using FluentAssertions;
using FluentAssertions.Extensions;
using Paramore.Brighter.Core.Tests.CommandProcessors.TestDoubles;
using Paramore.Brighter.Core.Tests.Monitoring.TestDoubles;
using Xunit;
using Paramore.Brighter.Monitoring.Configuration;
using Paramore.Brighter.Monitoring.Events;
using Paramore.Brighter.Monitoring.Handlers;
using Polly.Registry;
using Microsoft.Extensions.DependencyInjection;
using Paramore.Brighter.Extensions.DependencyInjection;
using System.Text.Json;

namespace Paramore.Brighter.Core.Tests.Monitoring
{
    [Trait("Category", "Monitoring")]
    public class MonitorHandlerPipelineAsyncTests : IDisposable
    {
        private readonly MyCommand _command;
        private readonly IAmACommandProcessor _commandProcessor;
        private readonly SpyControlBusSender _controlBusSender;
        private readonly DateTime _at;
        private readonly string _originalRequestAsJson;
        private MonitorEvent _beforeEvent;
        private MonitorEvent _afterEvent;

        public MonitorHandlerPipelineAsyncTests()
        {
            _controlBusSender = new SpyControlBusSender();
            var registry = new SubscriberRegistry();
            registry.RegisterAsync<MyCommand, MyMonitoredHandlerAsync>();

            var container = new ServiceCollection();
            container.AddTransient<MyMonitoredHandlerAsync>();
            container.AddTransient<MonitorHandlerAsync<MyCommand>>();
            container.AddSingleton<IAmAControlBusSenderAsync>(_controlBusSender);
            container.AddSingleton(new MonitorConfiguration { IsMonitoringEnabled = true, InstanceName = "UnitTests" });
<<<<<<< HEAD
            container.AddSingleton<IBrighterOptions>(new BrighterOptions() {HandlerLifetime = ServiceLifetime.Transient});

=======
            container.AddSingleton<IBrighterOptions>(new BrighterOptions {HandlerLifetime = ServiceLifetime.Transient});
        
>>>>>>> 5d613b91
            var handlerFactory = new ServiceProviderHandlerFactory(container.BuildServiceProvider());

            _commandProcessor = new CommandProcessor(registry, handlerFactory, new InMemoryRequestContextFactory(), new PolicyRegistry());

            _command = new MyCommand();

            _originalRequestAsJson = JsonSerializer.Serialize(_command, JsonSerialisationOptions.Options);

            _at = DateTime.UtcNow.AddMilliseconds(-500);
        }

        [Fact]
        public async Task When_Monitoring_Is_on_For_A_Handler_Async()
        {
            await _commandProcessor.SendAsync(_command);
            _beforeEvent = _controlBusSender.Observe<MonitorEvent>();
            _afterEvent = _controlBusSender.Observe<MonitorEvent>();

            //_should_have_an_instance_name_before
            _beforeEvent.InstanceName.Should().Be("UnitTests");
            //_should_post_the_event_type_to_the_control_bus_before
            _beforeEvent.EventType.Should().Be(MonitorEventType.EnterHandler);
            //_should_post_the_handler_fullname_to_the_control_bus_before
            _beforeEvent.HandlerFullAssemblyName.Should().Be(typeof(MyMonitoredHandlerAsync).AssemblyQualifiedName);
            //_should_post_the_handler_name_to_the_control_bus_before
            _beforeEvent.HandlerName.Should().Be(typeof(MyMonitoredHandlerAsync).FullName);
            //_should_include_the_underlying_request_details_before
            _beforeEvent.RequestBody.Should().Be(_originalRequestAsJson);
            //should_post_the_time_of_the_request_before
            _beforeEvent.EventTime.AsUtc().Should().BeCloseTo(_at.AsUtc(), TimeSpan.FromSeconds(1));
            //_should_have_an_instance_name_after
            _afterEvent.InstanceName.Should().Be("UnitTests");
            //_should_post_the_event_type_to_the_control_bus_after
            _afterEvent.EventType.Should().Be(MonitorEventType.ExitHandler);
            //_should_post_the_handler_fullname_to_the_control_bus_after
            _afterEvent.HandlerFullAssemblyName.Should().Be(typeof(MyMonitoredHandlerAsync).AssemblyQualifiedName);
            //_should_post_the_handler_name_to_the_control_bus_after
            _afterEvent.HandlerName.Should().Be(typeof(MyMonitoredHandlerAsync).FullName);
            //_should_include_the_underlying_request_details_after
            _afterEvent.RequestBody.Should().Be(_originalRequestAsJson);
            //should_post_the_time_of_the_request_after
            _afterEvent.EventTime.AsUtc().Should().BeAfter(_at.AsUtc());
        }

        public void Dispose()
        {
            CommandProcessor.ClearExtServiceBus();
        }
    }
}<|MERGE_RESOLUTION|>--- conflicted
+++ resolved
@@ -61,13 +61,8 @@
             container.AddTransient<MonitorHandlerAsync<MyCommand>>();
             container.AddSingleton<IAmAControlBusSenderAsync>(_controlBusSender);
             container.AddSingleton(new MonitorConfiguration { IsMonitoringEnabled = true, InstanceName = "UnitTests" });
-<<<<<<< HEAD
-            container.AddSingleton<IBrighterOptions>(new BrighterOptions() {HandlerLifetime = ServiceLifetime.Transient});
-
-=======
             container.AddSingleton<IBrighterOptions>(new BrighterOptions {HandlerLifetime = ServiceLifetime.Transient});
         
->>>>>>> 5d613b91
             var handlerFactory = new ServiceProviderHandlerFactory(container.BuildServiceProvider());
 
             _commandProcessor = new CommandProcessor(registry, handlerFactory, new InMemoryRequestContextFactory(), new PolicyRegistry());

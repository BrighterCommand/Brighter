--- conflicted
+++ resolved
@@ -1,10 +1,7 @@
 ﻿using System;
-<<<<<<< HEAD
 using System.Net.Mime;
-=======
 using System.Collections.Generic;
 using System.Text.Json;
->>>>>>> 5767656a
 using Paramore.Brighter.Core.Tests.CommandProcessors.TestDoubles;
 using Paramore.Brighter.Transforms.Transformers;
 using Xunit;
@@ -13,46 +10,23 @@
 
 public class CloudEventsTransformerTests 
 {
-<<<<<<< HEAD
     private readonly CloudEventsTransformer _transformer = new();
     private readonly Uri _source = new("http://goparamore.io/CloudEventsTransformerTests");
     private readonly string _type = typeof(MyCommand).FullName ?? "MyCommand";
-    private readonly string _dataContentType = MediaTypeNames.Application.Json;
-    private readonly string _dataSchema = "http://goparamore.io/CloudEventsTransformerTests/schema";
+    private readonly ContentType _dataContentType = new(MediaTypeNames.Application.Json);
+    private readonly Uri _dataSchema = new Uri("http://goparamore.io/CloudEventsTransformerTests/schema");
     private readonly string _subject = "CloudEventsTransformerTests";
-    private readonly Message _message;
+    private Message _message;
 
     public CloudEventsTransformerTests()
     {
         _message = new(
             new MessageHeader(Id.Random, new RoutingKey("Test Topic"), MessageType.MT_COMMAND, contentType: new ContentType(MediaTypeNames.Text.Plain) ),
             new MessageBody("test content"));
-=======
-    private readonly CloudEventsTransformer _transformer;
-    private readonly Uri _source;
-    private readonly string _type;
-    private readonly string _dataContentType;
-    private readonly Uri _dataSchema;
-    private readonly string _subject;
-    private Message _message;
-
-    public CloudEventsTransformerTests()
-    {
-        _transformer = new CloudEventsTransformer();
-        _source = new Uri("http://goparamore.io/CloudEventsTransformerTests");
-        _type = typeof(MyCommand).FullName!;
-        _dataContentType = "application/json";
-        _dataSchema = new Uri("http://goparamore.io/CloudEventsTransformerTests/schema");
-        _subject = "CloudEventsTransformerTests";
-        _message = new Message(
-            new MessageHeader(Guid.NewGuid().ToString(), new RoutingKey("Test Topic"), MessageType.MT_COMMAND), 
-            new MessageBody("{\"content\": \"test\"}")
-        );
->>>>>>> 5767656a
-    }
-
-    [Fact]
-    public void When_a_message_uses_cloud_events_via_attribute_and_format_as_binary()
+    }
+
+    [Fact]
+    public void When_a_message_uses_cloud_events_via_attribute()
     {
         //act
         var body = _message.Body;
@@ -62,8 +36,8 @@
         //assert
         Assert.Equal(_source, cloudEvents.Header.Source);
         Assert.Equal(_type, cloudEvents.Header.Type);
-        Assert.Equal(_dataContentType, cloudEvents.Header.ContentType!.ToString());
-        Assert.Equal(_dataSchema, cloudEvents.Header.DataSchema!.AbsoluteUri);
+        Assert.Equal(_dataContentType, cloudEvents.Header.ContentType!);
+        Assert.Equal(_dataSchema, cloudEvents.Header.DataSchema);
         Assert.Equal(_subject, cloudEvents.Header.Subject);
         Assert.Equal(body.Bytes, cloudEvents.Body.Bytes);
     }
@@ -79,7 +53,7 @@
         //assert
         Assert.Equal(_source, cloudEvents.Header.Source);
         Assert.Equal(_type, cloudEvents.Header.Type);
-        Assert.Equal("application/cloudevents+json", cloudEvents.Header.ContentType);
+        Assert.Equal(new ContentType("application/cloudevents+json"), cloudEvents.Header.ContentType);
         Assert.Equal(_dataSchema, cloudEvents.Header.DataSchema);
         Assert.Equal(_subject, cloudEvents.Header.Subject);
         Assert.NotEqual(body.Bytes, cloudEvents.Body.Bytes);
@@ -88,7 +62,7 @@
         Assert.NotNull(json);
         Assert.Equal(_source, json.Source);
         Assert.Equal(_type, json.Type);
-        Assert.Equal(_dataContentType, json.DataContentType);
+        Assert.Equal(_dataContentType.ToString(), json.DataContentType);
         Assert.Equal(_dataSchema, json.DataSchema);
         Assert.Equal(_subject, json.Subject);
         Assert.True(JsonElement.DeepEquals(json.Data.GetValueOrDefault(), JsonSerializer.Deserialize<JsonElement>(body.Bytes)));
@@ -109,7 +83,7 @@
         //assert
         Assert.Equal(_source, cloudEvents.Header.Source);
         Assert.Equal(_type, cloudEvents.Header.Type);
-        Assert.Equal("application/cloudevents+json", cloudEvents.Header.ContentType);
+        Assert.Equal(new ContentType("application/cloudevents+json"), cloudEvents.Header.ContentType);
         Assert.Equal(_dataSchema, cloudEvents.Header.DataSchema);
         Assert.Equal(_subject, cloudEvents.Header.Subject);
         Assert.NotEqual(body.Bytes, cloudEvents.Body.Bytes);
@@ -118,7 +92,7 @@
         Assert.NotNull(json);
         Assert.Equal(_source, json.Source);
         Assert.Equal(_type, json.Type);
-        Assert.Equal(_dataContentType, json.DataContentType);
+        Assert.Equal(_dataContentType.ToString(), json.DataContentType);
         Assert.Equal(_dataSchema, json.DataSchema);
         Assert.Equal(_subject, json.Subject);
         Assert.Null(json.Data);
@@ -139,7 +113,7 @@
         //assert
         Assert.Equal(_source, cloudEvents.Header.Source);
         Assert.Equal(_type, cloudEvents.Header.Type);
-        Assert.Equal("application/json", cloudEvents.Header.ContentType);
+        Assert.Equal(new ContentType("application/json"), cloudEvents.Header.ContentType);
         Assert.Equal(_dataSchema, cloudEvents.Header.DataSchema);
         Assert.Equal(_subject, cloudEvents.Header.Subject);
         Assert.Equal(body.Bytes, cloudEvents.Body.Bytes);
@@ -153,16 +127,16 @@
         {
             Source = _source,
             Type = _type,
-            ContentType = new ContentType(_dataContentType),
-            DataSchema = new Uri(_dataSchema),
+            ContentType = _dataContentType,
+            DataSchema = _dataSchema,
             Subject = _subject
         });
         
         //assert
         Assert.Equal(_source, cloudEvents.Header.Source);
         Assert.Equal(_type, cloudEvents.Header.Type);
-        Assert.Equal(_dataContentType, cloudEvents.Header.ContentType!.ToString());
-        Assert.Equal(_dataSchema, cloudEvents.Header.DataSchema!.AbsoluteUri);
+        Assert.Equal(_dataContentType, cloudEvents.Header.ContentType!);
+        Assert.Equal(_dataSchema.AbsoluteUri, cloudEvents.Header.DataSchema!.AbsoluteUri);
         Assert.Equal(_subject, cloudEvents.Header.Subject);
 
     }
@@ -176,8 +150,8 @@
         {
             Source = _source,
             Type = _type,
-            ContentType = new ContentType(_dataContentType),
-            DataSchema = new Uri(_dataSchema),
+            ContentType = _dataContentType,
+            DataSchema = _dataSchema,
             Subject = _subject
         };
         
@@ -197,13 +171,8 @@
         //assert
         Assert.Equal(source, cloudEvents.Header.Source.ToString());
         Assert.Equal(type, cloudEvents.Header.Type);
-<<<<<<< HEAD
         Assert.Equal(dataContentType, cloudEvents.Header.ContentType!.ToString());
         Assert.Equal(dataSchema, cloudEvents.Header.DataSchema!.AbsoluteUri);
-=======
-        Assert.Equal(dataContentType, cloudEvents.Header.ContentType);
-        Assert.Equal(dataSchema, cloudEvents.Header.DataSchema!.ToString());
->>>>>>> 5767656a
         Assert.Equal(subject, cloudEvents.Header.Subject);
 
     }
@@ -227,7 +196,7 @@
         const string source = "http://goparamore.io/OverrideSource";
         const string type = "goparamore.io/OverrideType";
         const string dataContentType = "application/json";
-        const string cloudEventDataContentType = "application/cloudevents+json";
+        var cloudEventDataContentType = new ContentType("application/cloudevents+json");
         const string dataSchema = "http://goparamore.io/CloudEventsTransformerOverride/schema";
         const string subject = "CloudEventsTransformerAlternative"; 
         var body = _message.Body;
@@ -370,7 +339,7 @@
        
         Assert.Equal(_message.Header.Source, unwrap.Header.Source);
         Assert.Equal(_message.Header.Type, unwrap.Header.Type);
-        Assert.Equal("application/json", unwrap.Header.ContentType);
+        Assert.Equal(new ContentType(MediaTypeNames.Application.Json), unwrap.Header.ContentType);
         Assert.Equal(_message.Header.DataSchema, unwrap.Header.DataSchema);
         Assert.Equal(_message.Header.Subject, unwrap.Header.Subject);
         Assert.Equal([], unwrap.Body.Bytes);
@@ -395,7 +364,7 @@
        
         Assert.Equal(_message.Header.Source, unwrap.Header.Source);
         Assert.Equal(_message.Header.Type, unwrap.Header.Type);
-        Assert.Equal("application/json", unwrap.Header.ContentType);
+        Assert.Equal(new ContentType(MediaTypeNames.Application.Json), unwrap.Header.ContentType);
         Assert.Equal(_message.Header.DataSchema, unwrap.Header.DataSchema);
         Assert.Equal(_message.Header.Subject, unwrap.Header.Subject);
         Assert.True(JsonElement.DeepEquals(JsonSerializer.Deserialize<JsonElement>(unwrap.Body.Bytes), JsonSerializer.Deserialize<JsonElement>(body.Bytes)));

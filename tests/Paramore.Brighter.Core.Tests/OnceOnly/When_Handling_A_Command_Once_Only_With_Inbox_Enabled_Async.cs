﻿using System;
using System.Threading.Tasks;
using Paramore.Brighter.Core.Tests.CommandProcessors.TestDoubles;
using Paramore.Brighter.Core.Tests.OnceOnly.TestDoubles;
using Paramore.Brighter.Inbox.Exceptions;
using Polly.Registry;
using Microsoft.Extensions.DependencyInjection;
using Paramore.Brighter.Extensions.DependencyInjection;
using Xunit;
using Paramore.Brighter.Inbox.Handlers;

namespace Paramore.Brighter.Core.Tests.OnceOnly
{

    [Trait("Fragile", "CI")]
    [Collection("CommandProcessor")]
    public class OnceOnlyAttributeAsyncTests : IDisposable
    {
        private readonly MyCommand _command;
        private readonly IAmAnInboxAsync _inbox;
        private readonly IAmACommandProcessor _commandProcessor;

        public OnceOnlyAttributeAsyncTests()
        {
            _inbox = new InMemoryInbox();

            var registry = new SubscriberRegistry();
            registry.RegisterAsync<MyCommand, MyStoredCommandHandlerAsync>();

            var container = new ServiceCollection();
            container.AddTransient<MyStoredCommandHandlerAsync>();
            container.AddSingleton(_inbox);
            container.AddTransient<UseInboxHandlerAsync<MyCommand>>();
<<<<<<< HEAD
            container.AddSingleton<IBrighterOptions>(new BrighterOptions() {HandlerLifetime = ServiceLifetime.Transient});

=======
            container.AddSingleton<IBrighterOptions>(new BrighterOptions {HandlerLifetime = ServiceLifetime.Transient});
        
>>>>>>> 5d613b91

            var handlerFactory = new ServiceProviderHandlerFactory(container.BuildServiceProvider());

            _command = new MyCommand {Value = "My Test String"};

            _commandProcessor = new CommandProcessor(registry, handlerFactory, new InMemoryRequestContextFactory(), new PolicyRegistry());
        }

        [Fact]
        public async Task When_Handling_A_Command_Only_Once()
        {
            await _commandProcessor.SendAsync(_command);

            Exception ex = await Assert.ThrowsAsync<OnceOnlyException>(async () => await _commandProcessor.SendAsync(_command));

            Assert.Equal($"A command with id {_command.Id} has already been handled", ex.Message);
        }

        public void Dispose()
        {
            CommandProcessor.ClearExtServiceBus();
        }
    }
}<|MERGE_RESOLUTION|>--- conflicted
+++ resolved
@@ -11,7 +11,7 @@
 
 namespace Paramore.Brighter.Core.Tests.OnceOnly
 {
-
+    
     [Trait("Fragile", "CI")]
     [Collection("CommandProcessor")]
     public class OnceOnlyAttributeAsyncTests : IDisposable
@@ -19,7 +19,7 @@
         private readonly MyCommand _command;
         private readonly IAmAnInboxAsync _inbox;
         private readonly IAmACommandProcessor _commandProcessor;
-
+        
         public OnceOnlyAttributeAsyncTests()
         {
             _inbox = new InMemoryInbox();
@@ -31,29 +31,26 @@
             container.AddTransient<MyStoredCommandHandlerAsync>();
             container.AddSingleton(_inbox);
             container.AddTransient<UseInboxHandlerAsync<MyCommand>>();
-<<<<<<< HEAD
-            container.AddSingleton<IBrighterOptions>(new BrighterOptions() {HandlerLifetime = ServiceLifetime.Transient});
-
-=======
             container.AddSingleton<IBrighterOptions>(new BrighterOptions {HandlerLifetime = ServiceLifetime.Transient});
         
->>>>>>> 5d613b91
 
             var handlerFactory = new ServiceProviderHandlerFactory(container.BuildServiceProvider());
 
             _command = new MyCommand {Value = "My Test String"};
 
             _commandProcessor = new CommandProcessor(registry, handlerFactory, new InMemoryRequestContextFactory(), new PolicyRegistry());
+  
         }
 
         [Fact]
         public async Task When_Handling_A_Command_Only_Once()
         {
             await _commandProcessor.SendAsync(_command);
-
+            
             Exception ex = await Assert.ThrowsAsync<OnceOnlyException>(async () => await _commandProcessor.SendAsync(_command));
-
+            
             Assert.Equal($"A command with id {_command.Id} has already been handled", ex.Message);
+ 
         }
 
         public void Dispose()

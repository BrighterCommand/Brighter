--- conflicted
+++ resolved
@@ -35,14 +35,8 @@
                 (task =>
                 {
                     MonitorValue = 2;
-<<<<<<< HEAD
-                    ContinuationThreadId = Thread.CurrentThread.ManagedThreadId;
-                })
-                );
-=======
                     ContinuationThreadId = Thread.CurrentThread.ManagedThreadId; 
                 }), cancellationToken);
->>>>>>> 5d613b91
 
             return await base.HandleAsync(command, cancellationToken);
         }

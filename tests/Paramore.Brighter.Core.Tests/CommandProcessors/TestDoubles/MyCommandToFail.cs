--- conflicted
+++ resolved
@@ -2,12 +2,8 @@
 
 namespace Paramore.Brighter.Core.Tests.CommandProcessors.TestDoubles
 {
-<<<<<<< HEAD
-    internal class MyCommandToFail() : Command(Guid.NewGuid().ToString());
-=======
     internal sealed class MyCommandToFail : ICommand
     { 
         public Id Id { get; set; }
     }
->>>>>>> 268e05ae
 }
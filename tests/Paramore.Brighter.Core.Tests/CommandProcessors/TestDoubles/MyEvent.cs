#region Licence
/* The MIT License (MIT)
Copyright © 2014 Ian Cooper <ian_hammond_cooper@yahoo.co.uk>

Permission is hereby granted, free of charge, to any person obtaining a copy
of this software and associated documentation files (the “Software”), to deal
in the Software without restriction, including without limitation the rights
to use, copy, modify, merge, publish, distribute, sublicense, and/or sell
copies of the Software, and to permit persons to whom the Software is
furnished to do so, subject to the following conditions:

The above copyright notice and this permission notice shall be included in
all copies or substantial portions of the Software.

THE SOFTWARE IS PROVIDED “AS IS”, WITHOUT WARRANTY OF ANY KIND, EXPRESS OR
IMPLIED, INCLUDING BUT NOT LIMITED TO THE WARRANTIES OF MERCHANTABILITY,
FITNESS FOR A PARTICULAR PURPOSE AND NONINFRINGEMENT. IN NO EVENT SHALL THE
AUTHORS OR COPYRIGHT HOLDERS BE LIABLE FOR ANY CLAIM, DAMAGES OR OTHER
LIABILITY, WHETHER IN AN ACTION OF CONTRACT, TORT OR OTHERWISE, ARISING FROM,
OUT OF OR IN CONNECTION WITH THE SOFTWARE OR THE USE OR OTHER DEALINGS IN
THE SOFTWARE. */

#endregion

using System;

namespace Paramore.Brighter.Core.Tests.CommandProcessors.TestDoubles
{
<<<<<<< HEAD
    internal class MyEvent() : Event(Guid.NewGuid().ToString()), IEquatable<MyEvent>
=======
    internal sealed class MyEvent : Event, IEquatable<MyEvent>
>>>>>>> 268e05ae
    {
        public int Data { get; set; }

        public bool Equals(MyEvent? other)
        {
            if (ReferenceEquals(null, other)) return false;
            if (ReferenceEquals(this, other)) return true;
            return Data == other.Data;
        }

        public override bool Equals(object? obj)
        {
            if (ReferenceEquals(null, obj)) return false;
            if (ReferenceEquals(this, obj)) return true;
            if (obj.GetType() != this.GetType()) return false;
            return Equals((MyEvent)obj);
        }

        public override int GetHashCode()
        {
            return Data;
        }

        public static bool operator ==(MyEvent left, MyEvent right)
        {
            return Equals(left, right);
        }

        public static bool operator !=(MyEvent left, MyEvent right)
        {
            return !Equals(left, right);
        }
    }
}<|MERGE_RESOLUTION|>--- conflicted
+++ resolved
@@ -26,22 +26,22 @@
 
 namespace Paramore.Brighter.Core.Tests.CommandProcessors.TestDoubles
 {
-<<<<<<< HEAD
-    internal class MyEvent() : Event(Guid.NewGuid().ToString()), IEquatable<MyEvent>
-=======
     internal sealed class MyEvent : Event, IEquatable<MyEvent>
->>>>>>> 268e05ae
     {
         public int Data { get; set; }
 
-        public bool Equals(MyEvent? other)
+        public MyEvent() : base(Guid.NewGuid())
+        {
+        }
+
+        public bool Equals(MyEvent other)
         {
             if (ReferenceEquals(null, other)) return false;
             if (ReferenceEquals(this, other)) return true;
             return Data == other.Data;
         }
 
-        public override bool Equals(object? obj)
+        public override bool Equals(object obj)
         {
             if (ReferenceEquals(null, obj)) return false;
             if (ReferenceEquals(this, obj)) return true;

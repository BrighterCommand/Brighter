﻿using System;
using System.Collections.Generic;
using System.Linq;
using System.Text.Json;
using System.Threading.Tasks;
using System.Transactions;
using FluentAssertions;
using Paramore.Brighter.Core.Tests.CommandProcessors.TestDoubles;
using Polly;
using Polly.Registry;
using Xunit;

namespace Paramore.Brighter.Core.Tests.CommandProcessors
{
    
    [Collection("CommandProcessor")]
    public class CommandProcessorDepositPostTestsAsync: IDisposable
    {
        
        private readonly CommandProcessor _commandProcessor;
        private readonly MyCommand _myCommand = new MyCommand();
        private readonly Message _message;
        private readonly FakeOutbox _fakeOutbox;
        private readonly FakeMessageProducerWithPublishConfirmation _fakeMessageProducerWithPublishConfirmation;

        public CommandProcessorDepositPostTestsAsync()
        {
            _myCommand.Value = "Hello World";

            _fakeOutbox = new FakeOutbox();
            _fakeMessageProducerWithPublishConfirmation = new FakeMessageProducerWithPublishConfirmation();

            var topic = "MyCommand";
            _message = new Message(
                new MessageHeader(_myCommand.Id, topic, MessageType.MT_COMMAND),
                new MessageBody(JsonSerializer.Serialize(_myCommand, JsonSerialisationOptions.Options))
                );

            var messageMapperRegistry = new MessageMapperRegistry(
                new SimpleMessageMapperFactory((_) => new MyCommandMessageMapper()),
                null);
            messageMapperRegistry.Register<MyCommand, MyCommandMessageMapper>();

            var retryPolicy = Policy
                .Handle<Exception>()
                .RetryAsync();

            var circuitBreakerPolicy = Policy
                .Handle<Exception>()
                .CircuitBreakerAsync(1, TimeSpan.FromMilliseconds(1));

            PolicyRegistry policyRegistry = new PolicyRegistry
            {
                { CommandProcessor.RETRYPOLICYASYNC, retryPolicy },
                { CommandProcessor.CIRCUITBREAKERASYNC, circuitBreakerPolicy }
            };
            
            var producerRegistry = new ProducerRegistry(new Dictionary<string, IAmAMessageProducer>
            {
                { topic, _fakeMessageProducerWithPublishConfirmation },
            });
            
            IAmAnExternalBusService bus = new ExternalBusServices<Message, CommittableTransaction>(producerRegistry, policyRegistry, _fakeOutbox);
        
            CommandProcessor.ClearExtServiceBus();
            _commandProcessor = new CommandProcessor(
                new InMemoryRequestContextFactory(), 
                policyRegistry,
<<<<<<< HEAD
                new PayloadTypeRouter(),
                messageMapperRegistry,
                bus
            );
=======
                bus,
                messageMapperRegistry);
>>>>>>> 65d479f7
        }

        [Fact]
        public async Task When_depositing_a_message_in_the_outbox()
        {
            //act
            var postedMessageId = await _commandProcessor.DepositPostAsync(_myCommand);
            
            //assert
            //message should not be posted
            _fakeMessageProducerWithPublishConfirmation.MessageWasSent.Should().BeFalse();
            
            //message should be in the store
            var depositedPost = _fakeOutbox
                .OutstandingMessages(0)
                .SingleOrDefault(msg => msg.Id == _message.Id);
                
            depositedPost.Should().NotBeNull();
           
            //message should correspond to the command
            depositedPost.Id.Should().Be(_message.Id);
            depositedPost.Body.Value.Should().Be(_message.Body.Value);
            depositedPost.Header.Topic.Should().Be(_message.Header.Topic);
            depositedPost.Header.MessageType.Should().Be(_message.Header.MessageType);
            
            //message should be marked as outstanding if not sent
            var outstandingMessages = await _fakeOutbox.OutstandingMessagesAsync(0);
            var outstandingMessage = outstandingMessages.Single();
            outstandingMessage.Id.Should().Be(_message.Id);
        }
        
        public void Dispose()
        {
            CommandProcessor.ClearExtServiceBus();
        }
     }
}<|MERGE_RESOLUTION|>--- conflicted
+++ resolved
@@ -66,15 +66,10 @@
             _commandProcessor = new CommandProcessor(
                 new InMemoryRequestContextFactory(), 
                 policyRegistry,
-<<<<<<< HEAD
                 new PayloadTypeRouter(),
                 messageMapperRegistry,
                 bus
             );
-=======
-                bus,
-                messageMapperRegistry);
->>>>>>> 65d479f7
         }
 
         [Fact]

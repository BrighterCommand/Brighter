﻿#region Licence
/* The MIT License (MIT)
Copyright © 2015 Ian Cooper <ian_hammond_cooper@yahoo.co.uk>

Permission is hereby granted, free of charge, to any person obtaining a copy
of this software and associated documentation files (the “Software”), to deal
in the Software without restriction, including without limitation the rights
to use, copy, modify, merge, publish, distribute, sublicense, and/or sell
copies of the Software, and to permit persons to whom the Software is
furnished to do so, subject to the following conditions:

The above copyright notice and this permission notice shall be included in
all copies or substantial portions of the Software.

THE SOFTWARE IS PROVIDED “AS IS”, WITHOUT WARRANTY OF ANY KIND, EXPRESS OR
IMPLIED, INCLUDING BUT NOT LIMITED TO THE WARRANTIES OF MERCHANTABILITY,
FITNESS FOR A PARTICULAR PURPOSE AND NONINFRINGEMENT. IN NO EVENT SHALL THE
AUTHORS OR COPYRIGHT HOLDERS BE LIABLE FOR ANY CLAIM, DAMAGES OR OTHER
LIABILITY, WHETHER IN AN ACTION OF CONTRACT, TORT OR OTHERWISE, ARISING FROM,
OUT OF OR IN CONNECTION WITH THE SOFTWARE OR THE USE OR OTHER DEALINGS IN
THE SOFTWARE. */

#endregion

using System;
using System.Collections.Generic;
using System.Text.Json;
using System.Transactions;
using FluentAssertions;
using Paramore.Brighter.Core.Tests.CommandProcessors.TestDoubles;
using Polly;
using Polly.Registry;
using Xunit;

namespace Paramore.Brighter.Core.Tests.CommandProcessors
{
    [Collection("CommandProcessor")]
    public class CommandProcessorWithInMemoryOutboxTests : IDisposable
    {
        private readonly CommandProcessor _commandProcessor;
        private readonly MyCommand _myCommand = new MyCommand();
        private readonly Message _message;
        private readonly InMemoryOutbox _outbox = new InMemoryOutbox();
        private readonly FakeMessageProducerWithPublishConfirmation _fakeMessageProducerWithPublishConfirmation = new FakeMessageProducerWithPublishConfirmation();

        public CommandProcessorWithInMemoryOutboxTests()
        {
            _myCommand.Value = "Hello World";

            const string topic = "MyCommand";
            _message = new Message(
                new MessageHeader(_myCommand.Id, topic, MessageType.MT_COMMAND),
                new MessageBody(JsonSerializer.Serialize(_myCommand, JsonSerialisationOptions.Options))
                );

            var messageMapperRegistry = new MessageMapperRegistry(
                new SimpleMessageMapperFactory((_) => new MyCommandMessageMapper()),
                null);
            messageMapperRegistry.Register<MyCommand, MyCommandMessageMapper>();

            var retryPolicy = Policy
                .Handle<Exception>()
                .Retry();

            var circuitBreakerPolicy = Policy
                .Handle<Exception>()
                .CircuitBreaker(1, TimeSpan.FromMilliseconds(1));
            
            var policyRegistry = new PolicyRegistry { { CommandProcessor.RETRYPOLICY, retryPolicy }, { CommandProcessor.CIRCUITBREAKER, circuitBreakerPolicy } };
            var producerRegistry = new ProducerRegistry(new Dictionary<string, IAmAMessageProducer> {{topic, _fakeMessageProducerWithPublishConfirmation},});
            IAmAnExternalBusService bus = new ExternalBusServices<Message, CommittableTransaction>(producerRegistry, policyRegistry, _outbox);

            CommandProcessor.ClearExtServiceBus();
            _commandProcessor = new CommandProcessor(
                new InMemoryRequestContextFactory(),
                policyRegistry,
<<<<<<< HEAD
                new PayloadTypeRouter(),
                messageMapperRegistry,
                bus);
=======
                bus,
                messageMapperRegistry);
>>>>>>> 65d479f7
        }

        [Fact]
        public void When_Posting_With_An_In_Memory_Outbox()
        {
            _commandProcessor.Post(_myCommand);

            //_should_store_the_message_in_the_sent_command_message_repository
            _outbox.Get(_myCommand.Id).Should().NotBeNull();
            //_should_send_a_message_via_the_messaging_gateway
            _fakeMessageProducerWithPublishConfirmation.MessageWasSent.Should().BeTrue();
            // _should_convert_the_command_into_a_message
            _outbox.Get(_myCommand.Id).Should().Be(_message);
        }

        public void Dispose()
        {
            CommandProcessor.ClearExtServiceBus();
        }
    }
}<|MERGE_RESOLUTION|>--- conflicted
+++ resolved
@@ -74,14 +74,10 @@
             _commandProcessor = new CommandProcessor(
                 new InMemoryRequestContextFactory(),
                 policyRegistry,
-<<<<<<< HEAD
                 new PayloadTypeRouter(),
                 messageMapperRegistry,
-                bus);
-=======
-                bus,
-                messageMapperRegistry);
->>>>>>> 65d479f7
+                bus
+                );
         }
 
         [Fact]

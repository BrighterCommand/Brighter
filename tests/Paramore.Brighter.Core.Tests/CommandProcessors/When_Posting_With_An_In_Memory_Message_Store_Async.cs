--- conflicted
+++ resolved
@@ -72,12 +72,8 @@
                 new PolicyRegistry { { CommandProcessor.RETRYPOLICYASYNC, retryPolicy }, { CommandProcessor.CIRCUITBREAKERASYNC, circuitBreakerPolicy } },
                 messageMapperRegistry,
                 _outbox,
-<<<<<<< HEAD
-                new ProducerRegistry(new Dictionary<string, IAmAMessageProducer>() {{topic, _fakeMessageProducerWithPublishConfirmation},}));
-=======
                 new ProducerRegistry(new Dictionary<string, IAmAMessageProducer> {{topic, _fakeMessageProducerWithPublishConfirmation},}));
  
->>>>>>> 5d613b91
         }
 
         [Fact]

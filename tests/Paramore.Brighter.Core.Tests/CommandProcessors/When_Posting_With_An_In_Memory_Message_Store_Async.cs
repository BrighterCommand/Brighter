--- conflicted
+++ resolved
@@ -78,15 +78,11 @@
             _commandProcessor = new CommandProcessor(
                 new InMemoryRequestContextFactory(),
                 policyRegistry,
-<<<<<<< HEAD
                 new PayloadTypeRouter(),
                 messageMapperRegistry,
-                bus);
+                bus
+                );
  
-=======
-                bus,
-                messageMapperRegistry);
->>>>>>> 65d479f7
         }
 
         [Fact]

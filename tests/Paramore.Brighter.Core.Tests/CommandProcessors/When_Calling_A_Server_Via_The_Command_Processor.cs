﻿using System;
using System.Collections.Generic;
using System.Text.Json;
using System.Transactions;
using FluentAssertions;
using Paramore.Brighter.Core.Tests.CommandProcessors.TestDoubles;
using Paramore.Brighter.ServiceActivator.TestHelpers;
using Polly;
using Polly.Registry;
using Xunit;

namespace Paramore.Brighter.Core.Tests.CommandProcessors
{
    [Collection("CommandProcessor")]
    public class CommandProcessorCallTests : IDisposable
    {
        private readonly CommandProcessor _commandProcessor;
        private readonly MyRequest _myRequest = new MyRequest();
        private readonly Message _message;
        private readonly FakeMessageProducerWithPublishConfirmation _fakeMessageProducerWithPublishConfirmation;


        public CommandProcessorCallTests()
        {
            _myRequest.RequestValue = "Hello World";

            _fakeMessageProducerWithPublishConfirmation = new FakeMessageProducerWithPublishConfirmation();

            const string topic = "MyRequest";
            var header = new MessageHeader(
                messageId: _myRequest.Id, 
                topic: topic, 
                messageType:MessageType.MT_COMMAND,
                correlationId: _myRequest.ReplyAddress.CorrelationId,
                replyTo: _myRequest.ReplyAddress.Topic);

            var body = new MessageBody(JsonSerializer.Serialize(new MyRequestDTO(_myRequest.Id.ToString(), _myRequest.RequestValue), JsonSerialisationOptions.Options));
            _message = new Message(header, body);
 
            var messageMapperRegistry = new MessageMapperRegistry(new SimpleMessageMapperFactory((type) =>
            {
                if (type == typeof(MyRequestMessageMapper))
                    return new MyRequestMessageMapper();
                if (type == typeof(MyResponseMessageMapper))
                    return new MyResponseMessageMapper();
               
                throw new ConfigurationException($"No mapper found for {type.Name}");
            }), null);
            messageMapperRegistry.Register<MyRequest, MyRequestMessageMapper>();
            messageMapperRegistry.Register<MyResponse, MyResponseMessageMapper>();
            
            var subscriberRegistry = new SubscriberRegistry();
            subscriberRegistry.Register<MyResponse, MyResponseHandler>();
            var handlerFactory = new TestHandlerFactorySync<MyResponse, MyResponseHandler>(() => new MyResponseHandler());

            var retryPolicy = Policy
                .Handle<Exception>()
                .Retry();

            var circuitBreakerPolicy = Policy
                .Handle<Exception>()
                .CircuitBreaker(1, TimeSpan.FromMilliseconds(1));

            InMemoryChannelFactory inMemoryChannelFactory = new InMemoryChannelFactory();
            //we need to seed the response as the fake producer does not actually send across the wire
            inMemoryChannelFactory.SeedChannel(new[] {_message});
            
            var replySubs = new List<Subscription>
            {
                new Subscription<MyResponse>()
            };

            var policyRegistry = new PolicyRegistry
            {
                { CommandProcessor.RETRYPOLICY, retryPolicy },
                { CommandProcessor.CIRCUITBREAKER, circuitBreakerPolicy }
            };
            var producerRegistry =
                new ProducerRegistry(new Dictionary<string, IAmAMessageProducer>
                {
                    { topic, _fakeMessageProducerWithPublishConfirmation },
                });
        
            IAmAnExternalBusService bus = new ExternalBusServices<Message, CommittableTransaction>(producerRegistry, policyRegistry, new InMemoryOutbox());
        
            CommandProcessor.ClearExtServiceBus();
            _commandProcessor = new CommandProcessor(
                subscriberRegistry,
                handlerFactory,
                new InMemoryRequestContextFactory(), 
                policyRegistry,
<<<<<<< HEAD
                new PayloadTypeRouter(),
                messageMapperRegistry,
=======
>>>>>>> 65d479f7
                bus,
                messageMapperRegistry,
                replySubscriptions:replySubs,
                responseChannelFactory: inMemoryChannelFactory);

            PipelineBuilder<MyRequest>.ClearPipelineCache();
  
        }


        [Fact]
        public void When_Calling_A_Server_Via_The_Command_Processor()
        {
            _commandProcessor.Call<MyRequest, MyResponse>(_myRequest, 500);
            
            //should send a message via the messaging gateway
            _fakeMessageProducerWithPublishConfirmation.MessageWasSent.Should().BeTrue();

            //should convert the command into a message
            _fakeMessageProducerWithPublishConfirmation.SentMessages[0].Should().Be(_message);
            
            //should forward response to a handler
            MyResponseHandler.ShouldReceive(new MyResponse(_myRequest.ReplyAddress) {Id = _myRequest.Id});

        }
        
        public void Dispose()
        {
            CommandProcessor.ClearExtServiceBus();
        }

   }
}<|MERGE_RESOLUTION|>--- conflicted
+++ resolved
@@ -89,11 +89,7 @@
                 handlerFactory,
                 new InMemoryRequestContextFactory(), 
                 policyRegistry,
-<<<<<<< HEAD
                 new PayloadTypeRouter(),
-                messageMapperRegistry,
-=======
->>>>>>> 65d479f7
                 bus,
                 messageMapperRegistry,
                 replySubscriptions:replySubs,

--- conflicted
+++ resolved
@@ -67,11 +67,7 @@
                 handlerFactory,
                 new InMemoryRequestContextFactory(), 
                 policyRegistry,
-<<<<<<< HEAD
                 new PayloadTypeRouter(),
-                messageMapperRegistry,
-=======
->>>>>>> 65d479f7
                 bus,
                 messageMapperRegistry,
                 replySubscriptions:replySubs,

--- conflicted
+++ resolved
@@ -70,22 +70,14 @@
                 );
 
             var messageMapperRegistry = new MessageMapperRegistry(
-                new SimpleMessageMapperFactory(_ => new MyCommandMessageMapper()),
+                new SimpleMessageMapperFactory((_) => new MyCommandMessageMapper()),
                 null);
             messageMapperRegistry.Register<MyCommand, MyCommandMessageMapper>();
 
             var resiliencePipelineRegistry = new ResiliencePipelineRegistry<string>()
                 .AddBrighterDefault();
             
-<<<<<<< HEAD
-            var policyRegistry = new PolicyRegistry
-            {
-                { CommandProcessor.RETRYPOLICY, retryPolicy }, { CommandProcessor.CIRCUITBREAKER, circuitBreakerPolicy }
-            };
-            var producerRegistry = new ProducerRegistry(new Dictionary<ProducerKey, IAmAMessageProducer> {{new (routingKey, cloudEventsType), messageProducer},});
-=======
             var producerRegistry = new ProducerRegistry(new Dictionary<RoutingKey, IAmAMessageProducer> {{routingKey, messageProducer},});
->>>>>>> c536f9a3
 
             var tracer = new BrighterTracer(timeProvider);
             _outbox = new InMemoryOutbox(timeProvider) {Tracer = tracer};

--- conflicted
+++ resolved
@@ -25,34 +25,28 @@
         private readonly InMemoryOutbox _outbox;
         private readonly InternalBus _internalBus = new();
         private readonly PartitionKey _partitionKey = new(Uuid.NewAsString());
-        private readonly Id _workflowId = Id.Random;
-        private readonly Id _jobId = Id.Random;
+        private readonly Id _workflowId = Id.Random();
+        private readonly Id _jobId = Id.Random();
 
         public CommandProcessorPostCommandTests()
         {
             _myCommand.Value = "Hello World";
-            _myCommand.CorrelationId = Id.Random;
+            _myCommand.CorrelationId = Id.Random();
 
             var timeProvider = new FakeTimeProvider();
             var routingKey = new RoutingKey(Topic);
-            
-<<<<<<< HEAD
-            InMemoryMessageProducer messageProducer = new(_internalBus, timeProvider, InstrumentationOptions.All)
-            {
-                Publication =
+
+            InMemoryMessageProducer messageProducer = new(_internalBus, timeProvider,
+                new Publication()
                 {
                     DataSchema = new Uri("https://goparamore.io/schemas/MyCommand.json"),
                     Source = new Uri("https://goparamore.io"),
                     Subject = "MyCommand",
                     Topic = routingKey,
-                    Type = "go.paramore.brighter.test",
+                    Type = new CloudEventsType("go.paramore.brighter.test"),
                     ReplyTo = "MyEvent",
                     RequestType = typeof(MyCommand)
-                }
-            };
-=======
-            InMemoryMessageProducer messageProducer = new(_internalBus, timeProvider, new Publication  {Topic = routingKey, RequestType = typeof(MyCommand)});
->>>>>>> 69a8f6a6
+                });
 
             _expectedMessage = new Message(
                 new MessageHeader(

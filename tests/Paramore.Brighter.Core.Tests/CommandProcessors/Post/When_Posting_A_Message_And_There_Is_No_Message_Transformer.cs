--- conflicted
+++ resolved
@@ -13,14 +13,9 @@
     [Collection("CommandProcessor")]
     public class CommandProcessorPostMissingMessageTransformerTests : IDisposable
     {
-<<<<<<< HEAD
-        private readonly MyCommand _myCommand = new();
-        private readonly InMemoryOutbox _outbox;
-=======
         private readonly MyCommand _myCommand = new MyCommand();
         private readonly InMemoryOutbox _outbox;
         private Exception? _exception;
->>>>>>> 69a8f6a6
         private readonly MessageMapperRegistry _messageMapperRegistry;
         private readonly ProducerRegistry _producerRegistry;
         private readonly IAmABrighterTracer _tracer;

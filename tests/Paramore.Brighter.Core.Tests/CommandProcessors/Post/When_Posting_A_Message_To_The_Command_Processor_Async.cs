--- conflicted
+++ resolved
@@ -25,9 +25,9 @@
         private readonly InternalBus _internalBus = new();
         private readonly RoutingKey _routingKey;
         private readonly Message _expectedMessage;
-        private readonly PartitionKey _partitionKey = new(Id.Random);
-        private readonly Id _workflowId = Id.Random;
-        private readonly Id _jobId = Id.Random;
+        private readonly PartitionKey _partitionKey = new(Id.Random());
+        private readonly Id _workflowId = Id.Random();
+        private readonly Id _jobId = Id.Random();
 
         public CommandProcessorPostCommandAsyncTests()
         {
@@ -35,20 +35,17 @@
             _routingKey = new RoutingKey("MyCommand");
 
             var timeProvider = new FakeTimeProvider();
-<<<<<<< HEAD
-            InMemoryMessageProducer messageProducer = new(_internalBus, timeProvider, InstrumentationOptions.All)
-            {
-                Publication =
+            InMemoryMessageProducer messageProducer = new(_internalBus, timeProvider,
+                new Publication()
                 {
                     DataSchema = new Uri("https://goparamore.io/schemas/MyCommand.json"),
                     Source = new Uri("https://goparamore.io"),
                     Subject = "MyCommand",
                     Topic = _routingKey,
-                    Type = "go.paramore.brighter.test",
+                    Type = new CloudEventsType("go.paramore.brighter.test"),
                     ReplyTo = "MyEvent",
                     RequestType = typeof(MyCommand)
-                }
-            };
+                });
             
             _expectedMessage = new Message(
                 new MessageHeader(
@@ -68,9 +65,6 @@
                 ),
                 new MessageBody(JsonSerializer.Serialize(_myCommand, JsonSerialisationOptions.Options))
             );
-=======
-            InMemoryMessageProducer messageProducer = new(_internalBus, timeProvider, new Publication { Topic = _routingKey, RequestType = typeof(MyCommand) });
->>>>>>> 69a8f6a6
 
             var messageMapperRegistry = new MessageMapperRegistry(
                 null,

﻿#region Licence
/* The MIT License (MIT)
Copyright © 2015 Ian Cooper <ian_hammond_cooper@yahoo.co.uk>

Permission is hereby granted, free of charge, to any person obtaining a copy
of this software and associated documentation files (the “Software”), to deal
in the Software without restriction, including without limitation the rights
to use, copy, modify, merge, publish, distribute, sublicense, and/or sell
copies of the Software, and to permit persons to whom the Software is
furnished to do so, subject to the following conditions:

The above copyright notice and this permission notice shall be included in
all copies or substantial portions of the Software.

THE SOFTWARE IS PROVIDED “AS IS”, WITHOUT WARRANTY OF ANY KIND, EXPRESS OR
IMPLIED, INCLUDING BUT NOT LIMITED TO THE WARRANTIES OF MERCHANTABILITY,
FITNESS FOR A PARTICULAR PURPOSE AND NONINFRINGEMENT. IN NO EVENT SHALL THE
AUTHORS OR COPYRIGHT HOLDERS BE LIABLE FOR ANY CLAIM, DAMAGES OR OTHER
LIABILITY, WHETHER IN AN ACTION OF CONTRACT, TORT OR OTHERWISE, ARISING FROM,
OUT OF OR IN CONNECTION WITH THE SOFTWARE OR THE USE OR OTHER DEALINGS IN
THE SOFTWARE. */

#endregion

using System;
using System.Collections.Generic;
using System.Linq;
using System.Text.Json;
using System.Transactions;
using FluentAssertions;
using Paramore.Brighter.Core.Tests.CommandProcessors.TestDoubles;
using Polly;
using Polly.Registry;
using Xunit;

namespace Paramore.Brighter.Core.Tests.CommandProcessors
{
    [Collection("CommandProcessor")]
    public class ControlBusSenderPostMessageTests : IDisposable
    {
        private readonly CommandProcessor _commandProcessor;
        private readonly ControlBusSender _controlBusSender;
        private readonly MyCommand _myCommand = new MyCommand();
        private readonly Message _message;
        private readonly FakeOutbox _fakeOutbox;
        private readonly FakeMessageProducer _fakeMessageProducer;

        public ControlBusSenderPostMessageTests()
        {
            _myCommand.Value = "Hello World";

            _fakeOutbox = new FakeOutbox();
            _fakeMessageProducer = new FakeMessageProducer();

            const string topic = "MyCommand";
            _message = new Message(
                new MessageHeader(_myCommand.Id, topic, MessageType.MT_COMMAND),
                new MessageBody(JsonSerializer.Serialize(_myCommand, JsonSerialisationOptions.Options))
                );

            var messageMapperRegistry = new MessageMapperRegistry(
                new SimpleMessageMapperFactory((_) => new MyCommandMessageMapper()),
                null);
            messageMapperRegistry.Register<MyCommand, MyCommandMessageMapper>();

            var retryPolicy = Policy
                .Handle<Exception>()
                .Retry();

            var circuitBreakerPolicy = Policy
                .Handle<Exception>()
                .CircuitBreaker(1, TimeSpan.FromMilliseconds(1));

            var policyRegistry = new PolicyRegistry { { CommandProcessor.RETRYPOLICY, retryPolicy }, { CommandProcessor.CIRCUITBREAKER, circuitBreakerPolicy } };
            var producerRegistry = new ProducerRegistry(new Dictionary<string, IAmAMessageProducer> {{topic, _fakeMessageProducer},});
            IAmAnExternalBusService bus = new ExternalBusServices<Message, CommittableTransaction>(producerRegistry, policyRegistry, _fakeOutbox);

            CommandProcessor.ClearExtServiceBus();
            _commandProcessor = new CommandProcessor(
                new InMemoryRequestContextFactory(),
                policyRegistry,
<<<<<<< HEAD
                new PayloadTypeRouter(),
                messageMapperRegistry,
                bus);
=======
                bus,
                messageMapperRegistry);
>>>>>>> 65d479f7

            _controlBusSender = new ControlBusSender(_commandProcessor);
        }

        [Fact]
        public void When_Posting_Via_A_Control_Bus_Sender()
        {
            _controlBusSender.Post(_myCommand);

            //_should_store_the_message_in_the_sent_command_message_repository
            var message = _fakeOutbox
              .DispatchedMessages(120000, 1)
              .SingleOrDefault();
              
            message.Should().NotBeNull();
            
            //_should_convert_the_command_into_a_message
            message.Should().Be(_message);
        }

        public void Dispose()
        {
            _controlBusSender.Dispose();
            CommandProcessor.ClearExtServiceBus();
        }
    }
}<|MERGE_RESOLUTION|>--- conflicted
+++ resolved
@@ -79,14 +79,9 @@
             _commandProcessor = new CommandProcessor(
                 new InMemoryRequestContextFactory(),
                 policyRegistry,
-<<<<<<< HEAD
                 new PayloadTypeRouter(),
                 messageMapperRegistry,
                 bus);
-=======
-                bus,
-                messageMapperRegistry);
->>>>>>> 65d479f7
 
             _controlBusSender = new ControlBusSender(_commandProcessor);
         }

--- conflicted
+++ resolved
@@ -25,13 +25,8 @@
         container.AddTransient<MyObsoleteCommandHandlerAsync>();
         container.AddTransient<MyValidationHandlerAsync<MyCommand>>();
         container.AddTransient<MyLoggingHandlerAsync<MyCommand>>();
-<<<<<<< HEAD
-        container.AddSingleton<IBrighterOptions>(new BrighterOptions() {HandlerLifetime = ServiceLifetime.Transient});
-
-=======
         container.AddSingleton<IBrighterOptions>(new BrighterOptions {HandlerLifetime = ServiceLifetime.Transient});
  
->>>>>>> 5d613b91
         var handlerFactory = new ServiceProviderHandlerFactory(container.BuildServiceProvider());
 
         _pipeline_Builder = new PipelineBuilder<MyCommand>(registry, (IAmAHandlerFactoryAsync)handlerFactory);

﻿#region Licence
/* The MIT License (MIT)
Copyright © 2014 Ian Cooper <ian_hammond_cooper@yahoo.co.uk>

Permission is hereby granted, free of charge, to any person obtaining a copy
of this software and associated documentation files (the “Software”), to deal
in the Software without restriction, including without limitation the rights
to use, copy, modify, merge, publish, distribute, sublicense, and/or sell
copies of the Software, and to permit persons to whom the Software is
furnished to do so, subject to the following conditions:

The above copyright notice and this permission notice shall be included in
all copies or substantial portions of the Software.

THE SOFTWARE IS PROVIDED “AS IS”, WITHOUT WARRANTY OF ANY KIND, EXPRESS OR
IMPLIED, INCLUDING BUT NOT LIMITED TO THE WARRANTIES OF MERCHANTABILITY,
FITNESS FOR A PARTICULAR PURPOSE AND NONINFRINGEMENT. IN NO EVENT SHALL THE
AUTHORS OR COPYRIGHT HOLDERS BE LIABLE FOR ANY CLAIM, DAMAGES OR OTHER
LIABILITY, WHETHER IN AN ACTION OF CONTRACT, TORT OR OTHERWISE, ARISING FROM,
OUT OF OR IN CONNECTION WITH THE SOFTWARE OR THE USE OR OTHER DEALINGS IN
THE SOFTWARE. */

#endregion

using System;
using System.Collections.Generic;
using FluentAssertions;
using Paramore.Brighter.Core.Tests.CommandProcessors.TestDoubles;
using Polly.Registry;
using Microsoft.Extensions.DependencyInjection;
using Paramore.Brighter.Core.Tests.TestHelpers;
using Paramore.Brighter.Extensions.DependencyInjection;
using Xunit;

namespace Paramore.Brighter.Core.Tests.CommandProcessors
{
    [Collection("CommandProcessor")]
    public class PublishingToMultipleSubscribersTests: IDisposable
    {
        private readonly CommandProcessor _commandProcessor;
        private readonly IDictionary<string, Guid> _receivedMessages = new Dictionary<string, Guid>();
        private readonly MyEvent _myEvent = new MyEvent();
        private Exception _exception;

        public PublishingToMultipleSubscribersTests()
        {
            var registry = new SubscriberRegistry();
            registry.Register<MyEvent, MyEventHandler>();
            registry.Register<MyEvent, MyOtherEventHandler>();
            registry.Register<MyEvent, MyThrowingEventHandler>();

            var container = new ServiceCollection();
            container.AddTransient<MyEventHandler>();
            container.AddTransient<MyOtherEventHandler>();
            container.AddTransient<MyThrowingEventHandler>();
            container.AddSingleton(_receivedMessages);
<<<<<<< HEAD
            container.AddSingleton<IBrighterOptions>(new BrighterOptions() {HandlerLifetime = ServiceLifetime.Transient});

=======
            container.AddSingleton<IBrighterOptions>(new BrighterOptions {HandlerLifetime = ServiceLifetime.Transient});
 
>>>>>>> 5d613b91
            var handlerFactory = new ServiceProviderHandlerFactory(container.BuildServiceProvider());


            _commandProcessor = new CommandProcessor(registry, handlerFactory, new InMemoryRequestContextFactory(), new PolicyRegistry());
            PipelineBuilder<MyCommand>.ClearPipelineCache();
        }

        [Fact]
        public void When_Publishing_To_Multiple_Subscribers_Should_Aggregate_Exceptions()
        {
            _exception = Catch.Exception(() => _commandProcessor.Publish(_myEvent));

            //_should_throw_an_aggregate_exception
            _exception.Should().BeOfType<AggregateException>();
            //_should_have_an_inner_exception_from_the_handler
            ((AggregateException)_exception).InnerException.Should().BeOfType<InvalidOperationException>();
            //_should_publish_the_command_to_the_first_event_handler
            _receivedMessages.Should().Contain(nameof(MyEventHandler), _myEvent.Id);
            //_should_publish_the_command_to_the_second_event_handler
            _receivedMessages.Should().Contain(nameof(MyOtherEventHandler), _myEvent.Id);
        }

        public void Dispose()
        {
            CommandProcessor.ClearExtServiceBus();
        }
    }
}<|MERGE_RESOLUTION|>--- conflicted
+++ resolved
@@ -54,13 +54,8 @@
             container.AddTransient<MyOtherEventHandler>();
             container.AddTransient<MyThrowingEventHandler>();
             container.AddSingleton(_receivedMessages);
-<<<<<<< HEAD
-            container.AddSingleton<IBrighterOptions>(new BrighterOptions() {HandlerLifetime = ServiceLifetime.Transient});
-
-=======
             container.AddSingleton<IBrighterOptions>(new BrighterOptions {HandlerLifetime = ServiceLifetime.Transient});
  
->>>>>>> 5d613b91
             var handlerFactory = new ServiceProviderHandlerFactory(container.BuildServiceProvider());
 
 

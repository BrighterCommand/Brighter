﻿using System;
using System.Linq;
using FluentAssertions;
using Paramore.Brighter.Core.Tests.CommandProcessors.TestDoubles;
using Microsoft.Extensions.DependencyInjection;
using Paramore.Brighter.Extensions.DependencyInjection;
using Xunit;

namespace Paramore.Brighter.Core.Tests.CommandProcessors
{
    [Collection("CommandProcessor")]
    public class PipelinePreAndPostFiltersAsyncTests : IDisposable
    {
        private readonly PipelineBuilder<MyCommand> _pipelineBuilder;
        private IHandleRequestsAsync<MyCommand> _pipeline;

        public PipelinePreAndPostFiltersAsyncTests()
        {
            var registry = new SubscriberRegistry();
            registry.RegisterAsync<MyCommand, MyPreAndPostDecoratedHandlerAsync>();

            var container = new ServiceCollection();
            container.AddTransient<MyPreAndPostDecoratedHandlerAsync>();
            container.AddTransient<MyValidationHandlerAsync<MyCommand>>();
            container.AddTransient<MyLoggingHandlerAsync<MyCommand>>();
<<<<<<< HEAD
            container.AddSingleton<IBrighterOptions>(new BrighterOptions() {HandlerLifetime = ServiceLifetime.Transient});

=======
            container.AddSingleton<IBrighterOptions>(new BrighterOptions {HandlerLifetime = ServiceLifetime.Transient});
 
>>>>>>> 5d613b91
            var handlerFactory = new ServiceProviderHandlerFactory(container.BuildServiceProvider());

            _pipelineBuilder = new PipelineBuilder<MyCommand>(registry,(IAmAHandlerFactoryAsync)handlerFactory);
            PipelineBuilder<MyCommand>.ClearPipelineCache();
        }

        [Fact]
        private void When_Building_An_Async_Pipeline_Allow_Pre_And_Post_Tasks()
        {
            _pipeline = _pipelineBuilder.BuildAsync(new RequestContext(), false).First();

            TraceFilters().ToString().Should().Be("MyValidationHandlerAsync`1|MyPreAndPostDecoratedHandlerAsync|MyLoggingHandlerAsync`1|");
        }

        public void Dispose()
        {
            CommandProcessor.ClearExtServiceBus();
        }

        private PipelineTracer TraceFilters()
        {
            var pipelineTracer = new PipelineTracer();
            _pipeline.DescribePath(pipelineTracer);
            return pipelineTracer;
        }
    }
}<|MERGE_RESOLUTION|>--- conflicted
+++ resolved
@@ -23,15 +23,10 @@
             container.AddTransient<MyPreAndPostDecoratedHandlerAsync>();
             container.AddTransient<MyValidationHandlerAsync<MyCommand>>();
             container.AddTransient<MyLoggingHandlerAsync<MyCommand>>();
-<<<<<<< HEAD
-            container.AddSingleton<IBrighterOptions>(new BrighterOptions() {HandlerLifetime = ServiceLifetime.Transient});
-
-=======
             container.AddSingleton<IBrighterOptions>(new BrighterOptions {HandlerLifetime = ServiceLifetime.Transient});
  
->>>>>>> 5d613b91
             var handlerFactory = new ServiceProviderHandlerFactory(container.BuildServiceProvider());
-
+            
             _pipelineBuilder = new PipelineBuilder<MyCommand>(registry,(IAmAHandlerFactoryAsync)handlerFactory);
             PipelineBuilder<MyCommand>.ClearPipelineCache();
         }

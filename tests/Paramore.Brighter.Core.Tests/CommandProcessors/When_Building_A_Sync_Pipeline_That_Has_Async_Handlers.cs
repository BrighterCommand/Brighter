﻿#region Licence
/* The MIT License (MIT)
Copyright © 2014 Ian Cooper <ian_hammond_cooper@yahoo.co.uk>

Permission is hereby granted, free of charge, to any person obtaining a copy
of this software and associated documentation files (the “Software”), to deal
in the Software without restriction, including without limitation the rights
to use, copy, modify, merge, publish, distribute, sublicense, and/or sell
copies of the Software, and to permit persons to whom the Software is
furnished to do so, subject to the following conditions:

The above copyright notice and this permission notice shall be included in
all copies or substantial portions of the Software.

THE SOFTWARE IS PROVIDED “AS IS”, WITHOUT WARRANTY OF ANY KIND, EXPRESS OR
IMPLIED, INCLUDING BUT NOT LIMITED TO THE WARRANTIES OF MERCHANTABILITY,
FITNESS FOR A PARTICULAR PURPOSE AND NONINFRINGEMENT. IN NO EVENT SHALL THE
AUTHORS OR COPYRIGHT HOLDERS BE LIABLE FOR ANY CLAIM, DAMAGES OR OTHER
LIABILITY, WHETHER IN AN ACTION OF CONTRACT, TORT OR OTHERWISE, ARISING FROM,
OUT OF OR IN CONNECTION WITH THE SOFTWARE OR THE USE OR OTHER DEALINGS IN
THE SOFTWARE. */

#endregion

using System;
using System.Linq;
using FluentAssertions;
using Paramore.Brighter.Core.Tests.CommandProcessors.TestDoubles;
using Microsoft.Extensions.DependencyInjection;
using Paramore.Brighter.Core.Tests.TestHelpers;
using Paramore.Brighter.Extensions.DependencyInjection;
using Xunit;

namespace Paramore.Brighter.Core.Tests.CommandProcessors
{
    [Collection("CommandProcessor")]
    public class PipelineMixedHandlersTests : IDisposable
    {
        private readonly PipelineBuilder<MyCommand> _pipelineBuilder;
        private IHandleRequests<MyCommand> _pipeline;
        private Exception _exception;

        public PipelineMixedHandlersTests()
        {
            var registry = new SubscriberRegistry();
            registry.Register<MyCommand, MyMixedImplicitHandler>();

            var container = new ServiceCollection();
            container.AddTransient<MyMixedImplicitHandler>();
            container.AddTransient<MyLoggingHandlerAsync<MyCommand>>();
<<<<<<< HEAD
            container.AddSingleton<IBrighterOptions>(new BrighterOptions() {HandlerLifetime = ServiceLifetime.Transient});

=======
            container.AddSingleton<IBrighterOptions>(new BrighterOptions {HandlerLifetime = ServiceLifetime.Transient});
 
>>>>>>> 5d613b91
            var handlerFactory = new ServiceProviderHandlerFactory(container.BuildServiceProvider());

            _pipelineBuilder = new PipelineBuilder<MyCommand>(registry, (IAmAHandlerFactorySync)handlerFactory);
            PipelineBuilder<MyCommand>.ClearPipelineCache();
        }

        [Fact]
        public void When_Building_A_Sync_Pipeline_That_Has_Async_Handlers()
        {
            _exception = Catch.Exception(() => _pipeline = _pipelineBuilder.Build(new RequestContext()).First());

            _exception.Should().NotBeNull();
            _exception.Should().BeOfType<ConfigurationException>();
            _exception.Message.Should().Contain(typeof(MyLoggingHandlerAsync<>).Name);
        }

        public void Dispose()
        {
            CommandProcessor.ClearExtServiceBus();
        }
    }
}<|MERGE_RESOLUTION|>--- conflicted
+++ resolved
@@ -48,17 +48,13 @@
             var container = new ServiceCollection();
             container.AddTransient<MyMixedImplicitHandler>();
             container.AddTransient<MyLoggingHandlerAsync<MyCommand>>();
-<<<<<<< HEAD
-            container.AddSingleton<IBrighterOptions>(new BrighterOptions() {HandlerLifetime = ServiceLifetime.Transient});
-
-=======
             container.AddSingleton<IBrighterOptions>(new BrighterOptions {HandlerLifetime = ServiceLifetime.Transient});
  
->>>>>>> 5d613b91
             var handlerFactory = new ServiceProviderHandlerFactory(container.BuildServiceProvider());
 
-            _pipelineBuilder = new PipelineBuilder<MyCommand>(registry, (IAmAHandlerFactorySync)handlerFactory);
+            _pipelineBuilder = new PipelineBuilder<MyCommand>(registry, (IAmAHandlerFactorySync)handlerFactory);            
             PipelineBuilder<MyCommand>.ClearPipelineCache();
+ 
         }
 
         [Fact]

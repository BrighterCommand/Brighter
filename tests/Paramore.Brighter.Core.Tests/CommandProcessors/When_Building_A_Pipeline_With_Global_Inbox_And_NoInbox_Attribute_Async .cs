--- conflicted
+++ resolved
@@ -21,27 +21,23 @@
         public PipelineGlobalInboxNoInboxAttributeAsyncTests()
         {
             _inbox = new InMemoryInbox();
-
+            
             var registry = new SubscriberRegistry();
             registry.RegisterAsync<MyCommand, MyNoInboxCommandHandlerAsync>();
-
+            
             var container = new ServiceCollection();
             container.AddTransient<MyNoInboxCommandHandlerAsync>();
             container.AddSingleton<IAmAnInboxSync>(_inbox);
-<<<<<<< HEAD
-            container.AddSingleton<IBrighterOptions>(new BrighterOptions() {HandlerLifetime = ServiceLifetime.Transient});
-
-=======
             container.AddSingleton<IBrighterOptions>(new BrighterOptions {HandlerLifetime = ServiceLifetime.Transient});
  
->>>>>>> 5d613b91
             var handlerFactory = new ServiceProviderHandlerFactory(container.BuildServiceProvider());
 
             _requestContext = new RequestContext();
-
+            
             _inboxConfiguration = new InboxConfiguration();
 
             _chainBuilder = new PipelineBuilder<MyCommand>(registry, (IAmAHandlerFactoryAsync)handlerFactory, _inboxConfiguration);
+            
         }
 
         [Fact]
@@ -49,10 +45,11 @@
         {
             //act
             _chainOfResponsibility = _chainBuilder.BuildAsync(_requestContext, false);
-
+            
             //assert
             var tracer = TracePipelineAsync(_chainOfResponsibility.First());
             tracer.ToString().Should().NotContain("UseInboxHandlerAsync");
+
         }
 
         public void Dispose()
@@ -66,5 +63,6 @@
             firstInPipeline.DescribePath(pipelineTracer);
             return pipelineTracer;
         }
+ 
     }
 }
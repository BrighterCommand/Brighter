--- conflicted
+++ resolved
@@ -80,15 +80,10 @@
             CommandProcessor commandProcessor = new CommandProcessor(
                 new InMemoryRequestContextFactory(),
                 policyRegistry,
-<<<<<<< HEAD
                 new PayloadTypeRouter(),
                 messageMapperRegistry,
                 bus
                 );
-=======
-                bus,
-                messageMapperRegistry);
->>>>>>> 65d479f7
 
             _controlBusSender = new ControlBusSender(commandProcessor);
         }

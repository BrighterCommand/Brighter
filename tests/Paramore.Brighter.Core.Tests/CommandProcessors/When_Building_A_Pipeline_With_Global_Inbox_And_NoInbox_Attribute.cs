﻿using System;
using System.Linq;
using FluentAssertions;
using Paramore.Brighter.Core.Tests.CommandProcessors.TestDoubles;
using Microsoft.Extensions.DependencyInjection;
using Paramore.Brighter.Extensions.DependencyInjection;
using Xunit;

namespace Paramore.Brighter.Core.Tests.CommandProcessors
{
    [Collection("CommandProcessor")]
    public class PipelineGlobalInboxNoInboxAttributeTests : IDisposable
    {
        private readonly PipelineBuilder<MyCommand> _chainBuilder;
        private Pipelines<MyCommand> _chainOfResponsibility;
        private readonly RequestContext _requestContext;
        private readonly InboxConfiguration _inboxConfiguration;
        private IAmAnInboxSync _inbox;


        public PipelineGlobalInboxNoInboxAttributeTests()
        {
            _inbox = new InMemoryInbox();

            var registry = new SubscriberRegistry();
            registry.Register<MyCommand, MyNoInboxCommandHandler>();

            var container = new ServiceCollection();
            container.AddTransient<MyNoInboxCommandHandler>();
            container.AddSingleton<IAmAnInboxSync>(_inbox);
<<<<<<< HEAD
            container.AddSingleton<IBrighterOptions>(new BrighterOptions() {HandlerLifetime = ServiceLifetime.Transient});

=======
            container.AddSingleton<IBrighterOptions>(new BrighterOptions {HandlerLifetime = ServiceLifetime.Transient});
 
>>>>>>> 5d613b91
            var handlerFactory = new ServiceProviderHandlerFactory(container.BuildServiceProvider());

            _requestContext = new RequestContext();

            _inboxConfiguration = new InboxConfiguration();

            _chainBuilder = new PipelineBuilder<MyCommand>(registry, (IAmAHandlerFactorySync)handlerFactory, _inboxConfiguration);
        }

        [Fact]
        public void When_Building_A_Pipeline_With_Global_Inbox()
        {
            //act
            _chainOfResponsibility = _chainBuilder.Build(_requestContext);

            //assert
            var tracer = TracePipeline(_chainOfResponsibility.First());
            tracer.ToString().Should().NotContain("UseInboxHandler");
        }

        public void Dispose()
        {
            CommandProcessor.ClearExtServiceBus();
        }

        private PipelineTracer TracePipeline(IHandleRequests<MyCommand> firstInPipeline)
        {
            var pipelineTracer = new PipelineTracer();
            firstInPipeline.DescribePath(pipelineTracer);
            return pipelineTracer;
        }
    }
}<|MERGE_RESOLUTION|>--- conflicted
+++ resolved
@@ -21,27 +21,23 @@
         public PipelineGlobalInboxNoInboxAttributeTests()
         {
             _inbox = new InMemoryInbox();
-
+            
             var registry = new SubscriberRegistry();
             registry.Register<MyCommand, MyNoInboxCommandHandler>();
-
+            
             var container = new ServiceCollection();
             container.AddTransient<MyNoInboxCommandHandler>();
             container.AddSingleton<IAmAnInboxSync>(_inbox);
-<<<<<<< HEAD
-            container.AddSingleton<IBrighterOptions>(new BrighterOptions() {HandlerLifetime = ServiceLifetime.Transient});
-
-=======
             container.AddSingleton<IBrighterOptions>(new BrighterOptions {HandlerLifetime = ServiceLifetime.Transient});
  
->>>>>>> 5d613b91
             var handlerFactory = new ServiceProviderHandlerFactory(container.BuildServiceProvider());
 
             _requestContext = new RequestContext();
-
+            
             _inboxConfiguration = new InboxConfiguration();
 
             _chainBuilder = new PipelineBuilder<MyCommand>(registry, (IAmAHandlerFactorySync)handlerFactory, _inboxConfiguration);
+            
         }
 
         [Fact]
@@ -49,22 +45,24 @@
         {
             //act
             _chainOfResponsibility = _chainBuilder.Build(_requestContext);
-
+            
             //assert
             var tracer = TracePipeline(_chainOfResponsibility.First());
             tracer.ToString().Should().NotContain("UseInboxHandler");
+
         }
 
         public void Dispose()
         {
             CommandProcessor.ClearExtServiceBus();
         }
-
+        
         private PipelineTracer TracePipeline(IHandleRequests<MyCommand> firstInPipeline)
         {
             var pipelineTracer = new PipelineTracer();
             firstInPipeline.DescribePath(pipelineTracer);
             return pipelineTracer;
         }
+ 
     }
 }
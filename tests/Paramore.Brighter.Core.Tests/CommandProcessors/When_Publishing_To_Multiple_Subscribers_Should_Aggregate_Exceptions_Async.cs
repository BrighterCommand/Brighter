--- conflicted
+++ resolved
@@ -55,13 +55,8 @@
             container.AddTransient<MyOtherEventHandlerAsync>();
             container.AddTransient<MyThrowingEventHandlerAsync>();
             container.AddSingleton(_receivedMessages);
-<<<<<<< HEAD
-            container.AddSingleton<IBrighterOptions>(new BrighterOptions() {HandlerLifetime = ServiceLifetime.Transient});
-
-=======
             container.AddSingleton<IBrighterOptions>(new BrighterOptions {HandlerLifetime = ServiceLifetime.Transient});
  
->>>>>>> 5d613b91
             var handlerFactory = new ServiceProviderHandlerFactory(container.BuildServiceProvider());
 
 

--- conflicted
+++ resolved
@@ -62,13 +62,8 @@
                 .Handlers(new HandlerConfiguration(new SubscriberRegistry(), new EmptyHandlerFactorySync()))
                 .DefaultPolicy()
                 .ExternalBus(new ExternalBusConfiguration(
-<<<<<<< HEAD
-                    new ProducerRegistry(new Dictionary<string, IAmAMessageProducer>() {{topic, _fakeMessageProducerWithPublishConfirmation},}),
-                    messageMapperRegistry),
-=======
                     new ProducerRegistry(new Dictionary<string, IAmAMessageProducer> {{topic, _fakeMessageProducerWithPublishConfirmation},}), 
                     messageMapperRegistry), 
->>>>>>> 5d613b91
                     _fakeOutboxSync)
                 .RequestContextFactory(new InMemoryRequestContextFactory())
                 .Build();

﻿using System;
using System.Linq;
using FluentAssertions;
using Paramore.Brighter.Core.Tests.CommandProcessors.TestDoubles;
using Microsoft.Extensions.DependencyInjection;
using Paramore.Brighter.Core.Tests.TestHelpers;
using Paramore.Brighter.Extensions.DependencyInjection;
using Xunit;

namespace Paramore.Brighter.Core.Tests.CommandProcessors
{
    [Collection("CommandProcessor")]
    public class PipelineMixedHandlersAsyncTests : IDisposable
    {
        private readonly PipelineBuilder<MyCommand> _pipelineBuilder;
        private IHandleRequestsAsync<MyCommand> _pipeline;
        private Exception _exception;

        public PipelineMixedHandlersAsyncTests()
        {
            var registry = new SubscriberRegistry();
            registry.RegisterAsync<MyCommand, MyMixedImplicitHandlerAsync>();

            var container = new ServiceCollection();
            container.AddTransient<MyMixedImplicitHandlerAsync>();
            container.AddTransient<MyLoggingHandler<MyCommand>>();
<<<<<<< HEAD
            container.AddSingleton<IBrighterOptions>(new BrighterOptions() {HandlerLifetime = ServiceLifetime.Transient});

=======
            container.AddSingleton<IBrighterOptions>(new BrighterOptions {HandlerLifetime = ServiceLifetime.Transient});
 
>>>>>>> 5d613b91
            var handlerFactory = new ServiceProviderHandlerFactory(container.BuildServiceProvider());


            _pipelineBuilder = new PipelineBuilder<MyCommand>(registry, (IAmAHandlerFactoryAsync)handlerFactory);
            PipelineBuilder<MyCommand>.ClearPipelineCache();
        }

        [Fact]
        public void When_Building_An_Async_Pipeline_That_Has_Sync_Handlers()
        {
            _exception = Catch.Exception(() => _pipeline = _pipelineBuilder.BuildAsync(new RequestContext(), false).First());

            _exception.Should().NotBeNull();
            _exception.Should().BeOfType<ConfigurationException>();
            _exception.Message.Should().Contain(typeof(MyLoggingHandler<>).Name);
        }

        public void Dispose()
        {
           CommandProcessor.ClearExtServiceBus();
        }
    }
}<|MERGE_RESOLUTION|>--- conflicted
+++ resolved
@@ -24,13 +24,8 @@
             var container = new ServiceCollection();
             container.AddTransient<MyMixedImplicitHandlerAsync>();
             container.AddTransient<MyLoggingHandler<MyCommand>>();
-<<<<<<< HEAD
-            container.AddSingleton<IBrighterOptions>(new BrighterOptions() {HandlerLifetime = ServiceLifetime.Transient});
-
-=======
             container.AddSingleton<IBrighterOptions>(new BrighterOptions {HandlerLifetime = ServiceLifetime.Transient});
  
->>>>>>> 5d613b91
             var handlerFactory = new ServiceProviderHandlerFactory(container.BuildServiceProvider());
 
 
@@ -50,7 +45,7 @@
 
         public void Dispose()
         {
-           CommandProcessor.ClearExtServiceBus();
+           CommandProcessor.ClearExtServiceBus(); 
         }
     }
 }
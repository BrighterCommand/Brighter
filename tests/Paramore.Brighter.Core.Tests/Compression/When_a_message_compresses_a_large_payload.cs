﻿using System;
using System.IO.Compression;
using System.Net.Mime;
using Paramore.Brighter.Core.Tests.TestHelpers;
using Paramore.Brighter.Extensions;
using Paramore.Brighter.Transforms.Transformers;
using Xunit;

namespace Paramore.Brighter.Core.Tests.Compression;

public class CompressLargePayloadTests
{
    private readonly CompressPayloadTransformer _transformer;
    private readonly Message _message;
    private readonly RoutingKey _topic = new("test_topic");
    private const ushort GZIP_LEAD_BYTES = 0x8b1f;
    private const byte ZLIB_LEAD_BYTE = 0x78;

    public CompressLargePayloadTests()
    {
        _transformer = new CompressPayloadTransformer();

        string body = DataGenerator.CreateString(6000);
        _message = new Message(
            new MessageHeader(Guid.NewGuid().ToString(), _topic, MessageType.MT_EVENT, timeStamp: DateTime.UtcNow),
            new MessageBody(body, new ContentType(MediaTypeNames.Application.Json), CharacterEncoding.UTF8));
    }

    [Fact]
    public void When_a_message_gzip_compresses_a_large_payload()
    {
        _transformer.InitializeWrapFromAttributeParams(CompressionMethod.GZip, CompressionLevel.Optimal, 5);
        var compressedMessage = _transformer.Wrap(_message, new Publication{Topic = new RoutingKey(_topic)});

        //look for gzip in the bytes
        Assert.NotNull(compressedMessage.Body.Bytes);
        Assert.True(compressedMessage.Body.Bytes.Length >= 2);
        Assert.Equal(GZIP_LEAD_BYTES, BitConverter.ToUInt16(compressedMessage.Body.Bytes, 0));

        //mime types
<<<<<<< HEAD
        Assert.Equal(
            new ContentType(MediaTypeNames.Application.GZip), 
            compressedMessage.Header.ContentType);
        Assert.Equal(
            new ContentType(MediaTypeNames.Application.Json){ CharSet = CharacterEncoding.UTF8.FromCharacterEncoding() }, 
            compressedMessage.Header.Bag[CompressPayloadTransformerAsync.ORIGINAL_CONTENTTYPE_HEADER]);
        Assert.Equal(
            new ContentType(MediaTypeNames.Application.GZip), 
            compressedMessage.Body.ContentType);
=======
        Assert.Equal(CompressPayloadTransformer.GZIP, compressedMessage.Header.ContentType);
        Assert.Equal(MessageBody.APPLICATION_JSON, compressedMessage.Header.Bag[CompressPayloadTransformer.ORIGINAL_CONTENTTYPE_HEADER]);
        Assert.Equal(CompressPayloadTransformer.GZIP, compressedMessage.Body.ContentType);
>>>>>>> 5767656a
    }

    [Fact]
    public void When_a_message_zlib_compresses_a_large_payload()
    {
        _transformer.InitializeWrapFromAttributeParams(CompressionMethod.Zlib, CompressionLevel.Optimal, 5);
        var compressedMessage = _transformer.Wrap(_message, new Publication{ Topic = new RoutingKey(_topic)});

        //look for gzip in the bytes
        Assert.NotNull(compressedMessage.Body.Bytes);
        Assert.True(compressedMessage.Body.Bytes.Length >= 2);
        Assert.Equal(
            new ContentType("application/deflate"), 
            compressedMessage.Body.ContentType);
        Assert.Equal(ZLIB_LEAD_BYTE, compressedMessage.Body.Bytes[0]);

        //mime types
<<<<<<< HEAD
        Assert.Equal(
            new ContentType(CompressPayloadTransformerAsync.DEFLATE), 
            compressedMessage.Header.ContentType
            );
        Assert.Equal(
            new ContentType(MediaTypeNames.Application.Json){ CharSet = CharacterEncoding.UTF8.FromCharacterEncoding() }, 
            compressedMessage.Header.Bag[CompressPayloadTransformerAsync.ORIGINAL_CONTENTTYPE_HEADER]);
        Assert.Equal(
            new ContentType(CompressPayloadTransformerAsync.DEFLATE), 
            compressedMessage.Body.ContentType);
=======
        Assert.Equal(CompressPayloadTransformer.DEFLATE, compressedMessage.Header.ContentType);
        Assert.Equal(MessageBody.APPLICATION_JSON, compressedMessage.Header.Bag[CompressPayloadTransformer.ORIGINAL_CONTENTTYPE_HEADER]);
        Assert.Equal(CompressPayloadTransformer.DEFLATE, compressedMessage.Body.ContentType);
>>>>>>> 5767656a
    }

    [Fact]
    public void When_a_message_brotli_compresses_a_large_payload()
    {
        _transformer.InitializeWrapFromAttributeParams(CompressionMethod.Brotli, CompressionLevel.Optimal, 5);
        var compressedMessage = _transformer.Wrap(_message, new Publication{Topic = new RoutingKey(_topic)});

        //look for gzip in the bytes
        Assert.NotNull(compressedMessage.Body.Bytes);
        Assert.True(compressedMessage.Body.Bytes.Length >= 2);
        Assert.Equal(
            new ContentType("application/br"), 
            compressedMessage.Body.ContentType);

        //mime types
<<<<<<< HEAD
        Assert.Equal(
            new ContentType(CompressPayloadTransformerAsync.BROTLI), 
            compressedMessage.Header.ContentType);
        Assert.Equal(
            new ContentType(MediaTypeNames.Application.Json){CharSet = CharacterEncoding.UTF8.FromCharacterEncoding()}.ToString(), 
            compressedMessage.Header.Bag[CompressPayloadTransformerAsync.ORIGINAL_CONTENTTYPE_HEADER]);
        Assert.Equal(
            new ContentType(CompressPayloadTransformerAsync.BROTLI), 
            compressedMessage.Body.ContentType);
=======
        Assert.Equal(CompressPayloadTransformer.BROTLI, compressedMessage.Header.ContentType);
        Assert.Equal(MessageBody.APPLICATION_JSON, compressedMessage.Header.Bag[CompressPayloadTransformer.ORIGINAL_CONTENTTYPE_HEADER]);
        Assert.Equal(CompressPayloadTransformer.BROTLI, compressedMessage.Body.ContentType);
>>>>>>> 5767656a
    }
}<|MERGE_RESOLUTION|>--- conflicted
+++ resolved
@@ -38,21 +38,15 @@
         Assert.Equal(GZIP_LEAD_BYTES, BitConverter.ToUInt16(compressedMessage.Body.Bytes, 0));
 
         //mime types
-<<<<<<< HEAD
         Assert.Equal(
             new ContentType(MediaTypeNames.Application.GZip), 
             compressedMessage.Header.ContentType);
         Assert.Equal(
             new ContentType(MediaTypeNames.Application.Json){ CharSet = CharacterEncoding.UTF8.FromCharacterEncoding() }, 
-            compressedMessage.Header.Bag[CompressPayloadTransformerAsync.ORIGINAL_CONTENTTYPE_HEADER]);
+            compressedMessage.Header.Bag[CompressPayloadTransformer.ORIGINAL_CONTENTTYPE_HEADER]);
         Assert.Equal(
             new ContentType(MediaTypeNames.Application.GZip), 
             compressedMessage.Body.ContentType);
-=======
-        Assert.Equal(CompressPayloadTransformer.GZIP, compressedMessage.Header.ContentType);
-        Assert.Equal(MessageBody.APPLICATION_JSON, compressedMessage.Header.Bag[CompressPayloadTransformer.ORIGINAL_CONTENTTYPE_HEADER]);
-        Assert.Equal(CompressPayloadTransformer.GZIP, compressedMessage.Body.ContentType);
->>>>>>> 5767656a
     }
 
     [Fact]
@@ -70,22 +64,16 @@
         Assert.Equal(ZLIB_LEAD_BYTE, compressedMessage.Body.Bytes[0]);
 
         //mime types
-<<<<<<< HEAD
         Assert.Equal(
-            new ContentType(CompressPayloadTransformerAsync.DEFLATE), 
+            new ContentType(CompressPayloadTransformer.DEFLATE), 
             compressedMessage.Header.ContentType
             );
         Assert.Equal(
             new ContentType(MediaTypeNames.Application.Json){ CharSet = CharacterEncoding.UTF8.FromCharacterEncoding() }, 
-            compressedMessage.Header.Bag[CompressPayloadTransformerAsync.ORIGINAL_CONTENTTYPE_HEADER]);
+            compressedMessage.Header.Bag[CompressPayloadTransformer.ORIGINAL_CONTENTTYPE_HEADER]);
         Assert.Equal(
-            new ContentType(CompressPayloadTransformerAsync.DEFLATE), 
+            new ContentType(CompressPayloadTransformer.DEFLATE), 
             compressedMessage.Body.ContentType);
-=======
-        Assert.Equal(CompressPayloadTransformer.DEFLATE, compressedMessage.Header.ContentType);
-        Assert.Equal(MessageBody.APPLICATION_JSON, compressedMessage.Header.Bag[CompressPayloadTransformer.ORIGINAL_CONTENTTYPE_HEADER]);
-        Assert.Equal(CompressPayloadTransformer.DEFLATE, compressedMessage.Body.ContentType);
->>>>>>> 5767656a
     }
 
     [Fact]
@@ -102,20 +90,14 @@
             compressedMessage.Body.ContentType);
 
         //mime types
-<<<<<<< HEAD
         Assert.Equal(
-            new ContentType(CompressPayloadTransformerAsync.BROTLI), 
+            new ContentType(CompressPayloadTransformer.BROTLI), 
             compressedMessage.Header.ContentType);
         Assert.Equal(
             new ContentType(MediaTypeNames.Application.Json){CharSet = CharacterEncoding.UTF8.FromCharacterEncoding()}.ToString(), 
-            compressedMessage.Header.Bag[CompressPayloadTransformerAsync.ORIGINAL_CONTENTTYPE_HEADER]);
+            compressedMessage.Header.Bag[CompressPayloadTransformer.ORIGINAL_CONTENTTYPE_HEADER]);
         Assert.Equal(
-            new ContentType(CompressPayloadTransformerAsync.BROTLI), 
+            new ContentType(CompressPayloadTransformer.BROTLI), 
             compressedMessage.Body.ContentType);
-=======
-        Assert.Equal(CompressPayloadTransformer.BROTLI, compressedMessage.Header.ContentType);
-        Assert.Equal(MessageBody.APPLICATION_JSON, compressedMessage.Header.Bag[CompressPayloadTransformer.ORIGINAL_CONTENTTYPE_HEADER]);
-        Assert.Equal(CompressPayloadTransformer.BROTLI, compressedMessage.Body.ContentType);
->>>>>>> 5767656a
     }
 }
﻿using System;
using System.IO.Compression;
using System.Net.Mime;
using System.Threading.Tasks;
using Paramore.Brighter.Core.Tests.TestHelpers;
using Paramore.Brighter.Extensions;
using Paramore.Brighter.Transforms.Transformers;
using Xunit;

namespace Paramore.Brighter.Core.Tests.Compression;

public class AsyncCompressLargePayloadTests
{
    private readonly CompressPayloadTransformer _transformer;
    private readonly Message _message;
    private readonly RoutingKey _topic = new("test_topic");
    private const ushort GZIP_LEAD_BYTES = 0x8b1f;
    private const byte ZLIB_LEAD_BYTE = 0x78;

    public AsyncCompressLargePayloadTests()
    {
        _transformer = new CompressPayloadTransformer();

        string body = DataGenerator.CreateString(6000);
        _message = new Message(
            new MessageHeader(Guid.NewGuid().ToString(), _topic, MessageType.MT_EVENT, timeStamp: DateTime.UtcNow),
            new MessageBody(body, new ContentType(MediaTypeNames.Application.Json), CharacterEncoding.UTF8));
    }

    [Fact]
    public async Task When_a_message_gzip_compresses_a_large_payload()
    {
        _transformer.InitializeWrapFromAttributeParams(CompressionMethod.GZip, CompressionLevel.Optimal, 5);
        var compressedMessage = await _transformer.WrapAsync(_message, new Publication{Topic = new RoutingKey(_topic)});

        //look for gzip in the bytes
        Assert.NotNull(compressedMessage.Body.Bytes);
        Assert.True(compressedMessage.Body.Bytes.Length >= 2);
        Assert.Equal(GZIP_LEAD_BYTES, BitConverter.ToUInt16(compressedMessage.Body.Bytes, 0));

        //mime types
<<<<<<< HEAD
        Assert.Equal(
            new ContentType(MediaTypeNames.Application.GZip){CharSet = CharacterEncoding.UTF8.FromCharacterEncoding()}, 
            compressedMessage.Header.ContentType);
        Assert.Equal(new ContentType(MediaTypeNames.Application.GZip){CharSet = CharacterEncoding.UTF8.FromCharacterEncoding()}, 
            compressedMessage.Body.ContentType);
        Assert.Equal(
            new ContentType(MediaTypeNames.Application.Json) { CharSet = CharacterEncoding.UTF8.FromCharacterEncoding() }.ToString(), 
            compressedMessage.Header.Bag[CompressPayloadTransformerAsync.ORIGINAL_CONTENTTYPE_HEADER]);
=======
        Assert.Equal(CompressPayloadTransformer.GZIP, compressedMessage.Header.ContentType);
        Assert.Equal(MessageBody.APPLICATION_JSON, compressedMessage.Header.Bag[CompressPayloadTransformer.ORIGINAL_CONTENTTYPE_HEADER]);
        Assert.Equal(CompressPayloadTransformer.GZIP, compressedMessage.Body.ContentType);
>>>>>>> 5767656a
    }

    [Fact]
    public async Task When_a_message_zlib_compresses_a_large_payload()
    {
        _transformer.InitializeWrapFromAttributeParams(CompressionMethod.Zlib, CompressionLevel.Optimal, 5);
        var compressedMessage = await _transformer.WrapAsync(_message, new Publication{Topic = new RoutingKey(_topic)});

        //look for gzip in the bytes
        Assert.NotNull(compressedMessage.Body.Bytes);
        Assert.True(compressedMessage.Body.Bytes.Length >= 2);
        Assert.Equal(
            new ContentType("application/deflate"){ CharSet = CharacterEncoding.UTF8.FromCharacterEncoding() }, 
            compressedMessage.Body.ContentType);
        Assert.Equal(ZLIB_LEAD_BYTE, compressedMessage.Body.Bytes[0]);

        //mime types
<<<<<<< HEAD
        Assert.Equal(
            new ContentType(CompressPayloadTransformerAsync.DEFLATE){ CharSet = CharacterEncoding.UTF8.FromCharacterEncoding() }, 
            compressedMessage.Header.ContentType);
        Assert.Equal(
            new ContentType(MediaTypeNames.Application.Json){CharSet = CharacterEncoding.UTF8.FromCharacterEncoding()}.ToString(), 
            compressedMessage.Header.Bag[CompressPayloadTransformerAsync.ORIGINAL_CONTENTTYPE_HEADER]);
        Assert.Equal(
            new ContentType(CompressPayloadTransformerAsync.DEFLATE){CharSet = CharacterEncoding.UTF8.FromCharacterEncoding()}, 
            compressedMessage.Body.ContentType);
=======
        Assert.Equal(CompressPayloadTransformer.DEFLATE, compressedMessage.Header.ContentType);
        Assert.Equal(MessageBody.APPLICATION_JSON, compressedMessage.Header.Bag[CompressPayloadTransformer.ORIGINAL_CONTENTTYPE_HEADER]);
        Assert.Equal(CompressPayloadTransformer.DEFLATE, compressedMessage.Body.ContentType);
>>>>>>> 5767656a
    }

    [Fact]
    public async Task When_a_message_brotli_compresses_a_large_payload()
    {
        _transformer.InitializeWrapFromAttributeParams(CompressionMethod.Brotli, CompressionLevel.Optimal, 5);
        var compressedMessage = await _transformer.WrapAsync(_message, new Publication{Topic = new RoutingKey(_topic)});

        //look for gzip in the bytes
        Assert.NotNull(compressedMessage.Body.Bytes);
        Assert.True(compressedMessage.Body.Bytes.Length >= 2);

        //mime types
<<<<<<< HEAD
        var contentType = new ContentType("application/br"){CharSet = CharacterEncoding.UTF8.FromCharacterEncoding()};
        Assert.Equal(contentType, compressedMessage.Body.ContentType!);
        Assert.Equal(contentType, compressedMessage.Header.ContentType!);
        Assert.Equal(
            new ContentType(MediaTypeNames.Application.Json){CharSet = CharacterEncoding.UTF8.FromCharacterEncoding()}.ToString(), 
            compressedMessage.Header.Bag[CompressPayloadTransformerAsync.ORIGINAL_CONTENTTYPE_HEADER]
            );
=======
        Assert.Equal(CompressPayloadTransformer.BROTLI, compressedMessage.Header.ContentType);
        Assert.Equal(MessageBody.APPLICATION_JSON, compressedMessage.Header.Bag[CompressPayloadTransformer.ORIGINAL_CONTENTTYPE_HEADER]);
        Assert.Equal(CompressPayloadTransformer.BROTLI, compressedMessage.Body.ContentType);
>>>>>>> 5767656a
    }
}<|MERGE_RESOLUTION|>--- conflicted
+++ resolved
@@ -39,7 +39,6 @@
         Assert.Equal(GZIP_LEAD_BYTES, BitConverter.ToUInt16(compressedMessage.Body.Bytes, 0));
 
         //mime types
-<<<<<<< HEAD
         Assert.Equal(
             new ContentType(MediaTypeNames.Application.GZip){CharSet = CharacterEncoding.UTF8.FromCharacterEncoding()}, 
             compressedMessage.Header.ContentType);
@@ -47,12 +46,7 @@
             compressedMessage.Body.ContentType);
         Assert.Equal(
             new ContentType(MediaTypeNames.Application.Json) { CharSet = CharacterEncoding.UTF8.FromCharacterEncoding() }.ToString(), 
-            compressedMessage.Header.Bag[CompressPayloadTransformerAsync.ORIGINAL_CONTENTTYPE_HEADER]);
-=======
-        Assert.Equal(CompressPayloadTransformer.GZIP, compressedMessage.Header.ContentType);
-        Assert.Equal(MessageBody.APPLICATION_JSON, compressedMessage.Header.Bag[CompressPayloadTransformer.ORIGINAL_CONTENTTYPE_HEADER]);
-        Assert.Equal(CompressPayloadTransformer.GZIP, compressedMessage.Body.ContentType);
->>>>>>> 5767656a
+            compressedMessage.Header.Bag[CompressPayloadTransformer.ORIGINAL_CONTENTTYPE_HEADER]);
     }
 
     [Fact]
@@ -70,21 +64,15 @@
         Assert.Equal(ZLIB_LEAD_BYTE, compressedMessage.Body.Bytes[0]);
 
         //mime types
-<<<<<<< HEAD
         Assert.Equal(
-            new ContentType(CompressPayloadTransformerAsync.DEFLATE){ CharSet = CharacterEncoding.UTF8.FromCharacterEncoding() }, 
+            new ContentType(CompressPayloadTransformer.DEFLATE){ CharSet = CharacterEncoding.UTF8.FromCharacterEncoding() }, 
             compressedMessage.Header.ContentType);
         Assert.Equal(
             new ContentType(MediaTypeNames.Application.Json){CharSet = CharacterEncoding.UTF8.FromCharacterEncoding()}.ToString(), 
-            compressedMessage.Header.Bag[CompressPayloadTransformerAsync.ORIGINAL_CONTENTTYPE_HEADER]);
+            compressedMessage.Header.Bag[CompressPayloadTransformer.ORIGINAL_CONTENTTYPE_HEADER]);
         Assert.Equal(
-            new ContentType(CompressPayloadTransformerAsync.DEFLATE){CharSet = CharacterEncoding.UTF8.FromCharacterEncoding()}, 
+            new ContentType(CompressPayloadTransformer.DEFLATE){CharSet = CharacterEncoding.UTF8.FromCharacterEncoding()}, 
             compressedMessage.Body.ContentType);
-=======
-        Assert.Equal(CompressPayloadTransformer.DEFLATE, compressedMessage.Header.ContentType);
-        Assert.Equal(MessageBody.APPLICATION_JSON, compressedMessage.Header.Bag[CompressPayloadTransformer.ORIGINAL_CONTENTTYPE_HEADER]);
-        Assert.Equal(CompressPayloadTransformer.DEFLATE, compressedMessage.Body.ContentType);
->>>>>>> 5767656a
     }
 
     [Fact]
@@ -98,18 +86,12 @@
         Assert.True(compressedMessage.Body.Bytes.Length >= 2);
 
         //mime types
-<<<<<<< HEAD
         var contentType = new ContentType("application/br"){CharSet = CharacterEncoding.UTF8.FromCharacterEncoding()};
         Assert.Equal(contentType, compressedMessage.Body.ContentType!);
         Assert.Equal(contentType, compressedMessage.Header.ContentType!);
         Assert.Equal(
             new ContentType(MediaTypeNames.Application.Json){CharSet = CharacterEncoding.UTF8.FromCharacterEncoding()}.ToString(), 
-            compressedMessage.Header.Bag[CompressPayloadTransformerAsync.ORIGINAL_CONTENTTYPE_HEADER]
+            compressedMessage.Header.Bag[CompressPayloadTransformer.ORIGINAL_CONTENTTYPE_HEADER]
             );
-=======
-        Assert.Equal(CompressPayloadTransformer.BROTLI, compressedMessage.Header.ContentType);
-        Assert.Equal(MessageBody.APPLICATION_JSON, compressedMessage.Header.Bag[CompressPayloadTransformer.ORIGINAL_CONTENTTYPE_HEADER]);
-        Assert.Equal(CompressPayloadTransformer.BROTLI, compressedMessage.Body.ContentType);
->>>>>>> 5767656a
     }
 }
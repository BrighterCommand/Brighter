#region Licence
/* The MIT License (MIT)
Copyright © 2014 Ian Cooper <ian_hammond_cooper@yahoo.co.uk>

Permission is hereby granted, free of charge, to any person obtaining a copy
of this software and associated documentation files (the “Software”), to deal
in the Software without restriction, including without limitation the rights
to use, copy, modify, merge, publish, distribute, sublicense, and/or sell
copies of the Software, and to permit persons to whom the Software is
furnished to do so, subject to the following conditions:

The above copyright notice and this permission notice shall be included in
all copies or substantial portions of the Software.

THE SOFTWARE IS PROVIDED “AS IS”, WITHOUT WARRANTY OF ANY KIND, EXPRESS OR
IMPLIED, INCLUDING BUT NOT LIMITED TO THE WARRANTIES OF MERCHANTABILITY,
FITNESS FOR A PARTICULAR PURPOSE AND NONINFRINGEMENT. IN NO EVENT SHALL THE
AUTHORS OR COPYRIGHT HOLDERS BE LIABLE FOR ANY CLAIM, DAMAGES OR OTHER
LIABILITY, WHETHER IN AN ACTION OF CONTRACT, TORT OR OTHERWISE, ARISING FROM,
OUT OF OR IN CONNECTION WITH THE SOFTWARE OR THE USE OR OTHER DEALINGS IN
THE SOFTWARE. */

#endregion

using FluentAssertions;
using Xunit;
using Paramore.Brighter.ServiceActivator.Ports;
using Paramore.Brighter.ServiceActivator.Ports.Commands;

namespace Paramore.Brighter.Core.Tests.ControlBus
{
    public class ConfigurationCommandToMessageMapperTests
    {
        private readonly IAmAMessageMapper<ConfigurationCommand> _mapper;
        private Message _message;
        private readonly ConfigurationCommand _command;

        public ConfigurationCommandToMessageMapperTests()
        {
            _mapper = new ConfigurationCommandMessageMapper();

            //"{\"Type\":1,\"SubscriptionName\":\"getallthethings\",\"Id\":\"XXXXXXX-XXXX-XXXX-XXXX-XXXXXXXXXXXX\"}"
<<<<<<< HEAD
            _command = new ConfigurationCommand(ConfigurationCommandType.CM_STARTALL) {ConnectionName = "getallthethings"};
=======
            _command = new ConfigurationCommand(ConfigurationCommandType.CM_STARTALL) {SubscriptionName = "getallthethings"};
>>>>>>> 457950e1
        }


        [Fact]
        public void When_mapping_to_a_wire_message_from_a_configuration_command()
        {
            _message = _mapper.MapToMessage(_command);

            // _should_serialize_the_command_type_to_the_message_body
            _message.Body.Value.Should().Contain("\"Type\":1");
            //_should_serialize_the_message_type_to_the_header
            _message.Header.MessageType.Should().Be(MessageType.MT_COMMAND);
            //_should_serialize_the_connection_name_to_the_message_body
            _message.Body.Value.Should().Contain("\"SubscriptionName\":\"getallthethings\"");
            //_should_serialize_the_message_id_to_the_message_body
            _message.Body.Value.Should().Contain($"\"Id\":\"{_command.Id}\"");
        }
    }
}<|MERGE_RESOLUTION|>--- conflicted
+++ resolved
@@ -40,11 +40,7 @@
             _mapper = new ConfigurationCommandMessageMapper();
 
             //"{\"Type\":1,\"SubscriptionName\":\"getallthethings\",\"Id\":\"XXXXXXX-XXXX-XXXX-XXXX-XXXXXXXXXXXX\"}"
-<<<<<<< HEAD
-            _command = new ConfigurationCommand(ConfigurationCommandType.CM_STARTALL) {ConnectionName = "getallthethings"};
-=======
             _command = new ConfigurationCommand(ConfigurationCommandType.CM_STARTALL) {SubscriptionName = "getallthethings"};
->>>>>>> 457950e1
         }
 
 

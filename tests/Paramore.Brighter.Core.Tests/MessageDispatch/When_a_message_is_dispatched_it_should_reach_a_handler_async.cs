--- conflicted
+++ resolved
@@ -46,11 +46,7 @@
             channel.Enqueue(quitMessage);
         }
 
-<<<<<<< HEAD
         [Fact()]
-=======
-        [Fact]
->>>>>>> 7d0724b3
         public void When_a_message_is_dispatched_it_should_reach_a_handler_async()
         {
             _messagePump.Run();

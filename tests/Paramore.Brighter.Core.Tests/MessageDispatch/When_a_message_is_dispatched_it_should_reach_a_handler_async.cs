﻿using System;
using System.Text.Json;
using FluentAssertions;
using Paramore.Brighter.Core.Tests.CommandProcessors.TestDoubles;
using Paramore.Brighter.Core.Tests.MessageDispatch.TestDoubles;
using Xunit;
using Paramore.Brighter.ServiceActivator;
using Paramore.Brighter.ServiceActivator.TestHelpers;
using Polly.Registry;

namespace Paramore.Brighter.Core.Tests.MessageDispatch
{
  public class MessagePumpDispatchAsyncTests
    {
        private readonly IAmAMessagePump _messagePump;
        private readonly MyEvent _myEvent = new MyEvent();

        public MessagePumpDispatchAsyncTests()
        {
            var subscriberRegistry = new SubscriberRegistry();
            subscriberRegistry.RegisterAsync<MyEvent, MyEventHandlerAsyncWithContinuation>();

            var handlerFactory = new TestHandlerFactoryAsync<MyEvent, MyEventHandlerAsyncWithContinuation>(() => new MyEventHandlerAsyncWithContinuation());
            var commandProcessor = new CommandProcessor(
                subscriberRegistry,
                handlerFactory,
                new InMemoryRequestContextFactory(),
<<<<<<< HEAD
                new PolicyRegistry(),
                new PayloadTypeRouter());
=======
                new PolicyRegistry());
            
            var commandProcessorProvider = new CommandProcessorProvider(commandProcessor);
>>>>>>> 65d479f7

            PipelineBuilder<MyEvent>.ClearPipelineCache();

            var channel = new FakeChannel();
            var messageMapperRegistry = new MessageMapperRegistry(
                null,
                new SimpleMessageMapperFactoryAsync(_ => new MyEventMessageMapperAsync()));
            messageMapperRegistry.RegisterAsync<MyEvent, MyEventMessageMapperAsync>();
            
             _messagePump = new MessagePumpAsync<MyEvent>(commandProcessorProvider, messageMapperRegistry, null) 
                { Channel = channel, TimeoutInMilliseconds = 5000 };

            var message = new Message(new MessageHeader(Guid.NewGuid(), "MyTopic", MessageType.MT_EVENT), new MessageBody(JsonSerializer.Serialize(_myEvent)));
            channel.Enqueue(message);
            var quitMessage = new Message(new MessageHeader(Guid.Empty, "", MessageType.MT_QUIT), new MessageBody(""));
            channel.Enqueue(quitMessage);
        }

        [Fact(Timeout = 50000)]
        public void When_a_message_is_dispatched_it_should_reach_a_handler_async()
        {
            _messagePump.Run();

            MyEventHandlerAsyncWithContinuation.ShouldReceive(_myEvent).Should().BeTrue();
            MyEventHandlerAsyncWithContinuation.MonitorValue.Should().Be(2);
            //NOTE: We may want to run the continuation on the captured context, so as not to create a new thread, which means this test would 
            //change once we fix the pump to exhibit that behavior
            MyEventHandlerAsyncWithContinuation.WorkThreadId.Should().NotBe(MyEventHandlerAsyncWithContinuation.ContinuationThreadId);
        }
    }
  }<|MERGE_RESOLUTION|>--- conflicted
+++ resolved
@@ -25,14 +25,10 @@
                 subscriberRegistry,
                 handlerFactory,
                 new InMemoryRequestContextFactory(),
-<<<<<<< HEAD
                 new PolicyRegistry(),
                 new PayloadTypeRouter());
-=======
-                new PolicyRegistry());
             
             var commandProcessorProvider = new CommandProcessorProvider(commandProcessor);
->>>>>>> 65d479f7
 
             PipelineBuilder<MyEvent>.ClearPipelineCache();
 

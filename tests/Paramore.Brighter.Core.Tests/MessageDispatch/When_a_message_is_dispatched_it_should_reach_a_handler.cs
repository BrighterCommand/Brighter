﻿#region Licence
/* The MIT License (MIT)
Copyright © 2014 Ian Cooper <ian_hammond_cooper@yahoo.co.uk>

Permission is hereby granted, free of charge, to any person obtaining a copy
of this software and associated documentation files (the “Software”), to deal
in the Software without restriction, including without limitation the rights
to use, copy, modify, merge, publish, distribute, sublicense, and/or sell
copies of the Software, and to permit persons to whom the Software is
furnished to do so, subject to the following conditions:

The above copyright notice and this permission notice shall be included in
all copies or substantial portions of the Software.

THE SOFTWARE IS PROVIDED “AS IS”, WITHOUT WARRANTY OF ANY KIND, EXPRESS OR
IMPLIED, INCLUDING BUT NOT LIMITED TO THE WARRANTIES OF MERCHANTABILITY,
FITNESS FOR A PARTICULAR PURPOSE AND NONINFRINGEMENT. IN NO EVENT SHALL THE
AUTHORS OR COPYRIGHT HOLDERS BE LIABLE FOR ANY CLAIM, DAMAGES OR OTHER
LIABILITY, WHETHER IN AN ACTION OF CONTRACT, TORT OR OTHERWISE, ARISING FROM,
OUT OF OR IN CONNECTION WITH THE SOFTWARE OR THE USE OR OTHER DEALINGS IN
THE SOFTWARE. */

#endregion

using System;
using System.Collections.Generic;
using FluentAssertions;
using Paramore.Brighter.Core.Tests.CommandProcessors.TestDoubles;
using Paramore.Brighter.Core.Tests.MessageDispatch.TestDoubles;
using Xunit;
using Paramore.Brighter.ServiceActivator;
using Paramore.Brighter.ServiceActivator.TestHelpers;
using Polly.Registry;
using System.Text.Json;

namespace Paramore.Brighter.Core.Tests.MessageDispatch
{
    public class MessagePumpDispatchTests
    {
        private readonly IAmAMessagePump _messagePump;
        private readonly MyEvent _myEvent = new MyEvent();
        private readonly IDictionary<string, Guid> _receivedMessages = new Dictionary<string, Guid>();

        public MessagePumpDispatchTests()
        {
            var subscriberRegistry = new SubscriberRegistry();
            subscriberRegistry.Register<MyEvent, MyEventHandler>();

            var handlerFactory = new TestHandlerFactorySync<MyEvent, MyEventHandler>(() => new MyEventHandler(_receivedMessages));

            var commandProcessor = new CommandProcessor(
                subscriberRegistry,
                handlerFactory, 
                new InMemoryRequestContextFactory(), 
<<<<<<< HEAD
                new PolicyRegistry(),
                new PayloadTypeRouter());
=======
                new PolicyRegistry());

            var provider = new CommandProcessorProvider(commandProcessor);
>>>>>>> 65d479f7
            
            PipelineBuilder<MyEvent>.ClearPipelineCache();

            var channel = new FakeChannel();
            var messageMapperRegistry = new MessageMapperRegistry(
                new SimpleMessageMapperFactory(
                    _ => new MyEventMessageMapper()),
                null); 
            messageMapperRegistry.Register<MyEvent, MyEventMessageMapper>();
            
            _messagePump = new MessagePumpBlocking<MyEvent>(provider, messageMapperRegistry, null)
            {
                Channel = channel, TimeoutInMilliseconds = 5000
            };

            var message = new Message(new MessageHeader(Guid.NewGuid(), "MyTopic", MessageType.MT_EVENT), new MessageBody(JsonSerializer.Serialize(_myEvent, JsonSerialisationOptions.Options)));
            channel.Enqueue(message);
            var quitMessage = new Message(new MessageHeader(Guid.Empty, "", MessageType.MT_QUIT), new MessageBody(""));
            channel.Enqueue(quitMessage);
        }

        [Fact]
        public void When_A_Message_Is_Dispatched_It_Should_Reach_A_Handler()
        {
            _messagePump.Run();

            //_should_dispatch_the_message_to_a_handler
            _receivedMessages.Should().Contain(nameof(MyEventHandler), _myEvent.Id);
        }
    }
}<|MERGE_RESOLUTION|>--- conflicted
+++ resolved
@@ -52,14 +52,11 @@
                 subscriberRegistry,
                 handlerFactory, 
                 new InMemoryRequestContextFactory(), 
-<<<<<<< HEAD
                 new PolicyRegistry(),
                 new PayloadTypeRouter());
-=======
-                new PolicyRegistry());
+            
+            var provider = new CommandProcessorProvider(commandProcessor);
 
-            var provider = new CommandProcessorProvider(commandProcessor);
->>>>>>> 65d479f7
             
             PipelineBuilder<MyEvent>.ClearPipelineCache();
 

--- conflicted
+++ resolved
@@ -72,14 +72,10 @@
             handlerFactory, 
             new InMemoryRequestContextFactory(), 
             policyRegistry, 
-<<<<<<< HEAD
             new PayloadTypeRouter(),
-            messageMapperRegistry,
-            bus);
-=======
             bus,
-            messageMapperRegistry);
->>>>>>> 65d479f7
+            messageMapperRegistry
+            );
     }
 
     [Fact]

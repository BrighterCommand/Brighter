--- conflicted
+++ resolved
@@ -68,14 +68,10 @@
             handlerFactory, 
             new InMemoryRequestContextFactory(), 
             policyRegistry, 
-<<<<<<< HEAD
             new PayloadTypeRouter(),
-            messageMapperRegistry,
-            bus);
-=======
             bus,
-            messageMapperRegistry);
->>>>>>> 65d479f7
+            messageMapperRegistry
+            );
     }
 
     [Fact]

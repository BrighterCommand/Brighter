--- conflicted
+++ resolved
@@ -13,21 +13,13 @@
       <PrivateAssets>all</PrivateAssets>
       <IncludeAssets>runtime; build; native; contentfiles; analyzers; buildtransitive</IncludeAssets>
     </PackageReference>
-<<<<<<< HEAD
-    <PackageReference Include="FluentAssertions" Version="6.10.0" />
-    <PackageReference Include="FakeItEasy" Version="7.3.1" />
-    <PackageReference Include="Microsoft.NET.Test.Sdk" Version="17.4.1" />
-    <PackageReference Include="NJsonSchema" Version="10.8.0" />
-    <PackageReference Include="OpenTelemetry" Version="1.3.2" />
-    <PackageReference Include="OpenTelemetry.Exporter.InMemory" Version="1.3.2" />
-=======
     <PackageReference Include="FluentAssertions" Version="6.12.0" />
     <PackageReference Include="FakeItEasy" Version="8.0.0" />
     <PackageReference Include="Microsoft.NET.Test.Sdk" Version="17.8.0" />
+    <PackageReference Include="NJsonSchema" Version="10.8.0" />
     <PackageReference Include="OpenTelemetry" Version="1.7.0" />
     <PackageReference Include="OpenTelemetry.Exporter.InMemory" Version="1.7.0" />
     <PackageReference Include="Serilog.Extensions.Hosting" Version="8.0.0" />
->>>>>>> 2dbc51d6
     <PackageReference Include="Serilog.Sinks.TestCorrelator" Version="3.2.0" />
     <PackageReference Include="System.Reflection.TypeExtensions" Version="4.7.0" />
     <PackageReference Include="xunit" Version="2.6.3" />

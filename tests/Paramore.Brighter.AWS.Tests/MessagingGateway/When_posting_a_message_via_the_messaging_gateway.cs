--- conflicted
+++ resolved
@@ -60,12 +60,14 @@
 
 
         [Theory]
-<<<<<<< HEAD
-        [InlineData(true)]
-        [InlineData(false)]
-        public async Task When_posting_a_message_via_the_producer(bool sendAsync)
+        [InlineData("test subject", true)]
+        [InlineData(null, true)]
+        [InlineData("test subject", false)]
+        [InlineData(null, false)]
+        public async Task When_posting_a_message_via_the_producer(string subject, bool sendAsync)
         {
             //arrange
+            _message.Header.Subject = subject;
             if (sendAsync)
             {
                 await _messageProducer.SendAsync(_message);
@@ -74,17 +76,7 @@
             {
                 _messageProducer.Send(_message);
             }
-            
-=======
-        [InlineData("test subject")]
-        [InlineData(null)]
-        public async Task When_posting_a_message_via_the_producer(string subject)
-        {
-            //arrange
-            _message.Header.Subject = subject;
-            _messageProducer.Send(_message);
 
->>>>>>> 280bb4e5
             await Task.Delay(1000);
             
             var message = _channel.Receive(5000);

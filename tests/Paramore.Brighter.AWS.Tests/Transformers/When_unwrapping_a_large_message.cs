﻿using System;
using System.Collections.Generic;
using System.IO;
using System.Net.Http;
using System.Text.Json;
using System.Threading.Tasks;
using Amazon;
using Amazon.Runtime;
using Amazon.S3;
using Amazon.S3.Model;
using Amazon.SecurityToken;
using FluentAssertions;
using Microsoft.Extensions.DependencyInjection;
using Paramore.Brighter.AWS.Tests.Helpers;
using Paramore.Brighter.AWS.Tests.TestDoubles;
using Paramore.Brighter.Tranformers.AWS;
using Paramore.Brighter.Transforms.Transformers;
using Xunit;

namespace Paramore.Brighter.AWS.Tests.Transformers
{
    [Trait("Category", "AWS")]
    [Trait("Fragile", "CI")]
    public class LargeMessagePaylodUnwrapTests : IDisposable
    {
        private readonly TransformPipelineBuilder _pipelineBuilder;
        private readonly AmazonS3Client _client;
        private readonly string _bucketName;
        private readonly S3LuggageStore _luggageStore;

        public LargeMessagePaylodUnwrapTests()
        {
            //arrange
            TransformPipelineBuilder.ClearPipelineCache();

            var mapperRegistry = new MessageMapperRegistry(new SimpleMessageMapperFactory(_ => new MyLargeCommandMessageMapper()))
            {
                { typeof(MyLargeCommand), typeof(MyLargeCommandMessageMapper) }
            };

            (AWSCredentials credentials, RegionEndpoint region) = CredentialsChain.GetAwsCredentials();

            _client = new AmazonS3Client(credentials, region);
            AmazonSecurityTokenServiceClient stsClient = new(credentials, region);

            var services = new ServiceCollection();
            services.AddHttpClient();
            var provider = services.BuildServiceProvider();
            IHttpClientFactory httpClientFactory = provider.GetService<IHttpClientFactory>();

            _bucketName = $"brightertestbucket-{Guid.NewGuid()}";

            _luggageStore = S3LuggageStore
                .CreateAsync(
                    client: _client,
                    bucketName: _bucketName,
                    storeCreation: S3LuggageStoreCreation.CreateIfMissing,
                    httpClientFactory: httpClientFactory,
                    stsClient: stsClient,
#pragma warning disable CS0618 // although obsolete, the region string on the replacement is wrong for our purpose
                    bucketRegion: S3Region.EUW1,
<<<<<<< HEAD
#pragma warning restore CS0618
                    tags: new List<Tag>() { new Tag { Key = "BrighterTests", Value = "S3LuggageUploadTests" } },
=======
#pragma warning restore CS0618 
                    tags: new List<Tag> { new Tag { Key = "BrighterTests", Value = "S3LuggageUploadTests" } },
>>>>>>> 5d613b91
                    acl: S3CannedACL.Private,
                    abortFailedUploadsAfterDays: 1,
                    deleteGoodUploadsAfterDays: 1)
                .GetAwaiter()
                .GetResult();

            var messageTransformerFactory = new SimpleMessageTransformerFactory(_ => new ClaimCheckTransformer(_luggageStore));

            _pipelineBuilder = new TransformPipelineBuilder(mapperRegistry, messageTransformerFactory);
        }

        [Fact]
        public async Task When_unwrapping_a_large_message()
        {
            //arrange
<<<<<<< HEAD
            await Task.Delay(3000); //allow bucket definition to propogate

=======
            await Task.Delay(3000); //allow bucket definition to propagate
            
>>>>>>> 5d613b91
            //store our luggage and get the claim check
            var contents = DataGenerator.CreateString(6000);
            var myCommand = new MyLargeCommand(1) { Value = contents };
            var commandAsJson = JsonSerializer.Serialize(myCommand, new JsonSerializerOptions(JsonSerializerDefaults.General));

            var stream = new MemoryStream();
            var writer = new StreamWriter(stream);
            await writer.WriteAsync(commandAsJson);
            await writer.FlushAsync();
            stream.Position = 0;
            var id = await _luggageStore.StoreAsync(stream);

            //pretend we ran through the claim check
            myCommand.Value = $"Claim Check {id}";

            //set the headers, so that we have a claim check listed
            var message = new Message(
                new MessageHeader(myCommand.Id, "transform.event", MessageType.MT_COMMAND, DateTime.UtcNow),
                new MessageBody(JsonSerializer.Serialize(myCommand, new JsonSerializerOptions(JsonSerializerDefaults.General)))
            );

            message.Header.Bag[ClaimCheckTransformer.CLAIM_CHECK] = id;

            //act
            var transformPipeline = _pipelineBuilder.BuildUnwrapPipeline<MyLargeCommand>();
            var transformedMessage = await transformPipeline.UnwrapAsync(message);

            //assert
            //contents should be from storage
            transformedMessage.Value.Should().Be(contents);
            (await _luggageStore.HasClaimAsync(id)).Should().BeFalse();
        }

        public void Dispose()
        {
            //The bucket should be empty, allowing us to delete it
            _client.DeleteBucketAsync(_bucketName).GetAwaiter().GetResult();
        }
    }
}<|MERGE_RESOLUTION|>--- conflicted
+++ resolved
@@ -19,7 +19,7 @@
 
 namespace Paramore.Brighter.AWS.Tests.Transformers
 {
-    [Trait("Category", "AWS")]
+    [Trait("Category", "AWS")] 
     [Trait("Fragile", "CI")]
     public class LargeMessagePaylodUnwrapTests : IDisposable
     {
@@ -37,7 +37,7 @@
             {
                 { typeof(MyLargeCommand), typeof(MyLargeCommandMessageMapper) }
             };
-
+            
             (AWSCredentials credentials, RegionEndpoint region) = CredentialsChain.GetAwsCredentials();
 
             _client = new AmazonS3Client(credentials, region);
@@ -49,7 +49,7 @@
             IHttpClientFactory httpClientFactory = provider.GetService<IHttpClientFactory>();
 
             _bucketName = $"brightertestbucket-{Guid.NewGuid()}";
-
+            
             _luggageStore = S3LuggageStore
                 .CreateAsync(
                     client: _client,
@@ -59,13 +59,8 @@
                     stsClient: stsClient,
 #pragma warning disable CS0618 // although obsolete, the region string on the replacement is wrong for our purpose
                     bucketRegion: S3Region.EUW1,
-<<<<<<< HEAD
-#pragma warning restore CS0618
-                    tags: new List<Tag>() { new Tag { Key = "BrighterTests", Value = "S3LuggageUploadTests" } },
-=======
 #pragma warning restore CS0618 
                     tags: new List<Tag> { new Tag { Key = "BrighterTests", Value = "S3LuggageUploadTests" } },
->>>>>>> 5d613b91
                     acl: S3CannedACL.Private,
                     abortFailedUploadsAfterDays: 1,
                     deleteGoodUploadsAfterDays: 1)
@@ -76,24 +71,19 @@
 
             _pipelineBuilder = new TransformPipelineBuilder(mapperRegistry, messageTransformerFactory);
         }
-
+    
         [Fact]
         public async Task When_unwrapping_a_large_message()
         {
             //arrange
-<<<<<<< HEAD
-            await Task.Delay(3000); //allow bucket definition to propogate
-
-=======
             await Task.Delay(3000); //allow bucket definition to propagate
             
->>>>>>> 5d613b91
             //store our luggage and get the claim check
             var contents = DataGenerator.CreateString(6000);
             var myCommand = new MyLargeCommand(1) { Value = contents };
             var commandAsJson = JsonSerializer.Serialize(myCommand, new JsonSerializerOptions(JsonSerializerDefaults.General));
-
-            var stream = new MemoryStream();
+        
+            var stream = new MemoryStream();                                                                               
             var writer = new StreamWriter(stream);
             await writer.WriteAsync(commandAsJson);
             await writer.FlushAsync();
@@ -102,7 +92,7 @@
 
             //pretend we ran through the claim check
             myCommand.Value = $"Claim Check {id}";
-
+ 
             //set the headers, so that we have a claim check listed
             var message = new Message(
                 new MessageHeader(myCommand.Id, "transform.event", MessageType.MT_COMMAND, DateTime.UtcNow),
@@ -114,7 +104,7 @@
             //act
             var transformPipeline = _pipelineBuilder.BuildUnwrapPipeline<MyLargeCommand>();
             var transformedMessage = await transformPipeline.UnwrapAsync(message);
-
+        
             //assert
             //contents should be from storage
             transformedMessage.Value.Should().Be(contents);

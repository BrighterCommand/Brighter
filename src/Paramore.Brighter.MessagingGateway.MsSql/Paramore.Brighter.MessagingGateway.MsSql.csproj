﻿<Project Sdk="Microsoft.NET.Sdk">
  <PropertyGroup>
    <Description>Provides an implementation of the messaging gateway for decoupled invocation in the Paramore.Brighter pipeline, using MS Sql Server</Description>
    <Authors>Fred Hoogduin</Authors>
    <TargetFrameworks>netstandard2.0</TargetFrameworks>
    <PackageTags>RabbitMQ;AMQP;Command;Event;Service Activator;Decoupled;Invocation;Messaging;Remote;Command Dispatcher;Command Processor;Request;Service;Task Queue;Work Queue;Retry;Circuit Breaker;Availability</PackageTags>
  </PropertyGroup>
  <ItemGroup>
    <ProjectReference Include="..\Paramore.Brighter\Paramore.Brighter.csproj" />
  </ItemGroup>
  <ItemGroup>
<<<<<<< HEAD
    <PackageReference Include="Microsoft.Extensions.DependencyInjection" Version="3.1.4" />
    <PackageReference Include="Newtonsoft.Json" Version="12.0.3" />
=======
>>>>>>> d5f29427
    <PackageReference Include="System.Data.SqlClient" Version="4.8.1" />
  </ItemGroup>
</Project><|MERGE_RESOLUTION|>--- conflicted
+++ resolved
@@ -9,11 +9,6 @@
     <ProjectReference Include="..\Paramore.Brighter\Paramore.Brighter.csproj" />
   </ItemGroup>
   <ItemGroup>
-<<<<<<< HEAD
-    <PackageReference Include="Microsoft.Extensions.DependencyInjection" Version="3.1.4" />
-    <PackageReference Include="Newtonsoft.Json" Version="12.0.3" />
-=======
->>>>>>> d5f29427
     <PackageReference Include="System.Data.SqlClient" Version="4.8.1" />
   </ItemGroup>
 </Project>
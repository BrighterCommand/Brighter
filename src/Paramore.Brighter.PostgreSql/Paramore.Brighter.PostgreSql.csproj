<Project Sdk="Microsoft.NET.Sdk">

  <PropertyGroup>
    <Authors>Sam Rumley</Authors>
    <Description>Common components required to connect to PostgreSql for inbox and outbox.</Description>
    <PackageTags>RabbitMQ;AMQP;Command;Event;Service Activator;Decoupled;Invocation;Messaging;Remote;Command Dispatcher;Command Processor;Request;Service;Task Queue;Work Queue;Retry;Circuit Breaker;Availability</PackageTags>
    <TargetFrameworks>netstandard2.0;net6.0;net7.0</TargetFrameworks>
  </PropertyGroup>

  <ItemGroup>
<<<<<<< HEAD
=======

    <PackageReference Include="Npgsql" Version="7.0.6" />

>>>>>>> 81bdddf2
    <PackageReference Update="MinVer" Version="4.3.0">
      <PrivateAssets>all</PrivateAssets>
      <IncludeAssets>runtime; build; native; contentfiles; analyzers; buildtransitive</IncludeAssets>
    </PackageReference>
    <PackageReference Include="Npgsql" Version="7.0.4" />
  </ItemGroup>

  <ItemGroup>
    <ProjectReference Include="..\Paramore.Brighter\Paramore.Brighter.csproj" />
  </ItemGroup>

  <ItemGroup>
    <Reference Include="Npgsql">
      <HintPath>..\..\libs\Npgsql\netstandard2.0\Npgsql.dll</HintPath>
    </Reference>
  </ItemGroup>

</Project><|MERGE_RESOLUTION|>--- conflicted
+++ resolved
@@ -8,12 +8,7 @@
   </PropertyGroup>
 
   <ItemGroup>
-<<<<<<< HEAD
-=======
-
     <PackageReference Include="Npgsql" Version="7.0.6" />
-
->>>>>>> 81bdddf2
     <PackageReference Update="MinVer" Version="4.3.0">
       <PrivateAssets>all</PrivateAssets>
       <IncludeAssets>runtime; build; native; contentfiles; analyzers; buildtransitive</IncludeAssets>
@@ -24,11 +19,4 @@
   <ItemGroup>
     <ProjectReference Include="..\Paramore.Brighter\Paramore.Brighter.csproj" />
   </ItemGroup>
-
-  <ItemGroup>
-    <Reference Include="Npgsql">
-      <HintPath>..\..\libs\Npgsql\netstandard2.0\Npgsql.dll</HintPath>
-    </Reference>
-  </ItemGroup>
-
 </Project>
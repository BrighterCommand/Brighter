--- conflicted
+++ resolved
@@ -18,13 +18,8 @@
 
   <ItemGroup>
     <PackageReference Include="Microsoft.Extensions.Http" Version="7.0.0" />
-<<<<<<< HEAD
     <PackageReference Include="AWSSDK.S3" Version="3.7.204" />
-    <PackageReference Include="AWSSDK.SecurityToken" Version="3.7.201.37" />
-=======
-    <PackageReference Include="AWSSDK.S3" Version="3.7.203.16" />
     <PackageReference Include="AWSSDK.SecurityToken" Version="3.7.201.39" />
->>>>>>> 97cb532d
     <PackageReference Include="Polly" Version="7.2.4" />
     <PackageReference Include="Polly.Contrib.WaitAndRetry" Version="1.1.1" />
   </ItemGroup>

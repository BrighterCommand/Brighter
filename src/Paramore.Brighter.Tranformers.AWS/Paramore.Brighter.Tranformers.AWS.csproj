--- conflicted
+++ resolved
@@ -18,13 +18,8 @@
 
   <ItemGroup>
     <PackageReference Include="Microsoft.Extensions.Http" Version="7.0.0" />
-<<<<<<< HEAD
-    <PackageReference Include="AWSSDK.S3" Version="3.7.103.37" />
-    <PackageReference Include="AWSSDK.SecurityToken" Version="3.7.101.35" />
-=======
     <PackageReference Include="AWSSDK.S3" Version="3.7.103.40" />
     <PackageReference Include="AWSSDK.SecurityToken" Version="3.7.101.38" />
->>>>>>> abcded02
     <PackageReference Include="Polly" Version="7.2.3" />
     <PackageReference Include="Polly.Contrib.WaitAndRetry" Version="1.1.1" />
   </ItemGroup>

﻿#region Licence

/* The MIT License (MIT)
Copyright © 2014 Francesco Pighi <francesco.pighi@gmail.com>

Permission is hereby granted, free of charge, to any person obtaining a copy
of this software and associated documentation files (the “Software”), to deal
in the Software without restriction, including without limitation the rights
to use, copy, modify, merge, publish, distribute, sublicense, and/or sell
copies of the Software, and to permit persons to whom the Software is
furnished to do so, subject to the following conditions:

The above copyright notice and this permission notice shall be included in
all copies or substantial portions of the Software.

THE SOFTWARE IS PROVIDED “AS IS”, WITHOUT WARRANTY OF ANY KIND, EXPRESS OR
IMPLIED, INCLUDING BUT NOT LIMITED TO THE WARRANTIES OF MERCHANTABILITY,
FITNESS FOR A PARTICULAR PURPOSE AND NONINFRINGEMENT. IN NO EVENT SHALL THE
AUTHORS OR COPYRIGHT HOLDERS BE LIABLE FOR ANY CLAIM, DAMAGES OR OTHER
LIABILITY, WHETHER IN AN ACTION OF CONTRACT, TORT OR OTHERWISE, ARISING FROM,
OUT OF OR IN CONNECTION WITH THE SOFTWARE OR THE USE OR OTHER DEALINGS IN
THE SOFTWARE. */

#endregion

using System;
using System.Data;
using Npgsql;
using Paramore.Brighter.Logging;
using Paramore.Brighter.Observability;
using Paramore.Brighter.PostgreSql;

namespace Paramore.Brighter.Outbox.PostgreSql;

/// <summary>
/// Implements an outbox using PostgreSQL as a backing store
/// </summary>
public class PostgreSqlOutbox : RelationDatabaseOutbox
{
    /// <summary>
    /// Initializes a new instance of the <see cref="PostgreSqlOutbox" /> class.
    /// </summary>
    /// <param name="configuration">The configuration to connect to this data store</param>
    /// <param name="connectionProvider">Provides a connection to the Db that allows us to enlist in an ambient transaction</param>
    public PostgreSqlOutbox(
        IAmARelationalDatabaseConfiguration configuration,
        IAmARelationalDbConnectionProvider connectionProvider) 
        : base(DbSystem.Postgresql, configuration, connectionProvider, 
            new PostgreSqlQueries(), ApplicationLogging.CreateLogger<PostgreSqlOutbox>())
    {
<<<<<<< HEAD
        private static readonly ILogger s_logger = ApplicationLogging.CreateLogger<PostgreSqlOutbox>();

        private readonly IAmARelationalDatabaseConfiguration _configuration;
        private readonly IAmARelationalDbConnectionProvider _connectionProvider;

        /// <summary>
        /// Initializes a new instance of the <see cref="PostgreSqlOutbox" /> class.
        /// </summary>
        /// <param name="configuration">The configuration to connect to this data store</param>
        /// <param name="connectionProvider">Provides a connection to the Db that allows us to enlist in an ambient transaction</param>
        public PostgreSqlOutbox(
            IAmARelationalDatabaseConfiguration configuration,
            IAmARelationalDbConnectionProvider connectionProvider) : base(
                DbSystem.Postgresql, configuration.DatabaseName, configuration.OutBoxTableName, 
                new PostgreSqlQueries(), ApplicationLogging.CreateLogger<PostgreSqlOutbox>())
        {
            _configuration = configuration;
            _connectionProvider = connectionProvider;
        }

        /// <summary>
        /// Initializes a new instance of the <see cref="PostgreSqlOutbox" /> class.
        /// </summary>
        /// <param name="configuration">The configuration to connect to this data store</param>
        /// <param name="dataSource">From v7.0 Npgsql uses an Npgsql data source, leave null to have Brighter manage
        /// connections; Brighter will not manage type mapping for you in this case so you must register them
        /// globally</param>
        public PostgreSqlOutbox(
            IAmARelationalDatabaseConfiguration configuration,
            NpgsqlDataSource? dataSource = null)
            : this(configuration, new PostgreSqlConnectionProvider(configuration, dataSource))
        {
        }

        protected override void WriteToStore(
            IAmABoxTransactionProvider<DbTransaction>? transactionProvider,
            Func<DbConnection, DbCommand> commandFunc,
            Action? loggingAction)
        {
            var connection = GetOpenConnection(_connectionProvider, transactionProvider);
            using var command = commandFunc.Invoke(connection);
            try
            {
                if (transactionProvider is { HasOpenTransaction: true })
                    command.Transaction = transactionProvider.GetTransaction();
                command.ExecuteNonQuery();
            }
            catch (PostgresException sqlException)
            {
                if (sqlException.SqlState == PostgresErrorCodes.UniqueViolation)
                {
                    loggingAction?.Invoke();
                    return;
                }

                throw;
            }
            finally
            {
                FinishWrite(connection, transactionProvider);
            }
        }

        protected override async Task WriteToStoreAsync(
            IAmABoxTransactionProvider<DbTransaction>? transactionProvider,
            Func<DbConnection, DbCommand> commandFunc,
            Action? loggingAction,
            CancellationToken cancellationToken)
        {
            var connection = await GetOpenConnectionAsync(_connectionProvider, transactionProvider, cancellationToken);
            await using var command = commandFunc.Invoke(connection);
            try
            {
                if (transactionProvider is { HasOpenTransaction: true })
                    command.Transaction = await transactionProvider.GetTransactionAsync(cancellationToken);
                await command.ExecuteNonQueryAsync(cancellationToken);
            }
            catch (PostgresException sqlException)
            {
                if (sqlException.SqlState == PostgresErrorCodes.UniqueViolation)
                {
                    Log.DuplicateDetectedInBatch(s_logger);
                    return;
                }

                throw;
            }
            finally
            {
                FinishWrite(connection, transactionProvider);
            }
        }

        protected override T ReadFromStore<T>(
            Func<DbConnection, DbCommand> commandFunc,
            Func<DbDataReader, T> resultFunc
        )
        {
            var connection = _connectionProvider.GetConnection();

            if (connection.State != ConnectionState.Open)
                connection.Open();
            using var command = commandFunc.Invoke(connection);
            try
            {
                return resultFunc.Invoke(command.ExecuteReader());
            }
            finally
            {
                connection.Close();
            }
        }

        protected override async Task<T> ReadFromStoreAsync<T>(
            Func<DbConnection, DbCommand> commandFunc,
            Func<DbDataReader, Task<T>> resultFunc,
            CancellationToken cancellationToken
        )
        {
            var connection = await _connectionProvider.GetConnectionAsync(cancellationToken);

            if (connection.State != ConnectionState.Open)
                await connection.OpenAsync(cancellationToken);
            await using var command = commandFunc.Invoke(connection);
            try
            {
                return await resultFunc.Invoke(await command.ExecuteReaderAsync(cancellationToken));
            }
            finally
            {
                await connection.CloseAsync();
            }
        }

        protected override DbCommand CreateCommand(
            DbConnection connection,
            string sqlText,
            int outBoxTimeout,
            params IDbDataParameter[] parameters)
        {
            var command = connection.CreateCommand();

            command.CommandTimeout = outBoxTimeout < 0 ? 0 : outBoxTimeout;
            command.CommandText = sqlText;
            command.Parameters.AddRange(parameters);

            return command;
        }

        protected override IDbDataParameter[] CreatePagedOutstandingParameters(TimeSpan since, int pageSize,
            int pageNumber)
        {
            var parameters = new IDbDataParameter[3];
            parameters[0] = CreateSqlParameter("TimestampSince", DateTimeOffset.UtcNow.Subtract(since));
            parameters[1] = CreateSqlParameter("Take", pageSize);
            parameters[2] = CreateSqlParameter("Skip", Math.Max(pageNumber - 1, 0) * pageSize);

            return parameters;
        }

        protected override IDbDataParameter[] CreatePagedDispatchedParameters(TimeSpan dispatchedSince, int pageSize,
            int pageNumber)
        {
            var parameters = new IDbDataParameter[3];
            parameters[0] = CreateSqlParameter("DispatchedSince", DateTimeOffset.UtcNow.Subtract(dispatchedSince));
            parameters[1] = CreateSqlParameter("Take", pageSize);
            parameters[2] = CreateSqlParameter("Skip", Math.Max(pageNumber - 1, 0) * pageSize);

            return parameters;
        }

        protected override IDbDataParameter[] CreatePagedReadParameters(int pageSize, int pageNumber)
        {
            var parameters = new IDbDataParameter[2];
            parameters[0] = CreateSqlParameter("Take", pageSize);
            parameters[1] = CreateSqlParameter("Skip", Math.Max(pageNumber - 1, 0) * pageSize);

            return parameters;
        }

        protected override IDbDataParameter CreateSqlParameter(string parameterName, object? value)
        {
            return new NpgsqlParameter { ParameterName = parameterName, Value = value };
        }

        protected override IDbDataParameter[] InitAddDbParameters(Message message, int? position = null)
        {
            var prefix = position.HasValue ? $"p{position}_" : "";
            var bagjson = JsonSerializer.Serialize(message.Header.Bag, JsonSerialisationOptions.Options);
            return new[]
            {
                new NpgsqlParameter
                {
                    ParameterName = $"{prefix}MessageId", 
                    NpgsqlDbType = NpgsqlDbType.Text, 
                    Value = message.Id.Value
                },
                new NpgsqlParameter
                {
                    ParameterName = $"{prefix}MessageType",
                    NpgsqlDbType = NpgsqlDbType.Text,
                    Value = message.Header.MessageType.ToString()
                },
                new NpgsqlParameter
                {
                    ParameterName = $"{prefix}Topic",
                    NpgsqlDbType = NpgsqlDbType.Text,
                    Value = message.Header.Topic.Value
                },
                new NpgsqlParameter
                {
                    ParameterName = $"{prefix}Timestamp",
                    NpgsqlDbType = NpgsqlDbType.TimestampTz,
                    Value = message.Header.TimeStamp.ToUniversalTime()
                },
                new NpgsqlParameter
                {
                    ParameterName = $"{prefix}CorrelationId",
                    NpgsqlDbType = NpgsqlDbType.Text,
                    Value = message.Header.CorrelationId.Value
                },
                new NpgsqlParameter
                {
                    ParameterName = $"{prefix}ReplyTo",
                    NpgsqlDbType = NpgsqlDbType.Varchar,
                    Value = message.Header.ReplyTo is not null ? message.Header.ReplyTo.Value : DBNull.Value
                },
                new NpgsqlParameter
                {
                    ParameterName = $"{prefix}ContentType",
                    NpgsqlDbType = NpgsqlDbType.Varchar,
                    Value = message.Header.ContentType is not null ? message.Header.ContentType.ToString() : new ContentType(MediaTypeNames.Text.Plain).ToString()
                },
                new NpgsqlParameter
                {
                    ParameterName = $"{prefix}PartitionKey",
                    NpgsqlDbType = NpgsqlDbType.Varchar,
                    Value = message.Header.PartitionKey.Value
                },
                new NpgsqlParameter
                {
                    ParameterName = $"{prefix}HeaderBag", 
                    NpgsqlDbType = NpgsqlDbType.Text, 
                    Value = bagjson
                },
                new NpgsqlParameter
                {
                    ParameterName = $"{prefix}Source",
                    DbType = DbType.String,
                    Value = message.Header.Source.AbsoluteUri
                },
                new NpgsqlParameter
                {
                    ParameterName = $"{prefix}Type",
                    DbType = DbType.String,
                    Value = message.Header.Type
                },
                new NpgsqlParameter
                {
                    ParameterName = $"{prefix}DataSchema",
                    DbType = DbType.String,
                    Value = message.Header.DataSchema is not null ? message.Header.DataSchema.AbsoluteUri : DBNull.Value
                },
                new NpgsqlParameter
                {
                    ParameterName = $"{prefix}Subject",
                    DbType = DbType.String,
                    Value = message.Header.Subject is not null ? message.Header.Subject : DBNull.Value
                },
                new NpgsqlParameter
                {
                    ParameterName = $"{prefix}SpecVersion",
                    DbType = DbType.String,
                    Value = message.Header.SpecVersion
                },
                new NpgsqlParameter
                {
                    ParameterName = $"{prefix}TraceParent",
                    DbType = DbType.String,
                    Value = message.Header.TraceParent is not null ? message.Header.TraceParent.Value : DBNull.Value
                },
                new NpgsqlParameter
                {
                    ParameterName = $"{prefix}TraceState",
                    DbType = DbType.String,
                    Value = message.Header.TraceState is not null ? message.Header.TraceState.Value : DBNull.Value
                },
                new NpgsqlParameter
                {
                    ParameterName = $"{prefix}Baggage",
                    DbType = DbType.String,
                    Value = message.Header.Baggage.ToString()
                },
                _configuration.BinaryMessagePayload
                    ? new NpgsqlParameter
                    {
                        ParameterName = $"{prefix}Body",
                        NpgsqlDbType = NpgsqlDbType.Bytea,
                        Value = message.Body.Bytes
                    }
                    : new NpgsqlParameter
                    {
                        ParameterName = $"{prefix}Body",
                        NpgsqlDbType = NpgsqlDbType.Text,
                        Value = message.Body.Value
                    }
            };
        }

        protected override Message MapFunction(DbDataReader dr)
        {
            if (dr.Read())
            {
                return MapAMessage(dr);
            }

            return new Message();
        }

        protected override async Task<Message> MapFunctionAsync(DbDataReader dr, CancellationToken cancellationToken)
        {
            if (await dr.ReadAsync(cancellationToken))
            {
                return MapAMessage(dr);
            }

            return new Message();
        }

        protected override IEnumerable<Message> MapListFunction(DbDataReader dr)
        {
            var messages = new List<Message>();
            while (dr.Read())
            {
                messages.Add(MapAMessage(dr));
            }

            dr.Close();

            return messages;
        }

        protected override async Task<IEnumerable<Message>> MapListFunctionAsync(
            DbDataReader dr,
            CancellationToken cancellationToken
        )
        {
            var messages = new List<Message>();
            while (await dr.ReadAsync(cancellationToken))
            {
                messages.Add(MapAMessage(dr));
            }

            dr.Close();

            return messages;
        }

        protected override async Task<int> MapOutstandingCountAsync(DbDataReader dr,
            CancellationToken cancellationToken)
        {
            int outstandingMessages = -1;
            if (await dr.ReadAsync(cancellationToken))
            {
                outstandingMessages = dr.GetInt32(0);
            }

            await dr.CloseAsync();

            return outstandingMessages;
        }

        protected override int MapOutstandingCount(DbDataReader dr)
        {
            int outstandingMessages = -1;
            if (dr.Read())
            {
                outstandingMessages = dr.GetInt32(0);
            }

            dr.Close();

            return outstandingMessages;
        }

        private Message MapAMessage(DbDataReader dr)
        {
            var id = GetMessageId(dr);
            var messageType = GetMessageType(dr);
            var topic = GetTopic(dr);

            DateTimeOffset timeStamp = GetTimeStamp(dr);
            var correlationId = GetCorrelationId(dr);
            var replyTo = GetReplyTo(dr);
            var contentType = GetContentType(dr);
            var partitionKey = GetPartitionKey(dr);

            var source = GetSource(dr);
            var type = GetEventType(dr);
            var dataSchema = GetDataSchema(dr);
            var subject = GetSubject(dr);
            var specVersion = GetSpecVersion(dr);
            var traceParent = GetTraceParent(dr);
            var traceState = GetTraceState(dr);
            var baggage = GetBaggage(dr);
            var dataRef = GetDataRef(dr);

            var header = new MessageHeader(
                messageId: new Id(id),
                topic: topic,
                messageType: messageType,
                source: source,
                type: type,
                timeStamp: timeStamp,
                correlationId: correlationId,
                replyTo: replyTo ,
                contentType: contentType,
                partitionKey: partitionKey,
                dataSchema: dataSchema,
                subject: subject,
                handledCount: 0, // HandledCount is zero when restored from the Outbox
                delayed: TimeSpan.Zero, // Delayed is zero when restored from the Outbox
                traceParent: traceParent,
                traceState: traceState,
                baggage: baggage
            );
            header.SpecVersion = specVersion ?? MessageHeader.DefaultSpecVersion;
            header.DataRef = dataRef;
            Dictionary<string, object>? dictionaryBag = GetContextBag(dr);
            if (dictionaryBag != null)
            {
                foreach (var keyValue in dictionaryBag)
                {
                    header.Bag.Add(keyValue.Key, keyValue.Value);
                }
            }

            var body = _configuration.BinaryMessagePayload
                ? new MessageBody(((NpgsqlDataReader)dr).GetFieldValue<byte[]>(dr.GetOrdinal("Body")))
                : new MessageBody(dr.GetString(dr.GetOrdinal("Body")));

            return new Message(header, body);
        }
        
        private static Baggage GetBaggage (DbDataReader dr)
        {
            var baggage = new Baggage();
            var (ordinal, err) = TryGetOrdinal(dr, "Baggage");
            if (err || dr.IsDBNull(ordinal)) return baggage;

            var baggageString = dr.GetString(ordinal);
            if (string.IsNullOrEmpty(baggageString))
                return baggage;
           
            baggage.LoadBaggage(baggageString);
            return baggage;
        }

        private static ContentType GetContentType(DbDataReader dr)
        {
            var (ordinal, err) = TryGetOrdinal(dr, "ContentType");
            if (err || dr.IsDBNull(ordinal)) return new ContentType(MediaTypeNames.Text.Plain);
            
            var replyTo = dr.GetString(ordinal);
            if (string.IsNullOrEmpty(replyTo))
                return new ContentType(MediaTypeNames.Text.Plain);
            
            return new ContentType(replyTo);
        }

        private static Dictionary<string, object>? GetContextBag(DbDataReader dr)
        {
            var (ordinal, err) = TryGetOrdinal(dr, "HeaderBag");
            if (err || dr.IsDBNull(ordinal)) return new Dictionary<string, object>();

            var headerBag = dr.GetString(ordinal);
            var dictionaryBag = JsonSerializer.Deserialize<Dictionary<string, object>>(headerBag, JsonSerialisationOptions.Options);
            return dictionaryBag;
        }

        private static Id GetCorrelationId(DbDataReader dr)
        {
            var (ordinal, err) = TryGetOrdinal(dr, "CorrelationId");
            if (err || dr.IsDBNull(ordinal)) return Id.Empty;
            
            var correlationId = dr.GetString(ordinal);
            if (string.IsNullOrEmpty(correlationId))
                return Id.Empty;
            
            return new Id(correlationId);
        }
        
        private static string GetDataRef(DbDataReader dr)
        {
            var (ordinal, err) = TryGetOrdinal(dr, "DataRef");
            if (err || dr.IsDBNull(ordinal)) return string.Empty;
            
            var dataRef = dr.GetString(ordinal);
            return string.IsNullOrEmpty(dataRef) ? string.Empty : dataRef;
        }
        
        private static Uri? GetDataSchema(DbDataReader dr)
        {
            var (ordinal, err) = TryGetOrdinal(dr, "DataSchema");
            if (err || dr.IsDBNull(ordinal)) return null;
            
            var dataSchema = dr.GetString(ordinal);
            return string.IsNullOrEmpty(dataSchema) ? null : new Uri(dataSchema);
        }
        
        private static CloudEventsType GetEventType(DbDataReader dr)
        {
            var (ordinal, err) = TryGetOrdinal(dr, "Type");
            if (err || dr.IsDBNull(ordinal)) return CloudEventsType.Empty;
            
            var type = dr.GetString(ordinal);
            if (string.IsNullOrEmpty(type))
                return CloudEventsType.Empty;
            
            return new CloudEventsType(type);
        }

        private static RoutingKey GetTopic(DbDataReader dr)
        {
            var (ordinal, err) = TryGetOrdinal(dr, "Topic");
            if (err || dr.IsDBNull(ordinal)) return RoutingKey.Empty;
           
           var topic = dr.GetString(ordinal);
            if (string.IsNullOrEmpty(topic))
                return RoutingKey.Empty;
            
            return new RoutingKey(topic);
        }

        private static MessageType GetMessageType(DbDataReader dr)
        {
            var (ordinal, err) = TryGetOrdinal(dr, "MessageType");
            if (err || dr.IsDBNull(ordinal)) return MessageType.MT_NONE;

            var value = dr.GetString(ordinal);
            if (string.IsNullOrEmpty(value))
                return MessageType.MT_NONE;
            
            return (MessageType)Enum.Parse(typeof(MessageType), value);
        }

        private static Id GetMessageId(DbDataReader dr)
        {
            var (ordinal, err) = TryGetOrdinal(dr, "MessageId");
            if (err || dr.IsDBNull(ordinal)) return Id.Random();
 
            var id = dr.GetString(ordinal);
            return new Id(id);
        }

        private static PartitionKey GetPartitionKey(DbDataReader dr)
        {
            var (ordinal, err) = TryGetOrdinal(dr, "PartitionKey");
            if (err || dr.IsDBNull(ordinal)) return PartitionKey.Empty;


            var partitionKey = dr.GetString(ordinal);
            return new PartitionKey(partitionKey);
        }
=======
    }
>>>>>>> ce6a1310

    /// <summary>
    /// Initializes a new instance of the <see cref="PostgreSqlOutbox" /> class.
    /// </summary>
    /// <param name="configuration">The configuration to connect to this data store</param>
    /// <param name="dataSource">From v7.0 Npgsql uses an Npgsql data source, leave null to have Brighter manage
    /// connections; Brighter will not manage type mapping for you in this case so you must register them
    /// globally</param>
    public PostgreSqlOutbox(
        IAmARelationalDatabaseConfiguration configuration,
        NpgsqlDataSource? dataSource = null)
        : this(configuration, new PostgreSqlConnectionProvider(configuration, dataSource))
    {
    }

    /// <inheritdoc />
    protected override bool IsExceptionUniqueOrDuplicateIssue(Exception ex)
    {
        return ex is PostgresException { SqlState: PostgresErrorCodes.UniqueViolation };
    }

    /// <inheritdoc />
    protected override IDbDataParameter CreateSqlParameter(string parameterName, object? value)
    {
        return new NpgsqlParameter { ParameterName = parameterName, Value = value ?? DBNull.Value };
    }

    /// <inheritdoc />
    protected override IDbDataParameter CreateSqlParameter(string parameterName, DbType dbType, object? value)
    {
        return new NpgsqlParameter { ParameterName = parameterName, Value = value ?? DBNull.Value, DbType = dbType };
    }
}<|MERGE_RESOLUTION|>--- conflicted
+++ resolved
@@ -48,574 +48,7 @@
         : base(DbSystem.Postgresql, configuration, connectionProvider, 
             new PostgreSqlQueries(), ApplicationLogging.CreateLogger<PostgreSqlOutbox>())
     {
-<<<<<<< HEAD
-        private static readonly ILogger s_logger = ApplicationLogging.CreateLogger<PostgreSqlOutbox>();
-
-        private readonly IAmARelationalDatabaseConfiguration _configuration;
-        private readonly IAmARelationalDbConnectionProvider _connectionProvider;
-
-        /// <summary>
-        /// Initializes a new instance of the <see cref="PostgreSqlOutbox" /> class.
-        /// </summary>
-        /// <param name="configuration">The configuration to connect to this data store</param>
-        /// <param name="connectionProvider">Provides a connection to the Db that allows us to enlist in an ambient transaction</param>
-        public PostgreSqlOutbox(
-            IAmARelationalDatabaseConfiguration configuration,
-            IAmARelationalDbConnectionProvider connectionProvider) : base(
-                DbSystem.Postgresql, configuration.DatabaseName, configuration.OutBoxTableName, 
-                new PostgreSqlQueries(), ApplicationLogging.CreateLogger<PostgreSqlOutbox>())
-        {
-            _configuration = configuration;
-            _connectionProvider = connectionProvider;
-        }
-
-        /// <summary>
-        /// Initializes a new instance of the <see cref="PostgreSqlOutbox" /> class.
-        /// </summary>
-        /// <param name="configuration">The configuration to connect to this data store</param>
-        /// <param name="dataSource">From v7.0 Npgsql uses an Npgsql data source, leave null to have Brighter manage
-        /// connections; Brighter will not manage type mapping for you in this case so you must register them
-        /// globally</param>
-        public PostgreSqlOutbox(
-            IAmARelationalDatabaseConfiguration configuration,
-            NpgsqlDataSource? dataSource = null)
-            : this(configuration, new PostgreSqlConnectionProvider(configuration, dataSource))
-        {
-        }
-
-        protected override void WriteToStore(
-            IAmABoxTransactionProvider<DbTransaction>? transactionProvider,
-            Func<DbConnection, DbCommand> commandFunc,
-            Action? loggingAction)
-        {
-            var connection = GetOpenConnection(_connectionProvider, transactionProvider);
-            using var command = commandFunc.Invoke(connection);
-            try
-            {
-                if (transactionProvider is { HasOpenTransaction: true })
-                    command.Transaction = transactionProvider.GetTransaction();
-                command.ExecuteNonQuery();
-            }
-            catch (PostgresException sqlException)
-            {
-                if (sqlException.SqlState == PostgresErrorCodes.UniqueViolation)
-                {
-                    loggingAction?.Invoke();
-                    return;
-                }
-
-                throw;
-            }
-            finally
-            {
-                FinishWrite(connection, transactionProvider);
-            }
-        }
-
-        protected override async Task WriteToStoreAsync(
-            IAmABoxTransactionProvider<DbTransaction>? transactionProvider,
-            Func<DbConnection, DbCommand> commandFunc,
-            Action? loggingAction,
-            CancellationToken cancellationToken)
-        {
-            var connection = await GetOpenConnectionAsync(_connectionProvider, transactionProvider, cancellationToken);
-            await using var command = commandFunc.Invoke(connection);
-            try
-            {
-                if (transactionProvider is { HasOpenTransaction: true })
-                    command.Transaction = await transactionProvider.GetTransactionAsync(cancellationToken);
-                await command.ExecuteNonQueryAsync(cancellationToken);
-            }
-            catch (PostgresException sqlException)
-            {
-                if (sqlException.SqlState == PostgresErrorCodes.UniqueViolation)
-                {
-                    Log.DuplicateDetectedInBatch(s_logger);
-                    return;
-                }
-
-                throw;
-            }
-            finally
-            {
-                FinishWrite(connection, transactionProvider);
-            }
-        }
-
-        protected override T ReadFromStore<T>(
-            Func<DbConnection, DbCommand> commandFunc,
-            Func<DbDataReader, T> resultFunc
-        )
-        {
-            var connection = _connectionProvider.GetConnection();
-
-            if (connection.State != ConnectionState.Open)
-                connection.Open();
-            using var command = commandFunc.Invoke(connection);
-            try
-            {
-                return resultFunc.Invoke(command.ExecuteReader());
-            }
-            finally
-            {
-                connection.Close();
-            }
-        }
-
-        protected override async Task<T> ReadFromStoreAsync<T>(
-            Func<DbConnection, DbCommand> commandFunc,
-            Func<DbDataReader, Task<T>> resultFunc,
-            CancellationToken cancellationToken
-        )
-        {
-            var connection = await _connectionProvider.GetConnectionAsync(cancellationToken);
-
-            if (connection.State != ConnectionState.Open)
-                await connection.OpenAsync(cancellationToken);
-            await using var command = commandFunc.Invoke(connection);
-            try
-            {
-                return await resultFunc.Invoke(await command.ExecuteReaderAsync(cancellationToken));
-            }
-            finally
-            {
-                await connection.CloseAsync();
-            }
-        }
-
-        protected override DbCommand CreateCommand(
-            DbConnection connection,
-            string sqlText,
-            int outBoxTimeout,
-            params IDbDataParameter[] parameters)
-        {
-            var command = connection.CreateCommand();
-
-            command.CommandTimeout = outBoxTimeout < 0 ? 0 : outBoxTimeout;
-            command.CommandText = sqlText;
-            command.Parameters.AddRange(parameters);
-
-            return command;
-        }
-
-        protected override IDbDataParameter[] CreatePagedOutstandingParameters(TimeSpan since, int pageSize,
-            int pageNumber)
-        {
-            var parameters = new IDbDataParameter[3];
-            parameters[0] = CreateSqlParameter("TimestampSince", DateTimeOffset.UtcNow.Subtract(since));
-            parameters[1] = CreateSqlParameter("Take", pageSize);
-            parameters[2] = CreateSqlParameter("Skip", Math.Max(pageNumber - 1, 0) * pageSize);
-
-            return parameters;
-        }
-
-        protected override IDbDataParameter[] CreatePagedDispatchedParameters(TimeSpan dispatchedSince, int pageSize,
-            int pageNumber)
-        {
-            var parameters = new IDbDataParameter[3];
-            parameters[0] = CreateSqlParameter("DispatchedSince", DateTimeOffset.UtcNow.Subtract(dispatchedSince));
-            parameters[1] = CreateSqlParameter("Take", pageSize);
-            parameters[2] = CreateSqlParameter("Skip", Math.Max(pageNumber - 1, 0) * pageSize);
-
-            return parameters;
-        }
-
-        protected override IDbDataParameter[] CreatePagedReadParameters(int pageSize, int pageNumber)
-        {
-            var parameters = new IDbDataParameter[2];
-            parameters[0] = CreateSqlParameter("Take", pageSize);
-            parameters[1] = CreateSqlParameter("Skip", Math.Max(pageNumber - 1, 0) * pageSize);
-
-            return parameters;
-        }
-
-        protected override IDbDataParameter CreateSqlParameter(string parameterName, object? value)
-        {
-            return new NpgsqlParameter { ParameterName = parameterName, Value = value };
-        }
-
-        protected override IDbDataParameter[] InitAddDbParameters(Message message, int? position = null)
-        {
-            var prefix = position.HasValue ? $"p{position}_" : "";
-            var bagjson = JsonSerializer.Serialize(message.Header.Bag, JsonSerialisationOptions.Options);
-            return new[]
-            {
-                new NpgsqlParameter
-                {
-                    ParameterName = $"{prefix}MessageId", 
-                    NpgsqlDbType = NpgsqlDbType.Text, 
-                    Value = message.Id.Value
-                },
-                new NpgsqlParameter
-                {
-                    ParameterName = $"{prefix}MessageType",
-                    NpgsqlDbType = NpgsqlDbType.Text,
-                    Value = message.Header.MessageType.ToString()
-                },
-                new NpgsqlParameter
-                {
-                    ParameterName = $"{prefix}Topic",
-                    NpgsqlDbType = NpgsqlDbType.Text,
-                    Value = message.Header.Topic.Value
-                },
-                new NpgsqlParameter
-                {
-                    ParameterName = $"{prefix}Timestamp",
-                    NpgsqlDbType = NpgsqlDbType.TimestampTz,
-                    Value = message.Header.TimeStamp.ToUniversalTime()
-                },
-                new NpgsqlParameter
-                {
-                    ParameterName = $"{prefix}CorrelationId",
-                    NpgsqlDbType = NpgsqlDbType.Text,
-                    Value = message.Header.CorrelationId.Value
-                },
-                new NpgsqlParameter
-                {
-                    ParameterName = $"{prefix}ReplyTo",
-                    NpgsqlDbType = NpgsqlDbType.Varchar,
-                    Value = message.Header.ReplyTo is not null ? message.Header.ReplyTo.Value : DBNull.Value
-                },
-                new NpgsqlParameter
-                {
-                    ParameterName = $"{prefix}ContentType",
-                    NpgsqlDbType = NpgsqlDbType.Varchar,
-                    Value = message.Header.ContentType is not null ? message.Header.ContentType.ToString() : new ContentType(MediaTypeNames.Text.Plain).ToString()
-                },
-                new NpgsqlParameter
-                {
-                    ParameterName = $"{prefix}PartitionKey",
-                    NpgsqlDbType = NpgsqlDbType.Varchar,
-                    Value = message.Header.PartitionKey.Value
-                },
-                new NpgsqlParameter
-                {
-                    ParameterName = $"{prefix}HeaderBag", 
-                    NpgsqlDbType = NpgsqlDbType.Text, 
-                    Value = bagjson
-                },
-                new NpgsqlParameter
-                {
-                    ParameterName = $"{prefix}Source",
-                    DbType = DbType.String,
-                    Value = message.Header.Source.AbsoluteUri
-                },
-                new NpgsqlParameter
-                {
-                    ParameterName = $"{prefix}Type",
-                    DbType = DbType.String,
-                    Value = message.Header.Type
-                },
-                new NpgsqlParameter
-                {
-                    ParameterName = $"{prefix}DataSchema",
-                    DbType = DbType.String,
-                    Value = message.Header.DataSchema is not null ? message.Header.DataSchema.AbsoluteUri : DBNull.Value
-                },
-                new NpgsqlParameter
-                {
-                    ParameterName = $"{prefix}Subject",
-                    DbType = DbType.String,
-                    Value = message.Header.Subject is not null ? message.Header.Subject : DBNull.Value
-                },
-                new NpgsqlParameter
-                {
-                    ParameterName = $"{prefix}SpecVersion",
-                    DbType = DbType.String,
-                    Value = message.Header.SpecVersion
-                },
-                new NpgsqlParameter
-                {
-                    ParameterName = $"{prefix}TraceParent",
-                    DbType = DbType.String,
-                    Value = message.Header.TraceParent is not null ? message.Header.TraceParent.Value : DBNull.Value
-                },
-                new NpgsqlParameter
-                {
-                    ParameterName = $"{prefix}TraceState",
-                    DbType = DbType.String,
-                    Value = message.Header.TraceState is not null ? message.Header.TraceState.Value : DBNull.Value
-                },
-                new NpgsqlParameter
-                {
-                    ParameterName = $"{prefix}Baggage",
-                    DbType = DbType.String,
-                    Value = message.Header.Baggage.ToString()
-                },
-                _configuration.BinaryMessagePayload
-                    ? new NpgsqlParameter
-                    {
-                        ParameterName = $"{prefix}Body",
-                        NpgsqlDbType = NpgsqlDbType.Bytea,
-                        Value = message.Body.Bytes
-                    }
-                    : new NpgsqlParameter
-                    {
-                        ParameterName = $"{prefix}Body",
-                        NpgsqlDbType = NpgsqlDbType.Text,
-                        Value = message.Body.Value
-                    }
-            };
-        }
-
-        protected override Message MapFunction(DbDataReader dr)
-        {
-            if (dr.Read())
-            {
-                return MapAMessage(dr);
-            }
-
-            return new Message();
-        }
-
-        protected override async Task<Message> MapFunctionAsync(DbDataReader dr, CancellationToken cancellationToken)
-        {
-            if (await dr.ReadAsync(cancellationToken))
-            {
-                return MapAMessage(dr);
-            }
-
-            return new Message();
-        }
-
-        protected override IEnumerable<Message> MapListFunction(DbDataReader dr)
-        {
-            var messages = new List<Message>();
-            while (dr.Read())
-            {
-                messages.Add(MapAMessage(dr));
-            }
-
-            dr.Close();
-
-            return messages;
-        }
-
-        protected override async Task<IEnumerable<Message>> MapListFunctionAsync(
-            DbDataReader dr,
-            CancellationToken cancellationToken
-        )
-        {
-            var messages = new List<Message>();
-            while (await dr.ReadAsync(cancellationToken))
-            {
-                messages.Add(MapAMessage(dr));
-            }
-
-            dr.Close();
-
-            return messages;
-        }
-
-        protected override async Task<int> MapOutstandingCountAsync(DbDataReader dr,
-            CancellationToken cancellationToken)
-        {
-            int outstandingMessages = -1;
-            if (await dr.ReadAsync(cancellationToken))
-            {
-                outstandingMessages = dr.GetInt32(0);
-            }
-
-            await dr.CloseAsync();
-
-            return outstandingMessages;
-        }
-
-        protected override int MapOutstandingCount(DbDataReader dr)
-        {
-            int outstandingMessages = -1;
-            if (dr.Read())
-            {
-                outstandingMessages = dr.GetInt32(0);
-            }
-
-            dr.Close();
-
-            return outstandingMessages;
-        }
-
-        private Message MapAMessage(DbDataReader dr)
-        {
-            var id = GetMessageId(dr);
-            var messageType = GetMessageType(dr);
-            var topic = GetTopic(dr);
-
-            DateTimeOffset timeStamp = GetTimeStamp(dr);
-            var correlationId = GetCorrelationId(dr);
-            var replyTo = GetReplyTo(dr);
-            var contentType = GetContentType(dr);
-            var partitionKey = GetPartitionKey(dr);
-
-            var source = GetSource(dr);
-            var type = GetEventType(dr);
-            var dataSchema = GetDataSchema(dr);
-            var subject = GetSubject(dr);
-            var specVersion = GetSpecVersion(dr);
-            var traceParent = GetTraceParent(dr);
-            var traceState = GetTraceState(dr);
-            var baggage = GetBaggage(dr);
-            var dataRef = GetDataRef(dr);
-
-            var header = new MessageHeader(
-                messageId: new Id(id),
-                topic: topic,
-                messageType: messageType,
-                source: source,
-                type: type,
-                timeStamp: timeStamp,
-                correlationId: correlationId,
-                replyTo: replyTo ,
-                contentType: contentType,
-                partitionKey: partitionKey,
-                dataSchema: dataSchema,
-                subject: subject,
-                handledCount: 0, // HandledCount is zero when restored from the Outbox
-                delayed: TimeSpan.Zero, // Delayed is zero when restored from the Outbox
-                traceParent: traceParent,
-                traceState: traceState,
-                baggage: baggage
-            );
-            header.SpecVersion = specVersion ?? MessageHeader.DefaultSpecVersion;
-            header.DataRef = dataRef;
-            Dictionary<string, object>? dictionaryBag = GetContextBag(dr);
-            if (dictionaryBag != null)
-            {
-                foreach (var keyValue in dictionaryBag)
-                {
-                    header.Bag.Add(keyValue.Key, keyValue.Value);
-                }
-            }
-
-            var body = _configuration.BinaryMessagePayload
-                ? new MessageBody(((NpgsqlDataReader)dr).GetFieldValue<byte[]>(dr.GetOrdinal("Body")))
-                : new MessageBody(dr.GetString(dr.GetOrdinal("Body")));
-
-            return new Message(header, body);
-        }
-        
-        private static Baggage GetBaggage (DbDataReader dr)
-        {
-            var baggage = new Baggage();
-            var (ordinal, err) = TryGetOrdinal(dr, "Baggage");
-            if (err || dr.IsDBNull(ordinal)) return baggage;
-
-            var baggageString = dr.GetString(ordinal);
-            if (string.IsNullOrEmpty(baggageString))
-                return baggage;
-           
-            baggage.LoadBaggage(baggageString);
-            return baggage;
-        }
-
-        private static ContentType GetContentType(DbDataReader dr)
-        {
-            var (ordinal, err) = TryGetOrdinal(dr, "ContentType");
-            if (err || dr.IsDBNull(ordinal)) return new ContentType(MediaTypeNames.Text.Plain);
-            
-            var replyTo = dr.GetString(ordinal);
-            if (string.IsNullOrEmpty(replyTo))
-                return new ContentType(MediaTypeNames.Text.Plain);
-            
-            return new ContentType(replyTo);
-        }
-
-        private static Dictionary<string, object>? GetContextBag(DbDataReader dr)
-        {
-            var (ordinal, err) = TryGetOrdinal(dr, "HeaderBag");
-            if (err || dr.IsDBNull(ordinal)) return new Dictionary<string, object>();
-
-            var headerBag = dr.GetString(ordinal);
-            var dictionaryBag = JsonSerializer.Deserialize<Dictionary<string, object>>(headerBag, JsonSerialisationOptions.Options);
-            return dictionaryBag;
-        }
-
-        private static Id GetCorrelationId(DbDataReader dr)
-        {
-            var (ordinal, err) = TryGetOrdinal(dr, "CorrelationId");
-            if (err || dr.IsDBNull(ordinal)) return Id.Empty;
-            
-            var correlationId = dr.GetString(ordinal);
-            if (string.IsNullOrEmpty(correlationId))
-                return Id.Empty;
-            
-            return new Id(correlationId);
-        }
-        
-        private static string GetDataRef(DbDataReader dr)
-        {
-            var (ordinal, err) = TryGetOrdinal(dr, "DataRef");
-            if (err || dr.IsDBNull(ordinal)) return string.Empty;
-            
-            var dataRef = dr.GetString(ordinal);
-            return string.IsNullOrEmpty(dataRef) ? string.Empty : dataRef;
-        }
-        
-        private static Uri? GetDataSchema(DbDataReader dr)
-        {
-            var (ordinal, err) = TryGetOrdinal(dr, "DataSchema");
-            if (err || dr.IsDBNull(ordinal)) return null;
-            
-            var dataSchema = dr.GetString(ordinal);
-            return string.IsNullOrEmpty(dataSchema) ? null : new Uri(dataSchema);
-        }
-        
-        private static CloudEventsType GetEventType(DbDataReader dr)
-        {
-            var (ordinal, err) = TryGetOrdinal(dr, "Type");
-            if (err || dr.IsDBNull(ordinal)) return CloudEventsType.Empty;
-            
-            var type = dr.GetString(ordinal);
-            if (string.IsNullOrEmpty(type))
-                return CloudEventsType.Empty;
-            
-            return new CloudEventsType(type);
-        }
-
-        private static RoutingKey GetTopic(DbDataReader dr)
-        {
-            var (ordinal, err) = TryGetOrdinal(dr, "Topic");
-            if (err || dr.IsDBNull(ordinal)) return RoutingKey.Empty;
-           
-           var topic = dr.GetString(ordinal);
-            if (string.IsNullOrEmpty(topic))
-                return RoutingKey.Empty;
-            
-            return new RoutingKey(topic);
-        }
-
-        private static MessageType GetMessageType(DbDataReader dr)
-        {
-            var (ordinal, err) = TryGetOrdinal(dr, "MessageType");
-            if (err || dr.IsDBNull(ordinal)) return MessageType.MT_NONE;
-
-            var value = dr.GetString(ordinal);
-            if (string.IsNullOrEmpty(value))
-                return MessageType.MT_NONE;
-            
-            return (MessageType)Enum.Parse(typeof(MessageType), value);
-        }
-
-        private static Id GetMessageId(DbDataReader dr)
-        {
-            var (ordinal, err) = TryGetOrdinal(dr, "MessageId");
-            if (err || dr.IsDBNull(ordinal)) return Id.Random();
- 
-            var id = dr.GetString(ordinal);
-            return new Id(id);
-        }
-
-        private static PartitionKey GetPartitionKey(DbDataReader dr)
-        {
-            var (ordinal, err) = TryGetOrdinal(dr, "PartitionKey");
-            if (err || dr.IsDBNull(ordinal)) return PartitionKey.Empty;
-
-
-            var partitionKey = dr.GetString(ordinal);
-            return new PartitionKey(partitionKey);
-        }
-=======
     }
->>>>>>> ce6a1310
 
     /// <summary>
     /// Initializes a new instance of the <see cref="PostgreSqlOutbox" /> class.

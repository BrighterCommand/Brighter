﻿#region Licence

/* The MIT License (MIT)
Copyright © 2014 Francesco Pighi <francesco.pighi@gmail.com>

Permission is hereby granted, free of charge, to any person obtaining a copy
of this software and associated documentation files (the “Software”), to deal
in the Software without restriction, including without limitation the rights
to use, copy, modify, merge, publish, distribute, sublicense, and/or sell
copies of the Software, and to permit persons to whom the Software is
furnished to do so, subject to the following conditions:

The above copyright notice and this permission notice shall be included in
all copies or substantial portions of the Software.

THE SOFTWARE IS PROVIDED “AS IS”, WITHOUT WARRANTY OF ANY KIND, EXPRESS OR
IMPLIED, INCLUDING BUT NOT LIMITED TO THE WARRANTIES OF MERCHANTABILITY,
FITNESS FOR A PARTICULAR PURPOSE AND NONINFRINGEMENT. IN NO EVENT SHALL THE
AUTHORS OR COPYRIGHT HOLDERS BE LIABLE FOR ANY CLAIM, DAMAGES OR OTHER
LIABILITY, WHETHER IN AN ACTION OF CONTRACT, TORT OR OTHERWISE, ARISING FROM,
OUT OF OR IN CONNECTION WITH THE SOFTWARE OR THE USE OR OTHER DEALINGS IN
THE SOFTWARE. */

#endregion

using System;
using System.Collections.Generic;
using Npgsql;
using Newtonsoft.Json;
using System.Data;
using NpgsqlTypes;
using Paramore.Brighter.Logging;

namespace Paramore.Brighter.Outbox.PostgreSql
{
    public class PostgreSqlOutbox : IAmAnOutbox<Message>, IAmAnOutboxViewer<Message>
    {
        private static readonly Lazy<ILog> _logger = new Lazy<ILog>(LogProvider.For<PostgreSqlOutbox>);
        private const string PostgreSqlDuplicateKeyError_UniqueConstraintViolation = "23505";
        private readonly PostgreSqlOutboxConfiguration _configuration;

        public bool ContinueOnCapturedContext
        {
            get => throw new NotImplementedException();
            set => throw new NotImplementedException();
        }

        /// <summary>
        /// Initialises a new instance of <see cref="PostgreSqlOutbox"> class.
        /// </summary>
        /// <param name="configuration">PostgreSql Configuration.</param>
        public PostgreSqlOutbox(PostgreSqlOutboxConfiguration configuration)
        {
            _configuration = configuration;
        }

        /// <summary>
        /// Adds the specified message.
        /// </summary>
        /// <param name="message">The message.</param>
        /// <param name="outBoxTimeout">The time allowed for the write in milliseconds; on a -1 default</param>
        public void Add(Message message, int outBoxTimeout = -1)
        {
            var parameters = InitAddDbParameters(message);
            using (var connection = GetConnection())
            {
                connection.Open();
                using (var command = InitAddDbCommand(connection, parameters))
                {
                    try
                    {
                        command.ExecuteNonQuery();
                    }
                    catch (PostgresException sqlException)
                    {
                        if (sqlException.SqlState == PostgreSqlDuplicateKeyError_UniqueConstraintViolation)
                        {
                            _logger.Value.WarnFormat(
                                "MsSqlOutbox: A duplicate Message with the MessageId {0} was inserted into the Outbox, ignoring and continuing",
                                message.Id);
                            return;
                        }

                        throw;
                    }
                }
            }
        }

        /// <summary>
        /// Returns messages that have been successfully dispatched
        /// </summary>
        /// <param name="millisecondsDispatchedSince">How long ago was the message dispatched?</param>
        /// <param name="pageSize">How many messages returned at once?</param>
        /// <param name="pageNumber">Which page of the dispatched messages to return?</param>
        /// <param name="outboxTimeout"></param>
        /// <param name="args">Additional parameters required for search, if any</param>
        /// <returns>A list of dispatched messages</returns>
        public IEnumerable<Message> DispatchedMessages(
            double millisecondsDispatchedSince, 
            int pageSize = 100, 
            int pageNumber = 1,
            int outboxTimeout = -1, 
            Dictionary<string, object> args = null)
        {
            using (var connection = GetConnection())
            using (var command = connection.CreateCommand())
            {
                CreatePagedDispatchedCommand(command, millisecondsDispatchedSince, pageSize, pageNumber);

                connection.Open();

                var dbDataReader = command.ExecuteReader();

                var messages = new List<Message>();
                while (dbDataReader.Read())
                {
                    messages.Add(MapAMessage(dbDataReader));
                }

                return messages;
            }
        }

        /// <summary>
        /// Returns all messages in the store
        /// </summary>
        /// <param name="pageSize">Number of messages to return in search results (default = 100)</param>
        /// <param name="pageNumber">Page number of results to return (default = 1)</param>
        /// <param name="args">Additional parameters required for search, if any</param>
        /// <returns>A list of messages</returns>
        public IList<Message> Get(int pageSize = 100, int pageNumber = 1, Dictionary<string, object> args = null)
        {
            using (var connection = GetConnection())
            using (var command = connection.CreateCommand())
            {
                CreatePagedReadCommand(command, _configuration, pageSize, pageNumber);

                connection.Open();

                var dbDataReader = command.ExecuteReader();

                var messages = new List<Message>();
                while (dbDataReader.Read())
                {
                    messages.Add(MapAMessage(dbDataReader));
                }

                return messages;
            }
        }


        /// <summary>
        /// Gets the specified message identifier.
        /// </summary>
        /// <param name="messageId">The message identifier.</param>
        /// <param name="outBoxTimeout">The time allowed for the read in milliseconds; on  a -2 default</param>
        /// <returns>The message</returns>
        public Message Get(Guid messageId, int outBoxTimeout = -1)
        {
            var sql = string.Format(
                "SELECT Id, MessageId, Topic, MessageType, Timestamp, HeaderBag, Body FROM {0} WHERE MessageId = @MessageId",
                _configuration.OutboxTableName);
            var parameters = new[] {CreateNpgsqlParameter("MessageId", messageId)};

            return ExecuteCommand(command => MapFunction(command.ExecuteReader()), sql, outBoxTimeout, parameters);
        }

        /// <summary>
        /// Update a message to show it is dispatched
        /// </summary>
        /// <param name="id">The id of the message to update</param>
        /// <param name="dispatchedAt">When was the message dispatched, defaults to UTC now</param>
        public void MarkDispatched(Guid id, DateTime? dispatchedAt = null)
        {
            using (var connection = GetConnection())
            {
                connection.Open();
                using (var command = InitMarkDispatchedCommand(connection, id, dispatchedAt))
                {
                    command.ExecuteNonQuery();
                }
            }
        }

        /// <summary>
        /// Returns messages that have yet to be dispatched
        /// </summary>
        /// <param name="millSecondsSinceSent">How long ago as the message sent?</param>
        /// <param name="pageSize">How many messages to return at once?</param>
        /// <param name="pageNumber">Which page number of messages</param>
          /// <param name="args">Additional parameters required for search, if any</param>
       /// <returns>A list of messages that are outstanding for dispatch</returns>
       public IEnumerable<Message> OutstandingMessages(
            double millSecondsSinceSent, 
            int pageSize = 100, 
            int pageNumber = 1,
            Dictionary<string, object> args = null)
        {
            using (var connection = GetConnection())
            using (var command = connection.CreateCommand())
            {
                CreatePagedOutstandingCommand(command, millSecondsSinceSent, pageSize, pageNumber);

                connection.Open();

                var dbDataReader = command.ExecuteReader();

                var messages = new List<Message>();
                while (dbDataReader.Read())
                {
                    messages.Add(MapAMessage(dbDataReader));
                }

                return messages;
            }
        }

        private NpgsqlParameter CreateNpgsqlParameter(string parametername, object value)
        {
            return new NpgsqlParameter(parametername, value);
        }

        private void CreatePagedDispatchedCommand(NpgsqlCommand command, double millisecondsDispatchedSince,
            int pageSize, int pageNumber)
        {
            var pagingSqlFormat =
                "SELECT * FROM (SELECT ROW_NUMBER() OVER(ORDER BY Timestamp DESC) AS NUMBER, * FROM {0}) AS TBL WHERE DISPATCHED IS NOT NULL AND DISPATCHED < DATEADD(millisecond, @OutStandingSince, getdate()) AND NUMBER BETWEEN ((@PageNumber-1)*@PageSize+1) AND (@PageNumber*@PageSize) ORDER BY Timestamp DESC";
            var parameters = new[]
            {
                CreateNpgsqlParameter("PageNumber", pageNumber), CreateNpgsqlParameter("PageSize", pageSize),
                CreateNpgsqlParameter("OutstandingSince", -1 * millisecondsDispatchedSince)
            };

            var sql = string.Format(pagingSqlFormat, _configuration.OutboxTableName);

            command.CommandText = sql;
            command.Parameters.AddRange(parameters);
        }

        private void CreatePagedReadCommand(NpgsqlCommand command, PostgreSqlOutboxConfiguration configuration,
            int pageSize, int pageNumber)
        {
            var pagingSqlFormat =
                "SELECT * FROM (SELECT ROW_NUMBER() OVER(ORDER BY Timestamp DESC) AS NUMBER, * FROM {0}) AS TBL WHERE NUMBER BETWEEN ((@PageNumber-1)*@PageSize+1) AND (@PageNumber*@PageSize) ORDER BY Timestamp DESC";
            var parameters = new[]
            {
                CreateNpgsqlParameter("PageNumber", pageNumber), CreateNpgsqlParameter("PageSize", pageSize)
            };

            var sql = string.Format(pagingSqlFormat, _configuration.OutboxTableName);

            command.CommandText = sql;
            command.Parameters.AddRange(parameters);
        }

        private void CreatePagedOutstandingCommand(NpgsqlCommand command, double milliSecondsSinceAdded, int pageSize,
            int pageNumber)
        {
            var pagingSqlFormat =
                "SELECT * FROM (SELECT ROW_NUMBER() OVER(ORDER BY Timestamp DESC) AS NUMBER, * FROM {0}) AS TBL WHERE DISPATCHED IS NULL AND TIMESTAMP < DATEADD(millisecond, @OutStandingSince, getdate()) AND NUMBER BETWEEN ((@PageNumber-1)*@PageSize+1) AND (@PageNumber*@PageSize) ORDER BY Timestamp DESC";
            var parameters = new[]
            {
                CreateNpgsqlParameter("PageNumber", pageNumber), CreateNpgsqlParameter("PageSize", pageSize),
                CreateNpgsqlParameter("OutstandingSince", milliSecondsSinceAdded)
            };

            var sql = string.Format(pagingSqlFormat, _configuration.OutboxTableName);

            command.CommandText = sql;
            command.Parameters.AddRange(parameters);
        }

        private T ExecuteCommand<T>(Func<NpgsqlCommand, T> execute, string sql, int messageStoreTimeout,
            NpgsqlParameter[] parameters)
        {
            using (var connection = GetConnection())
            using (var command = connection.CreateCommand())
            {
                command.CommandText = sql;
                command.Parameters.AddRange(parameters);

                if (messageStoreTimeout != -1) command.CommandTimeout = messageStoreTimeout;

                connection.Open();
                return execute(command);
            }
        }

        private NpgsqlConnection GetConnection()
        {
            return new NpgsqlConnection(_configuration.ConnectionString);
        }

        private NpgsqlCommand InitAddDbCommand(NpgsqlConnection connection, NpgsqlParameter[] parameters)
        {
            var command = connection.CreateCommand();
            var sql = string.Format(
                "INSERT INTO {0} (MessageId, MessageType, Topic, Timestamp, HeaderBag, Body) VALUES (@MessageId, @MessageType, @Topic, @Timestamp::timestamptz, @HeaderBag, @Body)",
                _configuration.OutboxTableName);
            command.CommandText = sql;
            command.Parameters.AddRange(parameters);
            return command;
        }

        private NpgsqlParameter[] InitAddDbParameters(Message message)
        {
            var bagjson = JsonConvert.SerializeObject(message.Header.Bag);
            var parameters = new NpgsqlParameter[]
            {
                CreateNpgsqlParameter("MessageId", message.Id),
                CreateNpgsqlParameter("MessageType", message.Header.MessageType.ToString()),
                CreateNpgsqlParameter("Topic", message.Header.Topic),
                new NpgsqlParameter("Timestamp", NpgsqlDbType.TimestampTz) {Value = message.Header.TimeStamp},
                CreateNpgsqlParameter("HeaderBag", bagjson), CreateNpgsqlParameter("Body", message.Body.Value)
            };
            return parameters;
        }

        private NpgsqlCommand InitMarkDispatchedCommand(NpgsqlConnection connection, Guid messageId,
            DateTime? dispatchedAt)
        {
            var command = connection.CreateCommand();
            var sql =
                $"UPDATE {_configuration.OutboxTableName} SET Dispatched = @DispatchedAt WHERE MessageId = @mMessageId";
            command.CommandText = sql;
            command.Parameters.Add(CreateNpgsqlParameter("MessageId", messageId));
            command.Parameters.Add(CreateNpgsqlParameter("DispatchedAt", dispatchedAt));
            return command;
        }


        private Message MapFunction(IDataReader reader)
        {
            if (reader.Read())
            {
                return MapAMessage(reader);
            }

            return new Message();
        }

        private Message MapAMessage(IDataReader dr)
        {
            var id = dr.GetGuid(dr.GetOrdinal("MessageId"));
            var messageType = (MessageType)Enum.Parse(typeof(MessageType), dr.GetString(dr.GetOrdinal("MessageType")));
            var topic = dr.GetString(dr.GetOrdinal("Topic"));

            var ordinal = dr.GetOrdinal("Timestamp");
            var timeStamp = (dr.IsDBNull(ordinal) ? DateTime.MinValue : dr.GetDateTime(ordinal)).ToUniversalTime();

            var header = new MessageHeader(id, topic, messageType, timeStamp, 0, 0);

            var i = dr.GetOrdinal("HeaderBag");
            var headerBag = dr.IsDBNull(i) ? "" : dr.GetString(i);
            var dictionaryBag = JsonConvert.DeserializeObject<Dictionary<string, string>>(headerBag);
            if (dictionaryBag != null)
            {
                foreach (var key in dictionaryBag.Keys)
                {
                    header.Bag.Add(key, dictionaryBag[key]);
                }
            }

            var body = new MessageBody(dr.GetString(dr.GetOrdinal("Body")));

            return new Message(header, body);
        }

<<<<<<< HEAD
=======
        private T ExecuteCommand<T>(Func<NpgsqlCommand,T> execute, string sql, int outboxTimeout, NpgsqlParameter[] parameters)
        {
            using (var connection = GetConnection())
            using (var command = connection.CreateCommand())
            {
                command.CommandText = sql;
                command.Parameters.AddRange(parameters);

                if (outboxTimeout != -1) command.CommandTimeout = outboxTimeout;

                connection.Open();
                return execute(command);
            }
        }

        public NpgsqlConnection GetConnection()
        {
            return new NpgsqlConnection(_configuration.ConnectionString);
        }

        public IList<Message> Get(int pageSize = 100, int pageNumber = 1)
        {
            using (var connection = GetConnection())
            using (var command = connection.CreateCommand())
            {
                SetPagingCommandFor(command, _configuration, pageSize, pageNumber);

                connection.Open();

                var dbDataReader = command.ExecuteReader();

                var messages = new List<Message>();
                while (dbDataReader.Read())
                {
                    messages.Add(MapAMessage(dbDataReader));
                }
                return messages;
            }
        }

        private void SetPagingCommandFor(NpgsqlCommand command, PostgreSqlOutboxConfiguration configuration, int pageSize,
            int pageNumber)
        {
            var pagingSqlFormat = "SELECT * FROM (SELECT ROW_NUMBER() OVER(ORDER BY Timestamp DESC) AS NUMBER, * FROM {0}) AS TBL WHERE NUMBER BETWEEN ((@PageNumber-1)*@PageSize+1) AND (@PageNumber*@PageSize) ORDER BY Timestamp DESC";
            var parameters = new[]
            {
                CreateNpgsqlParameter("PageNumber", pageNumber),
                CreateNpgsqlParameter("PageSize", pageSize)
            };

            var sql = string.Format(pagingSqlFormat, _configuration.OutboxTableName);

            command.CommandText = sql;
            command.Parameters.AddRange(parameters);
        }

>>>>>>> d77abff1
    }
}
<|MERGE_RESOLUTION|>--- conflicted
+++ resolved
@@ -368,64 +368,5 @@
             return new Message(header, body);
         }
 
-<<<<<<< HEAD
-=======
-        private T ExecuteCommand<T>(Func<NpgsqlCommand,T> execute, string sql, int outboxTimeout, NpgsqlParameter[] parameters)
-        {
-            using (var connection = GetConnection())
-            using (var command = connection.CreateCommand())
-            {
-                command.CommandText = sql;
-                command.Parameters.AddRange(parameters);
-
-                if (outboxTimeout != -1) command.CommandTimeout = outboxTimeout;
-
-                connection.Open();
-                return execute(command);
-            }
-        }
-
-        public NpgsqlConnection GetConnection()
-        {
-            return new NpgsqlConnection(_configuration.ConnectionString);
-        }
-
-        public IList<Message> Get(int pageSize = 100, int pageNumber = 1)
-        {
-            using (var connection = GetConnection())
-            using (var command = connection.CreateCommand())
-            {
-                SetPagingCommandFor(command, _configuration, pageSize, pageNumber);
-
-                connection.Open();
-
-                var dbDataReader = command.ExecuteReader();
-
-                var messages = new List<Message>();
-                while (dbDataReader.Read())
-                {
-                    messages.Add(MapAMessage(dbDataReader));
-                }
-                return messages;
-            }
-        }
-
-        private void SetPagingCommandFor(NpgsqlCommand command, PostgreSqlOutboxConfiguration configuration, int pageSize,
-            int pageNumber)
-        {
-            var pagingSqlFormat = "SELECT * FROM (SELECT ROW_NUMBER() OVER(ORDER BY Timestamp DESC) AS NUMBER, * FROM {0}) AS TBL WHERE NUMBER BETWEEN ((@PageNumber-1)*@PageSize+1) AND (@PageNumber*@PageSize) ORDER BY Timestamp DESC";
-            var parameters = new[]
-            {
-                CreateNpgsqlParameter("PageNumber", pageNumber),
-                CreateNpgsqlParameter("PageSize", pageSize)
-            };
-
-            var sql = string.Format(pagingSqlFormat, _configuration.OutboxTableName);
-
-            command.CommandText = sql;
-            command.Parameters.AddRange(parameters);
-        }
-
->>>>>>> d77abff1
     }
 }

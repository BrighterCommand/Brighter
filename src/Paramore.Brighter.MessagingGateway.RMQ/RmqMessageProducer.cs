--- conflicted
+++ resolved
@@ -113,19 +113,12 @@
          
 
                     s_logger.LogDebug(
-<<<<<<< HEAD
-                        "RmqMessageProducer: Publishing message to exchange {0} on subscription {1} with a delay of {5} and topic {2} and persisted {6} and id {3} and body: {4}",
-                        Connection.Exchange.Name, Connection.AmpqUri.GetSanitizedUri(), message.Header.Topic,
-                        message.Id, message.Body.Value, delayMilliseconds, message.Persist);
-                    
-                    
-                    _pendingConfirmations.TryAdd(Channel.NextPublishSeqNo, message.Id);
-=======
                         "RmqMessageProducer: Publishing message to exchange {ExchangeName} on subscription {URL} with a delay of {Delay} and topic {Topic} and persisted {Persist} and id {Id} and body: {Request}",
                         Connection.Exchange.Name, Connection.AmpqUri.GetSanitizedUri(), delayMilliseconds,
                         message.Header.Topic, message.Persist, message.Id, message.Body.Value);
-
->>>>>>> 15fb682b
+                    
+                    _pendingConfirmations.TryAdd(Channel.NextPublishSeqNo, message.Id);
+
                     if (DelaySupported)
                     {
                         rmqMessagePublisher.PublishMessage(message, delayMilliseconds);

#region Licence
/* The MIT License (MIT)
Copyright © 2014 Ian Cooper <ian_hammond_cooper@yahoo.co.uk>

Permission is hereby granted, free of charge, to any person obtaining a copy
of this software and associated documentation files (the “Software”), to deal
in the Software without restriction, including without limitation the rights
to use, copy, modify, merge, publish, distribute, sublicense, and/or sell
copies of the Software, and to permit persons to whom the Software is
furnished to do so, subject to the following conditions:

The above copyright notice and this permission notice shall be included in
all copies or substantial portions of the Software.

THE SOFTWARE IS PROVIDED “AS IS”, WITHOUT WARRANTY OF ANY KIND, EXPRESS OR
IMPLIED, INCLUDING BUT NOT LIMITED TO THE WARRANTIES OF MERCHANTABILITY,
FITNESS FOR A PARTICULAR PURPOSE AND NONINFRINGEMENT. IN NO EVENT SHALL THE
AUTHORS OR COPYRIGHT HOLDERS BE LIABLE FOR ANY CLAIM, DAMAGES OR OTHER
LIABILITY, WHETHER IN AN ACTION OF CONTRACT, TORT OR OTHERWISE, ARISING FROM,
OUT OF OR IN CONNECTION WITH THE SOFTWARE OR THE USE OR OTHER DEALINGS IN
THE SOFTWARE. */

#endregion

using System;
using System.Collections;
using System.Collections.Generic;
using System.IO;
using System.Threading.Tasks;
using Newtonsoft.Json;
using Paramore.Brighter.MessagingGateway.RMQ.Logging;
using Paramore.Brighter.MessagingGateway.RMQ.MessagingGatewayConfiguration;
using Polly.CircuitBreaker;
using RabbitMQ.Client;
using RabbitMQ.Client.Events;
using RabbitMQ.Client.Exceptions;

namespace Paramore.Brighter.MessagingGateway.RMQ
{
    /// <summary>
    /// Class RmqMessageConsumer.
    /// The <see cref="RmqMessageConsumer"/> is used on the server to receive messages from the broker. It abstracts away the details of 
    /// inter-process communication tasks from the server. It handles connection establishment, request reception and dispatching, 
    /// result sending, and error handling.
    /// </summary>
    public class RmqMessageConsumer : RMQMessageGateway, IAmAMessageConsumer
    {
        private static readonly Lazy<ILog> _logger = new Lazy<ILog>(LogProvider.For<RmqMessageConsumer>);

        private readonly string _queueName;
        private readonly RoutingKeys _routingKeys;
        private readonly bool _isDurable;
        private readonly ushort _preFetchSize;
        private const bool AutoAck = false;
        private readonly RmqMessageCreator _messageCreator;
        private QueueingBasicConsumer _consumer;

        /// <summary>
        /// Initializes a new instance of the <see cref="RMQMessageGateway" /> class.
        /// </summary>
        /// <param name="connection"></param>
        /// <param name="queueName">The queue name.</param>
        /// <param name="routingKey">The routing key.</param>
        /// <param name="isDurable">Is the queue definition persisted</param>
        /// <param name="preFetchSize">0="Don't send me a new message until I?ve finished",  1= "Send me one message at a time", n = number to grab (take care with competing consumers)</param>
        /// <param name="highAvailability">Is the queue available on all nodes in a cluster</param>
        public RmqMessageConsumer(
            RmqMessagingGatewayConnection connection, 
            string queueName, 
            string routingKey, 
            bool isDurable, 
            ushort preFetchSize = 1, 
            bool highAvailability = false) 
            : base(connection)
        {
            _queueName = queueName;
            _routingKeys = new RoutingKeys(routingKey);
            _isDurable = isDurable;
            _preFetchSize = preFetchSize;
            IsQueueMirroredAcrossAllNodesInTheCluster = highAvailability;
            _messageCreator = new RmqMessageCreator();
        }

        /// <summary>
        /// Initializes a new instance of the <see cref="RMQMessageGateway" /> class.
        /// </summary>
        /// <param name="connection"></param>
        /// <param name="queueName">The queue name.</param>
        /// <param name="routingKeys">The routing keys.</param>
        /// <param name="isDurable">Is the queue persisted to disk</param>
        /// <param name="preFetchSize">0="Don't send me a new message until I?ve finished",  1= "Send me one message at a time", n = number to grab (take care with competing consumers)</param>
        /// <param name="highAvailability"></param>
        public RmqMessageConsumer(
            RmqMessagingGatewayConnection connection, 
            string queueName, 
            string[] routingKeys, 
            bool isDurable, 
            ushort preFetchSize = 1, 
            bool highAvailability = false) 
            : base(connection)
        {
            _queueName = queueName;
            _routingKeys = new RoutingKeys(routingKeys);
            _isDurable = isDurable;
            _preFetchSize = preFetchSize;
            IsQueueMirroredAcrossAllNodesInTheCluster = highAvailability;
            _messageCreator = new RmqMessageCreator();
        }

        /// <summary>
        /// Acknowledges the specified message.
        /// </summary>
        /// <param name="message">The message.</param>
        public void Acknowledge(Message message)
        {
            var deliveryTag = message.DeliveryTag;
            try
            {
                EnsureChannel(_queueName);
                _logger.Value.InfoFormat("RmqMessageConsumer: Acknowledging message {0} as completed with delivery tag {1}", message.Id, deliveryTag);
                Channel.BasicAck(deliveryTag, false);
            }
            catch (Exception exception)
            {
                _logger.Value.ErrorException("RmqMessageConsumer: Error acknowledging message {0} as completed with delivery tag {1}", exception, message.Id, deliveryTag);
                throw;
            }
        }

        /// <summary>
        /// Purges the specified queue name.
        /// </summary>
        public void Purge()
        {
            try
            {
                EnsureChannel(_queueName);
                _logger.Value.DebugFormat("RmqMessageConsumer: Purging channel {0}", _queueName);

                try { Channel.QueuePurge(_queueName); }
                catch (OperationInterruptedException operationInterruptedException)
                {
                    if (operationInterruptedException.ShutdownReason.ReplyCode == 404) { return; }
                    throw;
                }
            }
            catch (Exception exception)
            {
                _logger.Value.ErrorException("RmqMessageConsumer: Error purging channel {0}", exception, _queueName);
                throw;
            }
        }

        /// <summary>
        /// Requeues the specified message.
        /// </summary>
        /// <param name="message"></param>
         public void Requeue(Message message)
        {
            Requeue(message, 0);
        }

        /// <summary>
        /// Requeues the specified message.
        /// </summary>
        /// <param name="message"></param>
        /// <param name="delayMilliseconds">Number of milliseconds to delay delivery of the message.</param>
         public void Requeue(Message message, int delayMilliseconds)
        {
            try
            {
                _logger.Value.DebugFormat("RmqMessageConsumer: Re-queueing message {0} with a delay of {1} milliseconds", message.Id, delayMilliseconds);
                EnsureChannel(_queueName);
                var rmqMessagePublisher = new RmqMessagePublisher(Channel, Connection.Exchange.Name);
                if (DelaySupported)
                {
                    rmqMessagePublisher.RequeueMessage(message, _queueName, delayMilliseconds);
                }
                else
                {
                    Task.Delay(delayMilliseconds).Wait();
                    rmqMessagePublisher.RequeueMessage(message, _queueName, 0);
                }

                Reject(message, false);
            }
            catch (Exception exception)
            {
                _logger.Value.ErrorException("RmqMessageConsumer: Error re-queueing message {0}", exception, message.Id);
                throw;
            }
        }

        /// <summary>
        /// Rejects the specified message.
        /// </summary>
        /// <param name="message">The message.</param>
        /// <param name="requeue">if set to <c>true</c> [requeue].</param>
        public void Reject(Message message, bool requeue)
        {
            try
            {
                EnsureChannel(_queueName);
                _logger.Value.InfoFormat("RmqMessageConsumer: NoAck message {0} with delivery tag {1}", message.Id, message.DeliveryTag);
                Channel.BasicNack(message.DeliveryTag, false, requeue);
            }
            catch (Exception exception)
            {
                _logger.Value.ErrorException("RmqMessageConsumer: Error try to NoAck message {0}", exception, message.Id);
                throw;
            }
        }

        /// <summary>
        /// Receives the specified queue name.
        /// </summary>
        /// <param name="timeoutInMilliseconds">The timeout in milliseconds.</param>
        /// <returns>Message.</returns>
        public Message Receive(int timeoutInMilliseconds)
        {
            _logger.Value.DebugFormat("RmqMessageConsumer: Preparing to retrieve next message from queue {0} with routing key {1} via exchange {2} on connection {3}", _queueName, _routingKeys, Connection.Exchange.Name, Connection.AmpqUri.GetSanitizedUri());

            var message = new Message();
            try
            {
                EnsureConsumer();
                BasicDeliverEventArgs fromQueue;
                if (_consumer.Queue.Dequeue(timeoutInMilliseconds, out fromQueue))
                {
                    message = _messageCreator.CreateMessage(fromQueue);
                    _logger.Value.InfoFormat(
                        "RmqMessageConsumer: Received message from queue {0} with routing key {1} via exchange {2} on connection {3}, message: {5}{4}",
<<<<<<< HEAD
                        _queueName, _routingKeys, Connection.Exchange.Name, Connection.AmpqUri.GetSanitizedUri(), JsonConvert.SerializeObject(message),
=======
                        _queueName, _routingKey, Connection.Exchange.Name, Connection.AmpqUri.GetSanitizedUri(),
                        JsonConvert.SerializeObject(message),
>>>>>>> 6996b50c
                        Environment.NewLine);
                }
                else
                {
                    _logger.Value.DebugFormat(
                        "RmqMessageConsumer: Time out without receiving message from queue {0} with routing key {1} via exchange {2} on connection {3}",
                        _queueName, _routingKeys, Connection.Exchange.Name, Connection.AmpqUri.GetSanitizedUri());
                }
            }
            catch (EndOfStreamException endOfStreamException)
            {
                _logger.Value.DebugException(
                    "RmqMessageConsumer: The consumer {4} was canceled, the model closed, or the connection went away. Listening to queue {0} via exchange {1} via exchange {2} on connection {3}",
                    endOfStreamException,
                    _queueName,
                    _routingKeys,
                    Connection.Exchange.Name,
                    Connection.AmpqUri.GetSanitizedUri(),
                    _consumer.ConsumerTag);
                throw new ChannelFailureException("Error connecting to RabbitMQ, see inner exception for details", endOfStreamException);
             }
            catch (BrokerUnreachableException bue)
            {
                _logger.Value.ErrorException(
                    "RmqMessageConsumer: There broker was unreachable listening to queue {0} via exchange {1} via exchange {2} on connection {3}",
                    bue,
                    _queueName,
                    _routingKeys,
                    Connection.Exchange.Name,
                    Connection.AmpqUri.GetSanitizedUri());
                ResetConnectionToBroker();
                throw new ChannelFailureException("Error connecting to RabbitMQ, see inner exception for details", bue);
            }
            catch (AlreadyClosedException ace)
            {
                _logger.Value.ErrorException(
                    "RmqMessageConsumer: There connection was already closed when listening to queue {0} via exchange {1} via exchange {2} on connection {3}",
                    ace,
                    _queueName,
                    _routingKeys,
                    Connection.Exchange.Name,
                    Connection.AmpqUri.GetSanitizedUri());
                ResetConnectionToBroker();
                throw new ChannelFailureException("Error connecting to RabbitMQ, see inner exception for details", ace);
            }
            catch (OperationInterruptedException oie)
            {
                _logger.Value.ErrorException(
                    "RmqMessageConsumer: There was an error listening to queue {0} via exchange {1} via exchange {2} on connection {3}",
                    oie,
                    _queueName,
                    _routingKeys,
                    Connection.Exchange.Name,
                    Connection.AmpqUri.GetSanitizedUri());
                throw new ChannelFailureException("Error connecting to RabbitMQ, see inner exception for details", oie);
            }
            catch (TimeoutException te)
            {
                 _logger.Value.ErrorException("RmqMessageConsumer: The socket timed out whilst listening to queue {0} via exchange {1} via exchange {2} on connection {3}",
                    te,
                    _queueName,
                    _routingKey,
                    Connection.Exchange.Name,
                    Connection.AmpqUri.GetSanitizedUri());
                ResetConnectionToBroker();
                throw new ChannelFailureException("Error connecting to RabbitMQ, see inner exception for details", te);
                
            }
            catch (NotSupportedException nse)
            {
                _logger.Value.ErrorException("RmqMessageConsumer: There was an error listening to queue {0} via exchange {1} via exchange {2} on connection {3}",
                    nse,
                    _queueName,
                    _routingKeys,
                    Connection.Exchange.Name,
                    Connection.AmpqUri.GetSanitizedUri());
                throw new ChannelFailureException("Error connecting to RabbitMQ, see inner exception for details", nse);
            }
            catch (BrokenCircuitException bce)
            {
                _logger.Value.WarnFormat("CIRCUIT BROKEN: RmqMessageConsumer: There was an error listening to queue {0} via exchange {1} via exchange {2} on connection {3}",
                    _queueName,
                    _routingKeys,
                    Connection.Exchange.Name,
                    Connection.AmpqUri.GetSanitizedUri());
                throw new ChannelFailureException("Error connecting to RabbitMQ, see inner exception for details", bce);
            }
            catch (Exception exception)
            {
                _logger.Value.ErrorException("RmqMessageConsumer: There was an error listening to queue {0} via exchange {1} via exchange {2} on connection {3}", exception, _queueName, _routingKeys, Connection.Exchange.Name, Connection.AmpqUri.GetSanitizedUri());
                throw;
            }

            return message;
        }

        protected virtual void CreateConsumer()
        {
            _consumer = new QueueingBasicConsumer(Channel);

            Channel.BasicQos(0, _preFetchSize, false);

            Channel.BasicConsume(_queueName, AutoAck, string.Empty, SetConsumerArguments(), _consumer);

            _consumer.HandleBasicConsumeOk(string.Empty);

            _logger.Value.InfoFormat("RmqMessageConsumer: Created consumer with for queue {0} with routing key {1} via exchange {2} on connection {3}",
                _queueName,
                _routingKeys,
                Connection.Exchange.Name,
                Connection.AmpqUri.GetSanitizedUri()
                );
        }

        private void EnsureConsumer()
        {
            if (_consumer == null || !_consumer.IsRunning)
            {
                EnsureChannelBind();
                CreateConsumer();
            }
        }

        private void EnsureChannelBind()
        {
            EnsureChannel(_queueName);

            _logger.Value.DebugFormat("RMQMessagingGateway: Creating queue {0} on connection {1}", _queueName, Connection.AmpqUri.GetSanitizedUri());

            Channel.QueueDeclare(_queueName, _isDurable, false, false, SetQueueArguments());

            foreach (var key in _routingKeys)
            {
                Channel.QueueBind(_queueName, Connection.Exchange.Name, key);
            }                        
        }

        private Dictionary<string, object> SetConsumerArguments()
        {
            var arguments = new Dictionary<string, object>();
            if (IsQueueMirroredAcrossAllNodesInTheCluster)
            {
                arguments.Add("x-cancel-on-ha-failover", true);
            }
            return arguments;
        }

        private Dictionary<string, object> SetQueueArguments()
        {
            var arguments = new Dictionary<string, object>();
            if (IsQueueMirroredAcrossAllNodesInTheCluster)
            {
                // Only work for RabbitMQ Server version before 3.0
                //http://www.rabbitmq.com/blog/2012/11/19/breaking-things-with-rabbitmq-3-0/
                arguments.Add("x-ha-policy", "all");
            } 
            return arguments;
        }

        private bool IsQueueMirroredAcrossAllNodesInTheCluster { get; }

        /// <summary>
        /// Performs application-defined tasks associated with freeing, releasing, or resetting unmanaged resources.
        /// </summary>
        public override void Dispose()
        {
            CancelConsumer();
            Dispose(true);
            GC.SuppressFinalize(this);
        }

        ~RmqMessageConsumer()
        {
            Dispose(false);
        }

        private void CancelConsumer()
        {
            if (_consumer != null)
            {
                if (_consumer.IsRunning)
                {
                    _consumer.OnCancel();
                }

                _consumer = null;
            }
        }     
    }

    internal class RoutingKeys : IEnumerable<string>
    {        
        private readonly IEnumerable<string> _routingKeys;

        public RoutingKeys(params string[] routingKeys)
        {
            _routingKeys = routingKeys;
        }                      

        public IEnumerator<string> GetEnumerator()
        {
            return _routingKeys.GetEnumerator();
        }

        IEnumerator IEnumerable.GetEnumerator()
        {
            return GetEnumerator();
        }

        public override string ToString()
        {
            return $"[{string.Join(", ", _routingKeys)}]";
        }       
    }
}<|MERGE_RESOLUTION|>--- conflicted
+++ resolved
@@ -230,12 +230,7 @@
                     message = _messageCreator.CreateMessage(fromQueue);
                     _logger.Value.InfoFormat(
                         "RmqMessageConsumer: Received message from queue {0} with routing key {1} via exchange {2} on connection {3}, message: {5}{4}",
-<<<<<<< HEAD
                         _queueName, _routingKeys, Connection.Exchange.Name, Connection.AmpqUri.GetSanitizedUri(), JsonConvert.SerializeObject(message),
-=======
-                        _queueName, _routingKey, Connection.Exchange.Name, Connection.AmpqUri.GetSanitizedUri(),
-                        JsonConvert.SerializeObject(message),
->>>>>>> 6996b50c
                         Environment.NewLine);
                 }
                 else

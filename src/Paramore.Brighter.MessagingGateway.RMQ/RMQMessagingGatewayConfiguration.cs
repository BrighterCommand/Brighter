--- conflicted
+++ resolved
@@ -55,16 +55,12 @@
         /// <summary>
         /// Gets or sets the Heartbeat in seconds. Defaults to 20.
         /// </summary>
-<<<<<<< HEAD
-        public ushort Heartbeat { get; set; } = 5;
+        public ushort Heartbeat { get; set; } = 20;
 
         /// <summary>
         /// Gets or sets whether to persist messages. Defaults to false.
         /// </summary>
         public bool PersistMessages { get; set; }
-=======
-        public ushort Heartbeat { get; set; } = 20;
->>>>>>> 65ef4355
     }
 
     /// <summary>

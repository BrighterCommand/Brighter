--- conflicted
+++ resolved
@@ -34,11 +34,7 @@
     /// <summary>
     /// Wraps the <see cref="ServiceBusReceiver"/> to provide additional functionality.
     /// </summary>
-<<<<<<< HEAD
-    internal partial class ServiceBusReceiverWrapper : IServiceBusReceiverWrapper
-=======
-    internal sealed class ServiceBusReceiverWrapper : IServiceBusReceiverWrapper
->>>>>>> 79916f66
+    internal sealed partial class ServiceBusReceiverWrapper : IServiceBusReceiverWrapper
     {
         private readonly ServiceBusReceiver _messageReceiver;
         private static readonly ILogger s_logger = ApplicationLogging.CreateLogger<ServiceBusReceiverWrapper>();

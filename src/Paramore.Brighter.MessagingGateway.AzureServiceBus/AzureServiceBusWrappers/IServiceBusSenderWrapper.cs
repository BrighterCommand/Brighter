--- conflicted
+++ resolved
@@ -1,4 +1,4 @@
-﻿using System;
+using System;
 using System.Threading;
 using System.Threading.Tasks;
 using Azure.Messaging.ServiceBus;
@@ -50,11 +50,7 @@
         /// <param name="cancellationToken">Cancellation Token.</param>
         Task ScheduleMessageAsync(ServiceBusMessage message, DateTimeOffset scheduleEnqueueTime,
             CancellationToken cancellationToken = default);
-<<<<<<< HEAD
 
-=======
-        
->>>>>>> 3ec97f51
         /// <summary>
         /// Close the Connection.
         /// </summary>

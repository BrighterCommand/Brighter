﻿using System.Collections.Generic;
using Paramore.Brighter.MessagingGateway.AzureServiceBus.AzureServiceBusWrappers;
using Paramore.Brighter.MessagingGateway.AzureServiceBus.ClientProvider;

namespace Paramore.Brighter.MessagingGateway.AzureServiceBus
{
    /// <summary>
    /// Factory class for creating dictionary of instances of <see cref="AzureServiceBusMessageProducer"/>
    /// indexed by topic name
    /// </summary>
    public class AzureServiceBusMessageProducerFactory : IAmAMessageProducerFactory
    {
        private readonly IServiceBusClientProvider _clientProvider;
        private readonly IEnumerable<AzureServiceBusPublication> _publications;
        private readonly int _bulkSendBatchSize;

        /// <summary>
        /// Factory to create a dictionary of Azure Service Bus Producers indexed by topic name
        /// </summary>
<<<<<<< HEAD
        /// <param name="configuration">The configuration of the connection to ASB</param>
        /// <param name="publications">A set of publications - topics on the server - to configure</param>
        public AzureServiceBusMessageProducerFactory(
            AzureServiceBusConfiguration configuration,
            IEnumerable<AzureServiceBusPublication> publications)
        {
            _clientProvider = new ServiceBusConnectionStringClientProvider(configuration.ConnectionString);
            _publications = publications;
            _bulkSendBatchSize = configuration.BulkSendBatchSize;
        }

        /// <summary>
        /// Factory to create a dictionary of Azure Service Bus Producers indexed by topic name
        /// </summary>
=======
>>>>>>> 280bb4e5
        /// <param name="clientProvider">The connection to ASB</param>
        /// <param name="publications">A set of publications - topics on the server - to configure</param>
        /// <param name="bulkSendBatchSize">The maximum size to chunk messages when dispatching to ASB</param>
        public AzureServiceBusMessageProducerFactory(
            IServiceBusClientProvider clientProvider,
            IEnumerable<AzureServiceBusPublication> publications,
            int bulkSendBatchSize)
        {
<<<<<<< HEAD
            _clientProvider = clientProvider;
            _publications = publications;
            _bulkSendBatchSize = bulkSendBatchSize;
=======
            var nameSpaceManagerWrapper = new AdministrationClientWrapper(clientProvider);
            var topicClientProvider = new ServiceBusSenderProvider(clientProvider);

            if(asbPublication.UseServiceBusQueue)
                return new AzureServiceBusQueueMessageProducer(nameSpaceManagerWrapper, topicClientProvider, asbPublication, bulkSendBatchSize);
            else
                return new AzureServiceBusTopicMessageProducer(nameSpaceManagerWrapper, topicClientProvider, asbPublication, bulkSendBatchSize);
>>>>>>> 280bb4e5
        }

        /// <inheritdoc />
        public Dictionary<string, IAmAMessageProducer> Create()
        {
            var nameSpaceManagerWrapper = new AdministrationClientWrapper(_clientProvider);
            var topicClientProvider = new ServiceBusSenderProvider(_clientProvider);

            var producers = new Dictionary<string, IAmAMessageProducer>();
            foreach (var publication in _publications)
            {
                var producer = new AzureServiceBusMessageProducer(
                    nameSpaceManagerWrapper, 
                    topicClientProvider, 
                    publication, 
                    _bulkSendBatchSize);
                producers.Add(publication.Topic, producer);
            }

            return producers;
        }        
    }
}<|MERGE_RESOLUTION|>--- conflicted
+++ resolved
@@ -17,23 +17,6 @@
         /// <summary>
         /// Factory to create a dictionary of Azure Service Bus Producers indexed by topic name
         /// </summary>
-<<<<<<< HEAD
-        /// <param name="configuration">The configuration of the connection to ASB</param>
-        /// <param name="publications">A set of publications - topics on the server - to configure</param>
-        public AzureServiceBusMessageProducerFactory(
-            AzureServiceBusConfiguration configuration,
-            IEnumerable<AzureServiceBusPublication> publications)
-        {
-            _clientProvider = new ServiceBusConnectionStringClientProvider(configuration.ConnectionString);
-            _publications = publications;
-            _bulkSendBatchSize = configuration.BulkSendBatchSize;
-        }
-
-        /// <summary>
-        /// Factory to create a dictionary of Azure Service Bus Producers indexed by topic name
-        /// </summary>
-=======
->>>>>>> 280bb4e5
         /// <param name="clientProvider">The connection to ASB</param>
         /// <param name="publications">A set of publications - topics on the server - to configure</param>
         /// <param name="bulkSendBatchSize">The maximum size to chunk messages when dispatching to ASB</param>
@@ -42,19 +25,9 @@
             IEnumerable<AzureServiceBusPublication> publications,
             int bulkSendBatchSize)
         {
-<<<<<<< HEAD
             _clientProvider = clientProvider;
             _publications = publications;
             _bulkSendBatchSize = bulkSendBatchSize;
-=======
-            var nameSpaceManagerWrapper = new AdministrationClientWrapper(clientProvider);
-            var topicClientProvider = new ServiceBusSenderProvider(clientProvider);
-
-            if(asbPublication.UseServiceBusQueue)
-                return new AzureServiceBusQueueMessageProducer(nameSpaceManagerWrapper, topicClientProvider, asbPublication, bulkSendBatchSize);
-            else
-                return new AzureServiceBusTopicMessageProducer(nameSpaceManagerWrapper, topicClientProvider, asbPublication, bulkSendBatchSize);
->>>>>>> 280bb4e5
         }
 
         /// <inheritdoc />
@@ -66,12 +39,10 @@
             var producers = new Dictionary<string, IAmAMessageProducer>();
             foreach (var publication in _publications)
             {
-                var producer = new AzureServiceBusMessageProducer(
-                    nameSpaceManagerWrapper, 
-                    topicClientProvider, 
-                    publication, 
-                    _bulkSendBatchSize);
-                producers.Add(publication.Topic, producer);
+                if(publication.UseServiceBusQueue)
+                    producers.Add(publication.Topic, new AzureServiceBusQueueMessageProducer(nameSpaceManagerWrapper, topicClientProvider, publication, _bulkSendBatchSize));
+                else
+                    producers.Add(publication.Topic, new AzureServiceBusTopicMessageProducer(nameSpaceManagerWrapper, topicClientProvider, publication, _bulkSendBatchSize));
             }
 
             return producers;

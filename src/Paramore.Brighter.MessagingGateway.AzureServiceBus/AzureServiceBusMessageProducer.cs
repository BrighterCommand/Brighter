--- conflicted
+++ resolved
@@ -9,15 +9,13 @@
 {
     public class AzureServiceBusMessageProducer : IAmAMessageProducer
     {
-<<<<<<< HEAD
         public int MaxOutStandingMessages { get; set; } = -1;
         public int MaxOutStandingCheckIntervalMilliSeconds { get; set; } = 0;
 
-=======
         private readonly IManagementClientWrapper _managementClientWrapper;
         private readonly ITopicClientProvider _topicClientProvider;
         private bool _topicCreated;
->>>>>>> 4e572cd5
+
         private static readonly Lazy<ILog> _logger = new Lazy<ILog>(LogProvider.For<AzureServiceBusMessageProducer>);
         private const int TopicConnectionSleepBetweenRetriesInMilliseconds = 100;
         private const int TopicConnectionRetryCount = 5;

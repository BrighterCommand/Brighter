--- conflicted
+++ resolved
@@ -9,10 +9,7 @@
     <PackageReference Include="Microsoft.Azure.ServiceBus" Version="4.1.3" />
   </ItemGroup>
   <ItemGroup>
-<<<<<<< HEAD
     <ProjectReference Include="..\Paramore.Brighter\Paramore.Brighter.csproj" />
-=======
     <PackageReference Include="AMQPNetLite" Version="2.4.2" />
->>>>>>> 386c2124
   </ItemGroup>
 </Project>
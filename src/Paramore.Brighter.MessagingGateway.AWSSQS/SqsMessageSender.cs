--- conflicted
+++ resolved
@@ -9,6 +9,7 @@
 using Amazon.SQS;
 using Amazon.SQS.Model;
 using Microsoft.Extensions.Logging;
+using Newtonsoft.Json;
 using Paramore.Brighter.Extensions;
 using Paramore.Brighter.JsonConverters;
 using Paramore.Brighter.Logging;
@@ -112,13 +113,8 @@
             [HeaderNames.CloudEventHeaders] = new() { StringValue = cloudEventHeadersJson, DataType = "String" },
             [HeaderNames.Topic] = new() { StringValue = _queueUrl, DataType = "String" },
             [HeaderNames.MessageType] = new() { StringValue = message.Header.MessageType.ToString(), DataType = "String" },
-<<<<<<< HEAD
             [HeaderNames.ContentType] = new() { StringValue = contentType.ToString(), DataType = "String" },
-            [HeaderNames.Timestamp] = new() { StringValue = Convert.ToString(message.Header.TimeStamp.ToRcf3339()), DataType = "String" }
-=======
-            [HeaderNames.ContentType] = new() { StringValue = message.Header.ContentType, DataType = "String" },
             [HeaderNames.Timestamp] = new() { StringValue = Convert.ToString(message.Header.TimeStamp.ToRfc3339()), DataType = "String" }
->>>>>>> 5767656a
         };
 
         if (!RoutingKey.IsNullOrEmpty(message.Header.ReplyTo))
@@ -132,7 +128,7 @@
 
         message.Header.Bag[HeaderNames.HandledCount] = message.Header.HandledCount.ToString(CultureInfo.InvariantCulture);
 
-        var bagJson = JsonSerializer.Serialize(message.Header.Bag, JsonSerialisationOptions.Options);
+        var bagJson = System.Text.Json.JsonSerializer.Serialize(message.Header.Bag, JsonSerialisationOptions.Options);
         messageAttributes[HeaderNames.Bag] = new() { StringValue = bagJson, DataType = "String" };
         request.MessageAttributes = messageAttributes;
     }
@@ -160,7 +156,7 @@
         if (message.Header.DataRef != null)
             cloudEventHeaders[HeaderNames.DataRef] = message.Header.DataRef;
 
-        var cloudEventHeadersJson = JsonSerializer.Serialize(cloudEventHeaders, JsonSerialisationOptions.Options);
+        var cloudEventHeadersJson = System.Text.Json.JsonSerializer.Serialize(cloudEventHeaders, JsonSerialisationOptions.Options);
         return cloudEventHeadersJson;
     }
 

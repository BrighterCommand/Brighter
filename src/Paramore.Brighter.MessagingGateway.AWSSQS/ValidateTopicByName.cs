﻿#region Licence
/* The MIT License (MIT)
Copyright © 2022 Ian Cooper <ian_hammond_cooper@yahoo.co.uk>

Permission is hereby granted, free of charge, to any person obtaining a copy
of this software and associated documentation files (the “Software”), to deal
in the Software without restriction, including without limitation the rights
to use, copy, modify, merge, publish, distribute, sublicense, and/or sell
copies of the Software, and to permit persons to whom the Software is
furnished to do so, subject to the following conditions:

The above copyright notice and this permission notice shall be included in
all copies or substantial portions of the Software.

THE SOFTWARE IS PROVIDED “AS IS”, WITHOUT WARRANTY OF ANY KIND, EXPRESS OR
IMPLIED, INCLUDING BUT NOT LIMITED TO THE WARRANTIES OF MERCHANTABILITY,
FITNESS FOR A PARTICULAR PURPOSE AND NONINFRINGEMENT. IN NO EVENT SHALL THE
AUTHORS OR COPYRIGHT HOLDERS BE LIABLE FOR ANY CLAIM, DAMAGES OR OTHER
LIABILITY, WHETHER IN AN ACTION OF CONTRACT, TORT OR OTHERWISE, ARISING FROM,
OUT OF OR IN CONNECTION WITH THE SOFTWARE OR THE USE OR OTHER DEALINGS IN
THE SOFTWARE. */
#endregion

using System;
using System.Threading;
using System.Threading.Tasks;
using Amazon;
using Amazon.Runtime;
using Amazon.SimpleNotificationService;

namespace Paramore.Brighter.MessagingGateway.AWSSQS
{
    /// <summary>
    /// The <see cref="ValidateTopicByName"/> class is responsible for validating an AWS SNS topic by its name.
    /// </summary>
    internal class ValidateTopicByName : IValidateTopic
    {
        private readonly AmazonSimpleNotificationServiceClient _snsClient;
        private readonly SnsSqsType _type;

<<<<<<< HEAD
        public ValidateTopicByName(AWSCredentials credentials, RegionEndpoint region, Action<ClientConfig> clientConfigAction = null, SnsSqsType type = SnsSqsType.Standard)
=======
        /// <summary>
        /// Initializes a new instance of the <see cref="ValidateTopicByName"/> class.
        /// </summary>
        /// <param name="credentials">The AWS credentials.</param>
        /// <param name="region">The AWS region.</param>
        /// <param name="clientConfigAction">An optional action to configure the client.</param>
        public ValidateTopicByName(AWSCredentials credentials, RegionEndpoint region, Action<ClientConfig>? clientConfigAction = null)
>>>>>>> a846bfd4
        {
            var clientFactory = new AWSClientFactory(credentials, region, clientConfigAction);
            _snsClient = clientFactory.CreateSnsClient();
            _type = type;
        }

        /// <summary>
        /// Initializes a new instance of the <see cref="ValidateTopicByName"/> class.
        /// </summary>
        /// <param name="snsClient">The SNS client.</param>
        public ValidateTopicByName(AmazonSimpleNotificationServiceClient snsClient)
        {
            _snsClient = snsClient;
        }

        /// <summary>
        /// Validates the specified topic name asynchronously.
        /// </summary>
        /// <param name="topicName">The name of the topic to validate.</param>
        /// <param name="cancellationToken">A cancellation token to observe while waiting for the task to complete.</param>
        /// <returns>A tuple indicating whether the topic is valid and its ARN.</returns>
        /// <remarks>
        /// Note that we assume here that topic names are globally unique, if not provide the topic ARN directly in the SNSAttributes of the subscription.
        /// This approach can be rate throttled at scale. AWS limits to 30 ListTopics calls per second, so if you have a lot of clients starting,
        /// you may run into issues.
        /// </remarks>
        public async Task<(bool, string? TopicArn)> ValidateAsync(string topicName, CancellationToken cancellationToken = default)
        {
            if (_type == SnsSqsType.Fifo && !topicName.EndsWith(".fifo"))
            {
                topicName += ".fifo";
            }
            
            var topic = await _snsClient.FindTopicAsync(topicName);
            return (topic != null, topic?.TopicArn);
        }
    }
}<|MERGE_RESOLUTION|>--- conflicted
+++ resolved
@@ -38,17 +38,13 @@
         private readonly AmazonSimpleNotificationServiceClient _snsClient;
         private readonly SnsSqsType _type;
 
-<<<<<<< HEAD
-        public ValidateTopicByName(AWSCredentials credentials, RegionEndpoint region, Action<ClientConfig> clientConfigAction = null, SnsSqsType type = SnsSqsType.Standard)
-=======
         /// <summary>
         /// Initializes a new instance of the <see cref="ValidateTopicByName"/> class.
         /// </summary>
         /// <param name="credentials">The AWS credentials.</param>
         /// <param name="region">The AWS region.</param>
         /// <param name="clientConfigAction">An optional action to configure the client.</param>
-        public ValidateTopicByName(AWSCredentials credentials, RegionEndpoint region, Action<ClientConfig>? clientConfigAction = null)
->>>>>>> a846bfd4
+        public ValidateTopicByName(AWSCredentials credentials, RegionEndpoint region, Action<ClientConfig>? clientConfigAction = null, SnsSqsType type = SnsSqsType.Standard)
         {
             var clientFactory = new AWSClientFactory(credentials, region, clientConfigAction);
             _snsClient = clientFactory.CreateSnsClient();

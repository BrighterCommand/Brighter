﻿#region Licence
/* The MIT License (MIT)
Copyright © 2022 Ian Cooper <ian_hammond_cooper@yahoo.co.uk>

Permission is hereby granted, free of charge, to any person obtaining a copy
of this software and associated documentation files (the “Software”), to deal
in the Software without restriction, including without limitation the rights
to use, copy, modify, merge, publish, distribute, sublicense, and/or sell
copies of the Software, and to permit persons to whom the Software is
furnished to do so, subject to the following conditions:

The above copyright notice and this permission notice shall be included in
all copies or substantial portions of the Software.

THE SOFTWARE IS PROVIDED “AS IS”, WITHOUT WARRANTY OF ANY KIND, EXPRESS OR
IMPLIED, INCLUDING BUT NOT LIMITED TO THE WARRANTIES OF MERCHANTABILITY,
FITNESS FOR A PARTICULAR PURPOSE AND NONINFRINGEMENT. IN NO EVENT SHALL THE
AUTHORS OR COPYRIGHT HOLDERS BE LIABLE FOR ANY CLAIM, DAMAGES OR OTHER
LIABILITY, WHETHER IN AN ACTION OF CONTRACT, TORT OR OTHERWISE, ARISING FROM,
OUT OF OR IN CONNECTION WITH THE SOFTWARE OR THE USE OR OTHER DEALINGS IN
THE SOFTWARE. */
#endregion

using System;
using System.Collections.Generic;
using System.Text.Json;
using System.Threading.Tasks;
using Amazon.SimpleNotificationService;
using Amazon.SimpleNotificationService.Model;

namespace Paramore.Brighter.MessagingGateway.AWSSQS
{
    public class SqsMessagePublisher
    {
        private readonly string _topicArn;
        private readonly AmazonSimpleNotificationServiceClient _client;

        public SqsMessagePublisher(string topicArn, AmazonSimpleNotificationServiceClient client)
        {
            _topicArn = topicArn;
            _client = client;
        }

        public async Task<string> PublishAsync(Message message)
        {
            var messageString = message.Body.Value;
            var subject = GetSubject(message);
            var publishRequest = new PublishRequest(_topicArn, messageString, subject);

            var messageAttributes = new Dictionary<string, MessageAttributeValue>();
            messageAttributes.Add(HeaderNames.Id, new MessageAttributeValue{StringValue = Convert.ToString(message.Header.Id), DataType = "String"});
            messageAttributes.Add(HeaderNames.Topic, new MessageAttributeValue{StringValue = _topicArn, DataType = "String"});
            messageAttributes.Add(HeaderNames.ContentType, new MessageAttributeValue {StringValue = message.Header.ContentType, DataType = "String"});
            messageAttributes.Add(HeaderNames.CorrelationId, new MessageAttributeValue{StringValue = Convert.ToString(message.Header.CorrelationId), DataType = "String"});
            messageAttributes.Add(HeaderNames.HandledCount, new MessageAttributeValue {StringValue = Convert.ToString(message.Header.HandledCount), DataType = "String"});
            messageAttributes.Add(HeaderNames.MessageType, new MessageAttributeValue{StringValue = message.Header.MessageType.ToString(), DataType = "String"});
            messageAttributes.Add(HeaderNames.Timestamp, new MessageAttributeValue{StringValue = Convert.ToString(message.Header.TimeStamp), DataType = "String"});
            if (!string.IsNullOrEmpty(message.Header.ReplyTo))
                messageAttributes.Add(HeaderNames.ReplyTo, new MessageAttributeValue{StringValue = Convert.ToString(message.Header.ReplyTo), DataType = "String"});
             
            //we can set up to 10 attributes; we have set 6 above, so use a single JSON object as the bag
            var bagJson = JsonSerializer.Serialize(message.Header.Bag, JsonSerialisationOptions.Options);

            messageAttributes.Add(HeaderNames.Bag, new MessageAttributeValue{StringValue = Convert.ToString(bagJson), DataType = "String"});
            publishRequest.MessageAttributes = messageAttributes;
            
            
             var response = await _client.PublishAsync(publishRequest);
             if (response.HttpStatusCode == System.Net.HttpStatusCode.OK || response.HttpStatusCode == System.Net.HttpStatusCode.Created || response.HttpStatusCode == System.Net.HttpStatusCode.Accepted)
             {
                 return response.MessageId;
             }

             return null;
        }

<<<<<<< HEAD
        private static string GetSubject(Message message)
        {
            var subjectExists = message.Header.Bag.TryGetValue("Subject", out var subject);
            if (subjectExists)
            {
                message.Header.Bag.Remove("Subject");
            }

            return subject?.ToString();
=======
        public string Publish(Message message)
        {
            return PublishAsync(message).GetAwaiter().GetResult();
>>>>>>> 9922bbba
        }
    }
}<|MERGE_RESOLUTION|>--- conflicted
+++ resolved
@@ -74,7 +74,6 @@
              return null;
         }
 
-<<<<<<< HEAD
         private static string GetSubject(Message message)
         {
             var subjectExists = message.Header.Bag.TryGetValue("Subject", out var subject);
@@ -84,11 +83,11 @@
             }
 
             return subject?.ToString();
-=======
+        }
+
         public string Publish(Message message)
         {
             return PublishAsync(message).GetAwaiter().GetResult();
->>>>>>> 9922bbba
         }
     }
 }
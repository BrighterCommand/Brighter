﻿#region Licence
/* The MIT License (MIT)
Copyright © 2024 Ian Cooper <ian_hammond_cooper@yahoo.co.uk>

Permission is hereby granted, free of charge, to any person obtaining a copy
of this software and associated documentation files (the “Software”), to deal
in the Software without restriction, including without limitation the rights
to use, copy, modify, merge, publish, distribute, sublicense, and/or sell
copies of the Software, and to permit persons to whom the Software is
furnished to do so, subject to the following conditions:

The above copyright notice and this permission notice shall be included in
all copies or substantial portions of the Software.

THE SOFTWARE IS PROVIDED “AS IS”, WITHOUT WARRANTY OF ANY KIND, EXPRESS OR
IMPLIED, INCLUDING BUT NOT LIMITED TO THE WARRANTIES OF MERCHANTABILITY,
FITNESS FOR A PARTICULAR PURPOSE AND NONINFRINGEMENT. IN NO EVENT SHALL THE
AUTHORS OR COPYRIGHT HOLDERS BE LIABLE FOR ANY CLAIM, DAMAGES OR OTHER
LIABILITY, WHETHER IN AN ACTION OF CONTRACT, TORT OR OTHERWISE, ARISING FROM,
OUT OF OR IN CONNECTION WITH THE SOFTWARE OR THE USE OR OTHER DEALINGS IN
THE SOFTWARE. */
#endregion

using System;
using System.Net;
using System.Threading;
using System.Threading.Tasks;
using Amazon;
using Amazon.Runtime;
using Amazon.SecurityToken;
using Amazon.SecurityToken.Model;

namespace Paramore.Brighter.MessagingGateway.AWSSQS
{
    /// <summary>
    /// The <see cref="ValidateTopicByArnConvention"/> class is responsible for validating an AWS SNS topic by its ARN convention.
    /// </summary>
    public class ValidateTopicByArnConvention : ValidateTopicByArn, IValidateTopic
    {
        private readonly RegionEndpoint _region;
        private readonly AmazonSecurityTokenServiceClient _stsClient;
<<<<<<< HEAD
        private readonly SnsSqsType _type;

        public ValidateTopicByArnConvention(AWSCredentials credentials, RegionEndpoint region, Action<ClientConfig> clientConfigAction = null, SnsSqsType type = SnsSqsType.Standard) 
=======

        /// <summary>
        /// Initializes a new instance of the <see cref="ValidateTopicByArnConvention"/> class.
        /// </summary>
        /// <param name="credentials">The AWS credentials.</param>
        /// <param name="region">The AWS region.</param>
        /// <param name="clientConfigAction">An optional action to configure the client.</param>
        public ValidateTopicByArnConvention(AWSCredentials credentials, RegionEndpoint region, Action<ClientConfig>? clientConfigAction = null)
>>>>>>> a846bfd4
            : base(credentials, region, clientConfigAction)
        {
            _region = region;
            _type = type;

            var clientFactory = new AWSClientFactory(credentials, region, clientConfigAction);
            _stsClient = clientFactory.CreateStsClient();
        }

        /// <summary>
        /// Validates the specified topic asynchronously.
        /// </summary>
        /// <param name="topic">The topic to validate.</param>
        /// <param name="cancellationToken">Cancel the validation</param>
        /// <returns>A tuple indicating whether the topic is valid and its ARN.</returns>
        public override async Task<(bool, string? TopicArn)> ValidateAsync(string topic, CancellationToken cancellationToken = default)
        {
            var topicArn = await GetArnFromTopic(topic);
            return await base.ValidateAsync(topicArn);
        }

        /// <summary>
        /// Gets the ARN from the topic name.
        /// </summary>
        /// <param name="topicName">The name of the topic.</param>
        /// <returns>The ARN of the topic.</returns>
        /// <exception cref="InvalidOperationException">Thrown when the AWS account identity cannot be found.</exception>
        private async Task<string> GetArnFromTopic(string topicName)
        {
            var callerIdentityResponse = await _stsClient.GetCallerIdentityAsync(
                new GetCallerIdentityRequest()
            );

            if (callerIdentityResponse.HttpStatusCode != HttpStatusCode.OK) throw new InvalidOperationException("Could not find identity of AWS account");
<<<<<<< HEAD

            if (_type == SnsSqsType.Fifo && !topicName.EndsWith(".fifo"))
            {
               topicName += ".fifo"; 
            }
=======
>>>>>>> a846bfd4

            return new Arn
            {
                Partition = _region.PartitionName,
                Service = "sns",
                Region = _region.SystemName,
                AccountId = callerIdentityResponse.Account,
                Resource = topicName
            }.ToString();
        }
    }
}<|MERGE_RESOLUTION|>--- conflicted
+++ resolved
@@ -39,11 +39,7 @@
     {
         private readonly RegionEndpoint _region;
         private readonly AmazonSecurityTokenServiceClient _stsClient;
-<<<<<<< HEAD
         private readonly SnsSqsType _type;
-
-        public ValidateTopicByArnConvention(AWSCredentials credentials, RegionEndpoint region, Action<ClientConfig> clientConfigAction = null, SnsSqsType type = SnsSqsType.Standard) 
-=======
 
         /// <summary>
         /// Initializes a new instance of the <see cref="ValidateTopicByArnConvention"/> class.
@@ -51,8 +47,7 @@
         /// <param name="credentials">The AWS credentials.</param>
         /// <param name="region">The AWS region.</param>
         /// <param name="clientConfigAction">An optional action to configure the client.</param>
-        public ValidateTopicByArnConvention(AWSCredentials credentials, RegionEndpoint region, Action<ClientConfig>? clientConfigAction = null)
->>>>>>> a846bfd4
+        public ValidateTopicByArnConvention(AWSCredentials credentials, RegionEndpoint region, Action<ClientConfig>? clientConfigAction = null, SnsSqsType type = SnsSqsType.Standard) 
             : base(credentials, region, clientConfigAction)
         {
             _region = region;
@@ -87,14 +82,11 @@
             );
 
             if (callerIdentityResponse.HttpStatusCode != HttpStatusCode.OK) throw new InvalidOperationException("Could not find identity of AWS account");
-<<<<<<< HEAD
 
             if (_type == SnsSqsType.Fifo && !topicName.EndsWith(".fifo"))
             {
                topicName += ".fifo"; 
             }
-=======
->>>>>>> a846bfd4
 
             return new Arn
             {

﻿#region Licence
/* The MIT License (MIT)
Copyright © 2022 Ian Cooper <ian_hammond_cooper@yahoo.co.uk>

Permission is hereby granted, free of charge, to any person obtaining a copy
of this software and associated documentation files (the “Software”), to deal
in the Software without restriction, including without limitation the rights
to use, copy, modify, merge, publish, distribute, sublicense, and/or sell
copies of the Software, and to permit persons to whom the Software is
furnished to do so, subject to the following conditions:

The above copyright notice and this permission notice shall be included in
all copies or substantial portions of the Software.

THE SOFTWARE IS PROVIDED “AS IS”, WITHOUT WARRANTY OF ANY KIND, EXPRESS OR
IMPLIED, INCLUDING BUT NOT LIMITED TO THE WARRANTIES OF MERCHANTABILITY,
FITNESS FOR A PARTICULAR PURPOSE AND NONINFRINGEMENT. IN NO EVENT SHALL THE
AUTHORS OR COPYRIGHT HOLDERS BE LIABLE FOR ANY CLAIM, DAMAGES OR OTHER
LIABILITY, WHETHER IN AN ACTION OF CONTRACT, TORT OR OTHERWISE, ARISING FROM,
OUT OF OR IN CONNECTION WITH THE SOFTWARE OR THE USE OR OTHER DEALINGS IN
THE SOFTWARE. */
#endregion

using System;
using System.Diagnostics;
using System.Threading;
using System.Threading.Tasks;
using Microsoft.Extensions.Logging;
using Paramore.Brighter.Tasks;

namespace Paramore.Brighter.MessagingGateway.AWSSQS
{
    /// <summary>
    /// Class SqsMessageProducer.
    /// </summary>
    public class SqsMessageProducer : AWSMessagingGateway, IAmAMessageProducerSync, IAmAMessageProducerAsync
    {
        private readonly SnsPublication _publication;
        private readonly AWSClientFactory _clientFactory;
        
        /// <summary>
        /// The publication configuration for this producer
        /// </summary>
        public Publication Publication { get { return _publication; } }

        /// <summary>
        /// The OTel Span we are writing Producer events too
        /// </summary>
        public Activity? Span { get; set; }
        /// <summary>
        /// Initializes a new instance of the <see cref="SqsMessageProducer"/> class.
        /// </summary>
        /// <param name="connection">How do we connect to AWS in order to manage middleware</param>
        /// <param name="publication">Configuration of a producer</param>
        public SqsMessageProducer(AWSMessagingGatewayConnection connection, SnsPublication publication)
            : base(connection)
        {
            _publication = publication;
            _clientFactory = new AWSClientFactory(connection);

            if (publication.TopicArn != null)
                ChannelTopicArn = publication.TopicArn;

        }
        
        /// <summary>
        /// Performs application-defined tasks associated with freeing, releasing, or resetting unmanaged resources.
        /// </summary>
        public void Dispose() { }

        /// <summary>
        /// Performs application-defined tasks associated with freeing, releasing, or resetting unmanaged resources.
        /// </summary>
        public ValueTask DisposeAsync()
        {
            return new ValueTask(Task.CompletedTask);    
        }
        
        public bool ConfirmTopicExists(string? topic = null) => BrighterSynchronizationHelper.Run(async () => await ConfirmTopicExistsAsync(topic));
        
       public async Task<bool> ConfirmTopicExistsAsync(string? topic = null, CancellationToken cancellationToken = default)
       {
           //Only do this on first send for a topic for efficiency; won't auto-recreate when goes missing at runtime as a result
<<<<<<< HEAD
           if (string.IsNullOrEmpty(ChannelTopicArn))
           {
               await EnsureTopicAsync(
                   topic != null ? new RoutingKey(topic) : _publication.Topic,
                   _publication.SnsAttributes,
                   _publication.FindTopicBy,
                   _publication.MakeChannels,
                   _publication.SnsType,
                   _publication.Deduplication);
           }
=======
           if (!string.IsNullOrEmpty(ChannelTopicArn)) return !string.IsNullOrEmpty(ChannelTopicArn);
           
           RoutingKey? routingKey = null;
           if (topic is null && _publication.Topic is not null)
               routingKey = _publication.Topic;
           else if (topic is not null)
               routingKey = new RoutingKey(topic);
               
           if (routingKey is null)
               throw new ConfigurationException("No topic specified for producer");
               
           await EnsureTopicAsync(
               routingKey,
               _publication.FindTopicBy,
               _publication.SnsAttributes, _publication.MakeChannels, cancellationToken);
>>>>>>> a846bfd4

           return !string.IsNullOrEmpty(ChannelTopicArn);
       }

       /// <summary>
       /// Sends the specified message.
       /// </summary>
       /// <param name="message">The message.</param>
       /// <param name="cancellationToken">Allows cancellation of the Send operation</param>
       public async Task SendAsync(Message message, CancellationToken cancellationToken = default)
       {
           s_logger.LogDebug("SQSMessageProducer: Publishing message with topic {Topic} and id {Id} and message: {Request}", 
               message.Header.Topic, message.Id, message.Body);
            
           await ConfirmTopicExistsAsync(message.Header.Topic, cancellationToken);
           
           if (string.IsNullOrEmpty(ChannelTopicArn))
               throw new InvalidOperationException($"Failed to publish message with topic {message.Header.Topic} and id {message.Id} and message: {message.Body} as the topic does not exist");

           using var client = _clientFactory.CreateSnsClient();
<<<<<<< HEAD
           var publisher = new SqsMessagePublisher(ChannelTopicArn, client, _publication.SnsType, _publication.Deduplication);
=======
           var publisher = new SqsMessagePublisher(ChannelTopicArn!, client);
>>>>>>> a846bfd4
           var messageId = await publisher.PublishAsync(message);
           
           if (messageId == null)
               throw new InvalidOperationException($"Failed to publish message with topic {message.Header.Topic} and id {message.Id} and message: {message.Body}");
           
           s_logger.LogDebug(
               "SQSMessageProducer: Published message with topic {Topic}, Brighter messageId {MessageId} and SNS messageId {SNSMessageId}",
               message.Header.Topic, message.Id, messageId);
       }

        /// <summary>
        /// Sends the specified message.
        /// Sync over Async
        /// </summary>
        /// <param name="message">The message.</param>
        public void Send(Message message) => BrighterSynchronizationHelper.Run(() => SendAsync(message));

        /// <summary>
        /// Sends the specified message, with a delay.
        /// </summary>
        /// <param name="message">The message.</param>
        /// <param name="delay">The sending delay</param>
        /// <returns>Task.</returns>
        public void SendWithDelay(Message message, TimeSpan? delay= null)
        {
            //TODO: Delay should set a visibility timeout
            Send(message);
        }

        /// <summary>
        /// Sends the specified message, with a delay
        /// </summary>
        /// <param name="message">The message</param>
        /// <param name="delay">The sending delay</param>
        /// <param name="cancellationToken">Cancels the send operation</param>
        /// <exception cref="NotImplementedException"></exception>
        public async Task SendWithDelayAsync(Message message, TimeSpan? delay, CancellationToken cancellationToken = default)
        {
            //TODO: Delay should set the visibility timeout
            await SendAsync(message, cancellationToken);
        }
    }
}<|MERGE_RESOLUTION|>--- conflicted
+++ resolved
@@ -1,4 +1,5 @@
 ﻿#region Licence
+
 /* The MIT License (MIT)
 Copyright © 2022 Ian Cooper <ian_hammond_cooper@yahoo.co.uk>
 
@@ -19,6 +20,7 @@
 LIABILITY, WHETHER IN AN ACTION OF CONTRACT, TORT OR OTHERWISE, ARISING FROM,
 OUT OF OR IN CONNECTION WITH THE SOFTWARE OR THE USE OR OTHER DEALINGS IN
 THE SOFTWARE. */
+
 #endregion
 
 using System;
@@ -37,7 +39,7 @@
     {
         private readonly SnsPublication _publication;
         private readonly AWSClientFactory _clientFactory;
-        
+
         /// <summary>
         /// The publication configuration for this producer
         /// </summary>
@@ -47,6 +49,7 @@
         /// The OTel Span we are writing Producer events too
         /// </summary>
         public Activity? Span { get; set; }
+
         /// <summary>
         /// Initializes a new instance of the <see cref="SqsMessageProducer"/> class.
         /// </summary>
@@ -60,9 +63,8 @@
 
             if (publication.TopicArn != null)
                 ChannelTopicArn = publication.TopicArn;
+        }
 
-        }
-        
         /// <summary>
         /// Performs application-defined tasks associated with freeing, releasing, or resetting unmanaged resources.
         /// </summary>
@@ -73,76 +75,68 @@
         /// </summary>
         public ValueTask DisposeAsync()
         {
-            return new ValueTask(Task.CompletedTask);    
+            return new ValueTask(Task.CompletedTask);
         }
-        
-        public bool ConfirmTopicExists(string? topic = null) => BrighterSynchronizationHelper.Run(async () => await ConfirmTopicExistsAsync(topic));
-        
-       public async Task<bool> ConfirmTopicExistsAsync(string? topic = null, CancellationToken cancellationToken = default)
-       {
-           //Only do this on first send for a topic for efficiency; won't auto-recreate when goes missing at runtime as a result
-<<<<<<< HEAD
-           if (string.IsNullOrEmpty(ChannelTopicArn))
-           {
-               await EnsureTopicAsync(
-                   topic != null ? new RoutingKey(topic) : _publication.Topic,
-                   _publication.SnsAttributes,
-                   _publication.FindTopicBy,
-                   _publication.MakeChannels,
-                   _publication.SnsType,
-                   _publication.Deduplication);
-           }
-=======
-           if (!string.IsNullOrEmpty(ChannelTopicArn)) return !string.IsNullOrEmpty(ChannelTopicArn);
-           
-           RoutingKey? routingKey = null;
-           if (topic is null && _publication.Topic is not null)
-               routingKey = _publication.Topic;
-           else if (topic is not null)
-               routingKey = new RoutingKey(topic);
-               
-           if (routingKey is null)
-               throw new ConfigurationException("No topic specified for producer");
-               
-           await EnsureTopicAsync(
-               routingKey,
-               _publication.FindTopicBy,
-               _publication.SnsAttributes, _publication.MakeChannels, cancellationToken);
->>>>>>> a846bfd4
 
-           return !string.IsNullOrEmpty(ChannelTopicArn);
-       }
+        public bool ConfirmTopicExists(string? topic = null) =>
+            BrighterSynchronizationHelper.Run(async () => await ConfirmTopicExistsAsync(topic));
 
-       /// <summary>
-       /// Sends the specified message.
-       /// </summary>
-       /// <param name="message">The message.</param>
-       /// <param name="cancellationToken">Allows cancellation of the Send operation</param>
-       public async Task SendAsync(Message message, CancellationToken cancellationToken = default)
-       {
-           s_logger.LogDebug("SQSMessageProducer: Publishing message with topic {Topic} and id {Id} and message: {Request}", 
-               message.Header.Topic, message.Id, message.Body);
-            
-           await ConfirmTopicExistsAsync(message.Header.Topic, cancellationToken);
-           
-           if (string.IsNullOrEmpty(ChannelTopicArn))
-               throw new InvalidOperationException($"Failed to publish message with topic {message.Header.Topic} and id {message.Id} and message: {message.Body} as the topic does not exist");
+        public async Task<bool> ConfirmTopicExistsAsync(string? topic = null,
+            CancellationToken cancellationToken = default)
+        {
+            //Only do this on first send for a topic for efficiency; won't auto-recreate when goes missing at runtime as a result
+            if (!string.IsNullOrEmpty(ChannelTopicArn)) return !string.IsNullOrEmpty(ChannelTopicArn);
 
-           using var client = _clientFactory.CreateSnsClient();
-<<<<<<< HEAD
-           var publisher = new SqsMessagePublisher(ChannelTopicArn, client, _publication.SnsType, _publication.Deduplication);
-=======
-           var publisher = new SqsMessagePublisher(ChannelTopicArn!, client);
->>>>>>> a846bfd4
-           var messageId = await publisher.PublishAsync(message);
-           
-           if (messageId == null)
-               throw new InvalidOperationException($"Failed to publish message with topic {message.Header.Topic} and id {message.Id} and message: {message.Body}");
-           
-           s_logger.LogDebug(
-               "SQSMessageProducer: Published message with topic {Topic}, Brighter messageId {MessageId} and SNS messageId {SNSMessageId}",
-               message.Header.Topic, message.Id, messageId);
-       }
+            RoutingKey? routingKey = null;
+            if (topic is null && _publication.Topic is not null)
+                routingKey = _publication.Topic;
+            else if (topic is not null)
+                routingKey = new RoutingKey(topic);
+
+            if (routingKey is null)
+                throw new ConfigurationException("No topic specified for producer");
+
+            await EnsureTopicAsync(
+                routingKey,
+                _publication.FindTopicBy,
+                _publication.SnsAttributes,
+                _publication.MakeChannels,
+                _publication.SnsType,
+                _publication.Deduplication,
+                cancellationToken);
+
+            return !string.IsNullOrEmpty(ChannelTopicArn);
+        }
+
+        /// <summary>
+        /// Sends the specified message.
+        /// </summary>
+        /// <param name="message">The message.</param>
+        /// <param name="cancellationToken">Allows cancellation of the Send operation</param>
+        public async Task SendAsync(Message message, CancellationToken cancellationToken = default)
+        {
+            s_logger.LogDebug(
+                "SQSMessageProducer: Publishing message with topic {Topic} and id {Id} and message: {Request}",
+                message.Header.Topic, message.Id, message.Body);
+
+            await ConfirmTopicExistsAsync(message.Header.Topic, cancellationToken);
+
+            if (string.IsNullOrEmpty(ChannelTopicArn))
+                throw new InvalidOperationException(
+                    $"Failed to publish message with topic {message.Header.Topic} and id {message.Id} and message: {message.Body} as the topic does not exist");
+
+            using var client = _clientFactory.CreateSnsClient();
+            var publisher = new SqsMessagePublisher(ChannelTopicArn!, client, _publication.SnsType, _publication.Deduplication);
+            var messageId = await publisher.PublishAsync(message);
+
+            if (messageId == null)
+                throw new InvalidOperationException(
+                    $"Failed to publish message with topic {message.Header.Topic} and id {message.Id} and message: {message.Body}");
+
+            s_logger.LogDebug(
+                "SQSMessageProducer: Published message with topic {Topic}, Brighter messageId {MessageId} and SNS messageId {SNSMessageId}",
+                message.Header.Topic, message.Id, messageId);
+        }
 
         /// <summary>
         /// Sends the specified message.
@@ -157,7 +151,7 @@
         /// <param name="message">The message.</param>
         /// <param name="delay">The sending delay</param>
         /// <returns>Task.</returns>
-        public void SendWithDelay(Message message, TimeSpan? delay= null)
+        public void SendWithDelay(Message message, TimeSpan? delay = null)
         {
             //TODO: Delay should set a visibility timeout
             Send(message);
@@ -170,7 +164,8 @@
         /// <param name="delay">The sending delay</param>
         /// <param name="cancellationToken">Cancels the send operation</param>
         /// <exception cref="NotImplementedException"></exception>
-        public async Task SendWithDelayAsync(Message message, TimeSpan? delay, CancellationToken cancellationToken = default)
+        public async Task SendWithDelayAsync(Message message, TimeSpan? delay,
+            CancellationToken cancellationToken = default)
         {
             //TODO: Delay should set the visibility timeout
             await SendAsync(message, cancellationToken);

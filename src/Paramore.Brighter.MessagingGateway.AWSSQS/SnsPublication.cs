﻿#region Licence

/* The MIT License (MIT)
Copyright © 2022 Ian Cooper <ian_hammond_cooper@yahoo.co.uk>

Permission is hereby granted, free of charge, to any person obtaining a copy
of this software and associated documentation files (the “Software”), to deal
in the Software without restriction, including without limitation the rights
to use, copy, modify, merge, publish, distribute, sublicense, and/or sell
copies of the Software, and to permit persons to whom the Software is
furnished to do so, subject to the following conditions:

The above copyright notice and this permission notice shall be included in
all copies or substantial portions of the Software.

THE SOFTWARE IS PROVIDED “AS IS”, WITHOUT WARRANTY OF ANY KIND, EXPRESS OR
IMPLIED, INCLUDING BUT NOT LIMITED TO THE WARRANTIES OF MERCHANTABILITY,
FITNESS FOR A PARTICULAR PURPOSE AND NONINFRINGEMENT. IN NO EVENT SHALL THE
AUTHORS OR COPYRIGHT HOLDERS BE LIABLE FOR ANY CLAIM, DAMAGES OR OTHER
LIABILITY, WHETHER IN AN ACTION OF CONTRACT, TORT OR OTHERWISE, ARISING FROM,
OUT OF OR IN CONNECTION WITH THE SOFTWARE OR THE USE OR OTHER DEALINGS IN
THE SOFTWARE. */

#endregion

namespace Paramore.Brighter.MessagingGateway.AWSSQS
{
    public class SnsPublication : Publication
    {
        /// <summary>
        /// Indicates how we should treat the routing key
        /// TopicFindBy.Arn -> the routing key is an Arn
        /// TopicFindBy.Convention -> The routing key is a name, but use convention to make an Arn for this account
        /// TopicFindBy.Name -> Treat the routing key as a name & use ListTopics to find it (rate limited 30/s)
        /// </summary>
        public TopicFindBy FindTopicBy { get; set; } = TopicFindBy.Convention;

        /// <summary>
        /// The attributes of the topic. If TopicARNs is set we will always assume that we do not
        /// need to create or validate the SNS Topic
        /// </summary>
        public SnsAttributes? SnsAttributes { get; set; }

        /// <summary>
        /// If we want to use topic Arns and not topics you need to supply  the Arn to use for any message that you send to us,
        /// as we use the topic from the header to dispatch to  an Arn.
        /// </summary>
<<<<<<< HEAD
        public string TopicArn { get; set; }

        /// <summary>
        /// The AWS SQS type.
        /// </summary>
        public SnsSqsType SnsType { get; set; } = SnsSqsType.Standard;

        /// <summary>
        /// Amazon SNS FIFO topics support message deduplication, which provides
        /// exactly-once message delivery and processing as long as the following conditions are met:
        /// <list type="bullet">
        ///     <item>
        ///         <description>
        ///             The subscribed Amazon SQS FIFO queue exists and has permissions that allow the
        ///             AmazonSNS service principal to deliver messages to the queue.
        ///         </description>
        ///      </item>
        ///     <item>
        ///         <description>
        ///             The Amazon SQS FIFO queue consumer processes the message and deletes it from the
        ///             queue before the visibility timeout expires.
        ///         </description>
        ///      </item>
        ///     <item>
        ///         <description>
        ///             The Amazon SNS subscription topic has no message filtering. When you configure
        ///             message filtering, Amazon SNS FIFO topics support at-most-once delivery, as messages
        ///             can be filtered out based on your subscription filter policies.
        ///         </description>
        ///      </item>
        ///     <item>
        ///         <description>
        ///             There are no network disruptions that prevent acknowledgment of the message delivery
        ///         </description>
        ///      </item>
        /// </list>
        /// </summary>
        public bool Deduplication { get; set; }
=======
        public string? TopicArn { get; set; }
>>>>>>> a846bfd4
    }
}<|MERGE_RESOLUTION|>--- conflicted
+++ resolved
@@ -1,5 +1,4 @@
 ﻿#region Licence
-
 /* The MIT License (MIT)
 Copyright © 2022 Ian Cooper <ian_hammond_cooper@yahoo.co.uk>
 
@@ -20,72 +19,66 @@
 LIABILITY, WHETHER IN AN ACTION OF CONTRACT, TORT OR OTHERWISE, ARISING FROM,
 OUT OF OR IN CONNECTION WITH THE SOFTWARE OR THE USE OR OTHER DEALINGS IN
 THE SOFTWARE. */
-
 #endregion
 
-namespace Paramore.Brighter.MessagingGateway.AWSSQS
+namespace Paramore.Brighter.MessagingGateway.AWSSQS;
+
+public class SnsPublication : Publication
 {
-    public class SnsPublication : Publication
-    {
-        /// <summary>
-        /// Indicates how we should treat the routing key
-        /// TopicFindBy.Arn -> the routing key is an Arn
-        /// TopicFindBy.Convention -> The routing key is a name, but use convention to make an Arn for this account
-        /// TopicFindBy.Name -> Treat the routing key as a name & use ListTopics to find it (rate limited 30/s)
-        /// </summary>
-        public TopicFindBy FindTopicBy { get; set; } = TopicFindBy.Convention;
+    /// <summary>
+    /// Indicates how we should treat the routing key
+    /// TopicFindBy.Arn -> the routing key is an Arn
+    /// TopicFindBy.Convention -> The routing key is a name, but use convention to make an Arn for this account
+    /// TopicFindBy.Name -> Treat the routing key as a name & use ListTopics to find it (rate limited 30/s)
+    /// </summary>
+    public TopicFindBy FindTopicBy { get; set; } = TopicFindBy.Convention;
+        
+    /// <summary>
+    /// The attributes of the topic. If TopicARNs is set we will always assume that we do not
+    /// need to create or validate the SNS Topic
+    /// </summary>
+    public SnsAttributes? SnsAttributes { get; set; }
 
-        /// <summary>
-        /// The attributes of the topic. If TopicARNs is set we will always assume that we do not
-        /// need to create or validate the SNS Topic
-        /// </summary>
-        public SnsAttributes? SnsAttributes { get; set; }
+    /// <summary>
+    /// If we want to use topic Arns and not topics you need to supply  the Arn to use for any message that you send to us,
+    /// as we use the topic from the header to dispatch to  an Arn.
+    /// </summary>
+    public string? TopicArn { get; set; }
 
-        /// <summary>
-        /// If we want to use topic Arns and not topics you need to supply  the Arn to use for any message that you send to us,
-        /// as we use the topic from the header to dispatch to  an Arn.
-        /// </summary>
-<<<<<<< HEAD
-        public string TopicArn { get; set; }
+    /// <summary>
+    /// The AWS SQS type.
+    /// </summary>
+    public SnsSqsType SnsType { get; set; } = SnsSqsType.Standard;
 
-        /// <summary>
-        /// The AWS SQS type.
-        /// </summary>
-        public SnsSqsType SnsType { get; set; } = SnsSqsType.Standard;
-
-        /// <summary>
-        /// Amazon SNS FIFO topics support message deduplication, which provides
-        /// exactly-once message delivery and processing as long as the following conditions are met:
-        /// <list type="bullet">
-        ///     <item>
-        ///         <description>
-        ///             The subscribed Amazon SQS FIFO queue exists and has permissions that allow the
-        ///             AmazonSNS service principal to deliver messages to the queue.
-        ///         </description>
-        ///      </item>
-        ///     <item>
-        ///         <description>
-        ///             The Amazon SQS FIFO queue consumer processes the message and deletes it from the
-        ///             queue before the visibility timeout expires.
-        ///         </description>
-        ///      </item>
-        ///     <item>
-        ///         <description>
-        ///             The Amazon SNS subscription topic has no message filtering. When you configure
-        ///             message filtering, Amazon SNS FIFO topics support at-most-once delivery, as messages
-        ///             can be filtered out based on your subscription filter policies.
-        ///         </description>
-        ///      </item>
-        ///     <item>
-        ///         <description>
-        ///             There are no network disruptions that prevent acknowledgment of the message delivery
-        ///         </description>
-        ///      </item>
-        /// </list>
-        /// </summary>
-        public bool Deduplication { get; set; }
-=======
-        public string? TopicArn { get; set; }
->>>>>>> a846bfd4
-    }
+    /// <summary>
+    /// Amazon SNS FIFO topics support message deduplication, which provides
+    /// exactly-once message delivery and processing as long as the following conditions are met:
+    /// <list type="bullet">
+    ///     <item>
+    ///         <description>
+    ///             The subscribed Amazon SQS FIFO queue exists and has permissions that allow the
+    ///             AmazonSNS service principal to deliver messages to the queue.
+    ///         </description>
+    ///      </item>
+    ///     <item>
+    ///         <description>
+    ///             The Amazon SQS FIFO queue consumer processes the message and deletes it from the
+    ///             queue before the visibility timeout expires.
+    ///         </description>
+    ///      </item>
+    ///     <item>
+    ///         <description>
+    ///             The Amazon SNS subscription topic has no message filtering. When you configure
+    ///             message filtering, Amazon SNS FIFO topics support at-most-once delivery, as messages
+    ///             can be filtered out based on your subscription filter policies.
+    ///         </description>
+    ///      </item>
+    ///     <item>
+    ///         <description>
+    ///             There are no network disruptions that prevent acknowledgment of the message delivery
+    ///         </description>
+    ///      </item>
+    /// </list>
+    /// </summary>
+    public bool Deduplication { get; set; }
 }
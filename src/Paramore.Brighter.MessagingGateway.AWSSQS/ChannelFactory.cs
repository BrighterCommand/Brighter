﻿#region Licence

/* The MIT License (MIT)
Copyright © 2022 Ian Cooper <ian_hammond_cooper@yahoo.co.uk>

Permission is hereby granted, free of charge, to any person obtaining a copy
of this software and associated documentation files (the “Software”), to deal
in the Software without restriction, including without limitation the rights
to use, copy, modify, merge, publish, distribute, sublicense, and/or sell
copies of the Software, and to permit persons to whom the Software is
furnished to do so, subject to the following conditions:

The above copyright notice and this permission notice shall be included in
all copies or substantial portions of the Software.

THE SOFTWARE IS PROVIDED “AS IS”, WITHOUT WARRANTY OF ANY KIND, EXPRESS OR
IMPLIED, INCLUDING BUT NOT LIMITED TO THE WARRANTIES OF MERCHANTABILITY,
FITNESS FOR A PARTICULAR PURPOSE AND NONINFRINGEMENT. IN NO EVENT SHALL THE
AUTHORS OR COPYRIGHT HOLDERS BE LIABLE FOR ANY CLAIM, DAMAGES OR OTHER
LIABILITY, WHETHER IN AN ACTION OF CONTRACT, TORT OR OTHERWISE, ARISING FROM,
OUT OF OR IN CONNECTION WITH THE SOFTWARE OR THE USE OR OTHER DEALINGS IN
THE SOFTWARE. */

#endregion

using System;
using System.Collections.Generic;
using System.Linq;
using System.Net;
using System.Text.Json;
using System.Threading;
using System.Threading.Tasks;
using Amazon.Runtime.Internal;
using Amazon.SimpleNotificationService;
using Amazon.SimpleNotificationService.Model;
using Amazon.SQS;
using Amazon.SQS.Model;
using Microsoft.Extensions.Logging;
using Paramore.Brighter.Tasks;
using Polly;
using Polly.Contrib.WaitAndRetry;
using Polly.Retry;

namespace Paramore.Brighter.MessagingGateway.AWSSQS;

/// <summary>
/// The <see cref="ChannelFactory"/> class is responsible for creating and managing SQS channels.
/// </summary>
public class ChannelFactory : AWSMessagingGateway, IAmAChannelFactory
{
    private readonly SqsMessageConsumerFactory _messageConsumerFactory;
    private SqsSubscription? _subscription;
    private string? _queueUrl;
    private string? _dlqARN;
    private readonly AsyncRetryPolicy _retryPolicy;

    /// <summary>
    /// Initializes a new instance of the <see cref="ChannelFactory"/> class.
    /// </summary>
    /// <param name="awsConnection">The details of the subscription to AWS.</param>
    public ChannelFactory(AWSMessagingGatewayConnection awsConnection)
        : base(awsConnection)
    {
<<<<<<< HEAD
        private readonly SqsMessageConsumerFactory _messageConsumerFactory;
        private SqsSubscription _subscription;
        private string _queueUrl;
        private string _dlqARN;
        private readonly RetryPolicy _retryPolicy;

        /// <summary>
        /// Initializes a new instance of the <see cref="ChannelFactory"/> class.
        /// </summary>
        /// <param name="awsConnection">The details of the subscription to AWS</param>
        public ChannelFactory(
            AWSMessagingGatewayConnection awsConnection)
            : base(awsConnection)
        {
            _messageConsumerFactory = new SqsMessageConsumerFactory(awsConnection);
            var delay = Backoff.LinearBackoff(TimeSpan.FromSeconds(2), retryCount: 3, factor: 2.0, fastFirst: true);
            _retryPolicy = Policy
                .Handle<InvalidOperationException>()
                .WaitAndRetry(new[] { TimeSpan.FromSeconds(1), TimeSpan.FromSeconds(5), TimeSpan.FromSeconds(10) });
        }

        ///  <summary>
        ///  Creates the input channel.
        ///  With SQS we can ensure that queues exist ahead of creating the consumer, as there is no non-durable queue model
        ///  to create ephemeral queues, nor are there non-mirrored queues (on a single node in the cluster) where nodes
        ///  failing mean we want to create anew as we recreate. So the input factory creates the queue 
        ///  </summary>
        /// <param name="subscription">An SqsSubscription, the subscription parameter so create the channel with</param>
        /// <returns>IAmAnInputChannel.</returns>
        public IAmAChannel CreateChannel(Subscription subscription)
        {
            var channel = _retryPolicy.Execute(() =>
            {
                SqsSubscription sqsSubscription = subscription as SqsSubscription;
                _subscription = sqsSubscription ??
                                throw new ConfigurationException(
                                    "We expect an SqsSubscription or SqsSubscription<T> as a parameter");

                EnsureTopicAsync(_subscription.RoutingKey, _subscription.SnsAttributes, _subscription.FindTopicBy,
                    _subscription.MakeChannels, _subscription.SqsType, false).Wait();
                EnsureQueue();

                return new Channel(
                    subscription.ChannelName.ToValidSQSQueueName(),
                    subscription.RoutingKey.ToValidSNSTopicName(),
                    _messageConsumerFactory.Create(subscription),
                    subscription.BufferSize
                );
=======
        _messageConsumerFactory = new SqsMessageConsumerFactory(awsConnection);
        _retryPolicy = Policy
            .Handle<InvalidOperationException>()
            .WaitAndRetryAsync(new[]
            {
                TimeSpan.FromSeconds(1),
                TimeSpan.FromSeconds(5),
                TimeSpan.FromSeconds(10)
>>>>>>> a846bfd4
            });
    }

    /// <summary>
    /// Creates the input channel.
    /// Sync over Async is used here; should be alright in context of channel creation.
    /// </summary>
    /// <param name="subscription">An SqsSubscription, the subscription parameter to create the channel with.</param>
    /// <returns>An instance of <see cref="IAmAChannelSync"/>.</returns>
    /// <exception cref="ConfigurationException">Thrown when the subscription is not an SqsSubscription.</exception>
    public IAmAChannelSync CreateSyncChannel(Subscription subscription) => BrighterSynchronizationHelper.Run(async () => await CreateSyncChannelAsync(subscription));
        
    /// <summary>
    /// Creates the input channel.
    /// </summary>
    /// <remarks>
    /// Sync over Async is used here; should be alright in context of channel creation.
    /// </remarks>
    /// <param name="subscription">An SqsSubscription, the subscription parameter to create the channel with.</param>
    /// <returns>An instance of <see cref="IAmAChannelAsync"/>.</returns>
    /// <exception cref="ConfigurationException">Thrown when the subscription is not an SqsSubscription.</exception>
    public IAmAChannelAsync CreateAsyncChannel(Subscription subscription) => BrighterSynchronizationHelper.Run(async () => await CreateAsyncChannelAsync(subscription));

    /// <summary>
    /// Creates the input channel.
    /// </summary>
    /// <param name="subscription">An SqsSubscription, the subscription parameter to create the channel with.</param>
    /// <param name="ct">Cancels the creation operation</param>
    /// <returns>An instance of <see cref="IAmAChannelAsync"/>.</returns>
    /// <exception cref="ConfigurationException">Thrown when the subscription is not an SqsSubscription.</exception>
    public async Task<IAmAChannelAsync> CreateAsyncChannelAsync(Subscription subscription, CancellationToken ct = default)
    {
        var channel = await _retryPolicy.ExecuteAsync(async () =>
        {
            SqsSubscription? sqsSubscription = subscription as SqsSubscription;
            _subscription = sqsSubscription ?? throw new ConfigurationException("We expect an SqsSubscription or SqsSubscription<T> as a parameter");

            await EnsureTopicAsync(_subscription.RoutingKey, _subscription.FindTopicBy, _subscription.SnsAttributes, _subscription.MakeChannels);
            await EnsureQueueAsync();

            return new ChannelAsync(
                subscription.ChannelName.ToValidSQSQueueName(),
                subscription.RoutingKey.ToValidSNSTopicName(),
                _messageConsumerFactory.CreateAsync(subscription),
                subscription.BufferSize
            );
        });

        return channel;
    }
        
    /// <summary>
    /// Deletes the queue.
    /// </summary>
    public async Task DeleteQueueAsync()
    {
        if (_subscription?.ChannelName is null)
            return;

        using var sqsClient = new AmazonSQSClient(AwsConnection.Credentials, AwsConnection.Region);
        (bool exists, string? queueUrl) queueExists = await QueueExistsAsync(sqsClient, _subscription.ChannelName.ToValidSQSQueueName());

        if (queueExists.exists && queueExists.queueUrl != null)
        {
            try
            {
<<<<<<< HEAD
                if (_subscription.MakeChannels == OnMissingChannel.Create)
                {
                    if (_subscription.RedrivePolicy != null)
                    {
                        CreateDLQ(sqsClient);
                    }

                    CreateQueue(sqsClient);
                }
                else if (_subscription.MakeChannels == OnMissingChannel.Validate)
                {
                    var message = $"Queue does not exist: {queueName} for {topicName} on {_awsConnection.Region}";
                    s_logger.LogDebug("Queue does not exist: {ChannelName} for {Topic} on {Region}", queueName,
                        topicName, _awsConnection.Region);
                    throw new QueueDoesNotExistException(message);
                }
=======
                sqsClient.DeleteQueueAsync(queueExists.queueUrl)
                    .GetAwaiter()
                    .GetResult();
>>>>>>> a846bfd4
            }
            catch (Exception)
            {
                s_logger.LogError("Could not delete queue {ChannelName}", queueExists.queueUrl);
            }
        }
    }

    /// <summary>
    /// Deletes the topic.
    /// </summary>
    public async Task DeleteTopicAsync()
    {
        if (_subscription == null)
            return;
            
        if (ChannelTopicArn == null)
            return;

        using var snsClient = new AmazonSimpleNotificationServiceClient(AwsConnection.Credentials, AwsConnection.Region);
        (bool exists, string? _) = await new ValidateTopicByArn(snsClient).ValidateAsync(ChannelTopicArn);
        if (exists)
        {
            try
            {
<<<<<<< HEAD
                var attributes = new Dictionary<string, string>();
                if (_subscription.RedrivePolicy != null && _dlqARN != null)
                {
                    var policy = new
                    {
                        maxReceiveCount = _subscription.RedrivePolicy.MaxReceiveCount, deadLetterTargetArn = _dlqARN
                    };
                    attributes.Add(QueueAttributeName.RedrivePolicy,
                        JsonSerializer.Serialize(policy, JsonSerialisationOptions.Options));
                }

                attributes.Add(QueueAttributeName.DelaySeconds, _subscription.DelaySeconds.ToString());
                attributes.Add(QueueAttributeName.MessageRetentionPeriod,
                    _subscription.MessageRetentionPeriod.ToString());

                if (_subscription.IAMPolicy != null)
                {
                    attributes.Add(QueueAttributeName.Policy, _subscription.IAMPolicy);
                }

                attributes.Add(QueueAttributeName.ReceiveMessageWaitTimeSeconds,
                    _subscription.TimeOut.Seconds.ToString());
                attributes.Add(QueueAttributeName.VisibilityTimeout, _subscription.LockTimeout.ToString());

                var tags = new Dictionary<string, string> { ["Source"] = "Brighter" };
                if (_subscription.Tags != null)
                {
                    foreach (var tag in _subscription.Tags)
                    {
                        tags.Add(tag.Key, tag.Value);
                    }
                }

                var queueName = _subscription.ChannelName.Value;
                if (_subscription.SqsType == SnsSqsType.Fifo)
                {
                    if (!queueName.EndsWith(".fifo"))
                    {
                        queueName += ".fifo";
                    }

                    attributes.Add(QueueAttributeName.FifoQueue, "true");

                    if (_subscription.ContentBasedDeduplication)
                    {
                        attributes.Add(QueueAttributeName.ContentBasedDeduplication, "true");
                    }

                    if (_subscription.DeduplicationScope != null && _subscription.FifoThroughputLimit != null)
                    {
                        attributes.Add(QueueAttributeName.FifoThroughputLimit,
                            _subscription.FifoThroughputLimit.ToString());
                        attributes.Add(QueueAttributeName.DeduplicationScope, _subscription.DeduplicationScope switch
                        {
                            DeduplicationScope.MessageGroup => "messageGroup",
                            _ => "queue"
                        });
                    }
                }

                var request = new CreateQueueRequest(queueName) { Attributes = attributes, Tags = tags };
                var response = sqsClient.CreateQueueAsync(request).GetAwaiter().GetResult();
                _queueUrl = response.QueueUrl;

                if (!string.IsNullOrEmpty(_queueUrl))
                {
                    s_logger.LogDebug("Queue created: {URL}", _queueUrl);
                    using var snsClient =
                        new AmazonSimpleNotificationServiceClient(_awsConnection.Credentials, _awsConnection.Region);
                    CheckSubscription(_subscription.MakeChannels, sqsClient, snsClient);
                }
                else
                {
                    throw new InvalidOperationException(
                        $"Could not create queue: {_subscription.ChannelName.Value} subscribed to {ChannelTopicArn} on {_awsConnection.Region}");
                }
=======
                await UnsubscribeFromTopicAsync(snsClient);
                await snsClient.DeleteTopicAsync(ChannelTopicArn);
>>>>>>> a846bfd4
            }
            catch (Exception)
            {
<<<<<<< HEAD
                //QueueDeletedRecentlyException - wait 30 seconds then retry
                //Although timeout is 60s, we could be partway through that, so apply Copernican Principle 
                //and assume we are halfway through
                var error =
                    $"Could not create queue {_subscription.ChannelName.Value} because {ex.Message} waiting 60s to retry";
                s_logger.LogError(ex,
                    "Could not create queue {ChannelName} because {ErrorMessage} waiting 60s to retry",
                    _subscription.ChannelName.Value, ex.Message);
                Thread.Sleep(TimeSpan.FromSeconds(30));
                throw new ChannelFailureException(error, ex);
=======
                s_logger.LogError("Could not delete topic {TopicResourceName}", ChannelTopicArn);
>>>>>>> a846bfd4
            }
        }
    }
        
    private async Task<IAmAChannelSync> CreateSyncChannelAsync(Subscription subscription)
    {
        var channel = await _retryPolicy.ExecuteAsync(async () =>
        {
            SqsSubscription? sqsSubscription = subscription as SqsSubscription;
            _subscription = sqsSubscription ?? throw new ConfigurationException("We expect an SqsSubscription or SqsSubscription<T> as a parameter");

            await EnsureTopicAsync(_subscription.RoutingKey, _subscription.FindTopicBy, _subscription.SnsAttributes,
                _subscription.MakeChannels);
            await EnsureQueueAsync();

            return new Channel(
                subscription.ChannelName.ToValidSQSQueueName(),
                subscription.RoutingKey.ToValidSNSTopicName(),
                _messageConsumerFactory.Create(subscription),
                subscription.BufferSize
            );
        });

        return channel;
    }
  
    private async Task EnsureQueueAsync()
    {
        if (_subscription is null)
            throw new InvalidOperationException("ChannelFactory: Subscription cannot be null");
            
        if (_subscription.MakeChannels == OnMissingChannel.Assume)
            return;

        using var sqsClient = new AmazonSQSClient(AwsConnection.Credentials, AwsConnection.Region);
        var queueName = _subscription.ChannelName.ToValidSQSQueueName();
        var topicName = _subscription.RoutingKey.ToValidSNSTopicName();

        (bool exists, _) = await QueueExistsAsync(sqsClient, queueName);
        if (!exists)
        {
            if (_subscription.MakeChannels == OnMissingChannel.Create)
            {
<<<<<<< HEAD
                var error =
                    $"Could not create queue {_queueUrl} subscribed to topic {_subscription.RoutingKey.Value} in region {_awsConnection.Region.DisplayName} because {ex.Message}";
                s_logger.LogError(ex,
                    "Could not create queue {URL} subscribed to topic {Topic} in region {Region} because {ErrorMessage}",
                    _queueUrl, _subscription.RoutingKey.Value, _awsConnection.Region.DisplayName, ex.Message);
                throw new InvalidOperationException(error, ex);
=======
                if (_subscription.RedrivePolicy != null)
                {
                    await CreateDLQAsync(sqsClient);
                }

                await CreateQueueAsync(sqsClient);
>>>>>>> a846bfd4
            }
            else if (_subscription.MakeChannels == OnMissingChannel.Validate)
            {
<<<<<<< HEAD
                var error =
                    $"Could not create queue {_queueUrl} subscribed to topic {_subscription.RoutingKey.Value} in region {_awsConnection.Region.DisplayName} because {ex.Message}";
                s_logger.LogError(ex,
                    "Could not create queue {URL} subscribed to topic {Topic} in region {Region} because {ErrorMessage}",
                    _queueUrl, _subscription.RoutingKey.Value, _awsConnection.Region.DisplayName, ex.Message);
                throw new InvalidOperationException(error, ex);
=======
                var message = $"Queue does not exist: {queueName} for {topicName} on {AwsConnection.Region}";
                s_logger.LogDebug("Queue does not exist: {ChannelName} for {Topic} on {Region}", queueName, topicName, AwsConnection.Region);
                throw new QueueDoesNotExistException(message);
>>>>>>> a846bfd4
            }
        }
        else
        {
            s_logger.LogDebug("Queue exists: {ChannelName} subscribed to {Topic} on {Region}", queueName, topicName, AwsConnection.Region);
        }
    }

    private async Task CreateQueueAsync(AmazonSQSClient sqsClient)
    {
        if (_subscription is null)
            throw new InvalidOperationException("ChannelFactory: Subscription cannot be null");
            
        s_logger.LogDebug("Queue does not exist, creating queue: {ChannelName} subscribed to {Topic} on {Region}", _subscription.ChannelName.Value, _subscription.RoutingKey.Value, AwsConnection.Region);
        _queueUrl = null;
        try
        {
            var attributes = new Dictionary<string, string>();
            if (_subscription.RedrivePolicy != null && _dlqARN != null)
            {
                var policy = new { maxReceiveCount = _subscription.RedrivePolicy.MaxReceiveCount, deadLetterTargetArn = _dlqARN };
                attributes.Add("RedrivePolicy", JsonSerializer.Serialize(policy, JsonSerialisationOptions.Options));
            }

            attributes.Add("DelaySeconds", _subscription.DelaySeconds.ToString());
            attributes.Add("MessageRetentionPeriod", _subscription.MessageRetentionPeriod.ToString());
            if (_subscription.IAMPolicy != null) attributes.Add("Policy", _subscription.IAMPolicy);
            attributes.Add("ReceiveMessageWaitTimeSeconds", _subscription.TimeOut.Seconds.ToString());
            attributes.Add("VisibilityTimeout", _subscription.LockTimeout.ToString());

            var tags = new Dictionary<string, string> { { "Source", "Brighter" } };
            if (_subscription.Tags != null)
            {
                foreach (var tag in _subscription.Tags)
                {
<<<<<<< HEAD
                    //We need the ARN of the dead letter queue to configure the queue redrive policy, not the name 
                    var attributesRequest = new GetQueueAttributesRequest
                    {
                        QueueUrl = queueUrl, 
                        AttributeNames = ["QueueArn"]
                    };
                    var attributesResponse =
                        sqsClient.GetQueueAttributesAsync(attributesRequest).GetAwaiter().GetResult();

                    if (attributesResponse.HttpStatusCode != HttpStatusCode.OK)
                        throw new InvalidOperationException(
                            $"Could not find ARN of DLQ, status: {attributesResponse.HttpStatusCode}");

                    _dlqARN = attributesResponse.QueueARN;
                }
                else
                    throw new InvalidOperationException(
                        $"Could not find create DLQ, status: {createDeadLetterQueueResponse.HttpStatusCode}");
=======
                    tags.Add(tag.Key, tag.Value);
                }
>>>>>>> a846bfd4
            }

            var request = new CreateQueueRequest(_subscription.ChannelName.Value)
            {
<<<<<<< HEAD
                //QueueDeletedRecentlyException - wait 30 seconds then retry
                //Although timeout is 60s, we could be partway through that, so apply Copernican Principle 
                //and assume we are halfway through
                var error =
                    $"Could not create queue {_subscription.ChannelName.Value} because {ex.Message} waiting 60s to retry";
                s_logger.LogError(ex,
                    "Could not create queue {ChannelName} because {ErrorMessage} waiting 60s to retry",
                    _subscription.ChannelName.Value, ex.Message);
                Thread.Sleep(TimeSpan.FromSeconds(30));
                throw new ChannelFailureException(error, ex);
            }
            catch (AmazonSQSException ex)
            {
                var error =
                    $"Could not create queue {_queueUrl} subscribed to topic {_subscription.RoutingKey.Value} in region {_awsConnection.Region.DisplayName} because {ex.Message}";
                s_logger.LogError(ex,
                    "Could not create queue {URL} subscribed to topic {Topic} in region {Region} because {ErrorMessage}",
                    _queueUrl, _subscription.RoutingKey.Value, _awsConnection.Region.DisplayName, ex.Message);
                throw new InvalidOperationException(error, ex);
=======
                Attributes = attributes,
                Tags = tags
            };
            var response = await sqsClient.CreateQueueAsync(request);
            _queueUrl = response.QueueUrl;

            if (!string.IsNullOrEmpty(_queueUrl))
            {
                s_logger.LogDebug("Queue created: {URL}", _queueUrl);
                using var snsClient = new AmazonSimpleNotificationServiceClient(AwsConnection.Credentials, AwsConnection.Region);
                await CheckSubscriptionAsync(_subscription.MakeChannels, sqsClient, snsClient);
>>>>>>> a846bfd4
            }
            else
            {
<<<<<<< HEAD
                var error =
                    $"Could not create queue {_queueUrl} subscribed to topic {_subscription.RoutingKey.Value} in region {_awsConnection.Region.DisplayName} because {ex.Message}";
                s_logger.LogError(ex,
                    "Could not create queue {URL} subscribed to topic {Topic} in region {Region} because {ErrorMessage}",
                    _queueUrl, _subscription.RoutingKey.Value, _awsConnection.Region.DisplayName, ex.Message);
                throw new InvalidOperationException(error, ex);
=======
                throw new InvalidOperationException($"Could not create queue: {_subscription.ChannelName.Value} subscribed to {ChannelTopicArn} on {AwsConnection.Region}");
>>>>>>> a846bfd4
            }
        }
        catch (QueueDeletedRecentlyException ex)
        {
            var error = $"Could not create queue {_subscription.ChannelName.Value} because {ex.Message} waiting 60s to retry";
            s_logger.LogError(ex, "Could not create queue {ChannelName} because {ErrorMessage} waiting 60s to retry", _subscription.ChannelName.Value, ex.Message);
            Thread.Sleep(TimeSpan.FromSeconds(30));
            throw new ChannelFailureException(error, ex);
        }
        catch (AmazonSQSException ex)
        {
            var error = $"Could not create queue {_queueUrl} subscribed to topic {_subscription.RoutingKey.Value} in region {AwsConnection.Region.DisplayName} because {ex.Message}";
            s_logger.LogError(ex, "Could not create queue {URL} subscribed to topic {Topic} in region {Region} because {ErrorMessage}", _queueUrl, _subscription.RoutingKey.Value, AwsConnection.Region.DisplayName, ex.Message);
            throw new InvalidOperationException(error, ex);
        }
        catch (HttpErrorResponseException ex)
        {
            var error = $"Could not create queue {_queueUrl} subscribed to topic {_subscription.RoutingKey.Value} in region {AwsConnection.Region.DisplayName} because {ex.Message}";
            s_logger.LogError(ex, "Could not create queue {URL} subscribed to topic {Topic} in region {Region} because {ErrorMessage}", _queueUrl, _subscription.RoutingKey.Value, AwsConnection.Region.DisplayName, ex.Message);
            throw new InvalidOperationException(error, ex);
        }
    }

<<<<<<< HEAD
        private void CheckSubscription(OnMissingChannel makeSubscriptions, AmazonSQSClient sqsClient,
            AmazonSimpleNotificationServiceClient snsClient)
=======
    private async Task CreateDLQAsync(AmazonSQSClient sqsClient)
    {
        if (_subscription is null)
            throw new InvalidOperationException("ChannelFactory: Subscription cannot be null");
            
        if (_subscription.RedrivePolicy == null)
            throw new InvalidOperationException("ChannelFactory: RedrivePolicy cannot be null when creating a DLQ");
            
        try
>>>>>>> a846bfd4
        {
            var request = new CreateQueueRequest(_subscription.RedrivePolicy.DeadlLetterQueueName.Value);
            var createDeadLetterQueueResponse = await sqsClient.CreateQueueAsync(request);
            var queueUrl = createDeadLetterQueueResponse.QueueUrl;

            if (!string.IsNullOrEmpty(queueUrl))
            {
<<<<<<< HEAD
                if (makeSubscriptions == OnMissingChannel.Validate)
                {
                    throw new BrokerUnreachableException(
                        $"Subscription validation error: could not find subscription for {_queueUrl}");
                }
                else if (makeSubscriptions == OnMissingChannel.Create)
=======
                var attributesRequest = new GetQueueAttributesRequest
>>>>>>> a846bfd4
                {
                    QueueUrl = queueUrl,
                    AttributeNames = ["QueueArn"]
                };
                var attributesResponse = await sqsClient.GetQueueAttributesAsync(attributesRequest);

                if (attributesResponse.HttpStatusCode != HttpStatusCode.OK)
                    throw new InvalidOperationException($"Could not find ARN of DLQ, status: {attributesResponse.HttpStatusCode}");

                _dlqARN = attributesResponse.QueueARN;
            }
            else
                throw new InvalidOperationException($"Could not find create DLQ, status: {createDeadLetterQueueResponse.HttpStatusCode}");
        }
        catch (QueueDeletedRecentlyException ex)
        {
            var error = $"Could not create queue {_subscription.ChannelName.Value} because {ex.Message} waiting 60s to retry";
            s_logger.LogError(ex, "Could not create queue {ChannelName} because {ErrorMessage} waiting 60s to retry", _subscription.ChannelName.Value, ex.Message);
            Thread.Sleep(TimeSpan.FromSeconds(30));
            throw new ChannelFailureException(error, ex);
        }
        catch (AmazonSQSException ex)
        {
            var error = $"Could not create queue {_queueUrl} subscribed to topic {_subscription.RoutingKey.Value} in region {AwsConnection.Region.DisplayName} because {ex.Message}";
            s_logger.LogError(ex, "Could not create queue {URL} subscribed to topic {Topic} in region {Region} because {ErrorMessage}", _queueUrl, _subscription.RoutingKey.Value, AwsConnection.Region.DisplayName, ex.Message);
            throw new InvalidOperationException(error, ex);
        }
        catch (HttpErrorResponseException ex)
        {
            var error = $"Could not create queue {_queueUrl} subscribed to topic {_subscription.RoutingKey.Value} in region {AwsConnection.Region.DisplayName} because {ex.Message}";
            s_logger.LogError(ex, "Could not create queue {URL} subscribed to topic {Topic} in region {Region} because {ErrorMessage}", _queueUrl, _subscription.RoutingKey.Value, AwsConnection.Region.DisplayName, ex.Message);
            throw new InvalidOperationException(error, ex);
        }
    }

    private async Task CheckSubscriptionAsync(OnMissingChannel makeSubscriptions, AmazonSQSClient sqsClient, AmazonSimpleNotificationServiceClient snsClient)
    {
        if (makeSubscriptions == OnMissingChannel.Assume)
            return;

        if (!await SubscriptionExistsAsync(sqsClient, snsClient))
        {
            if (makeSubscriptions == OnMissingChannel.Validate)
            {
<<<<<<< HEAD
                //We need to support raw messages to allow the use of message attributes
                var response = snsClient.SetSubscriptionAttributesAsync(
                        new SetSubscriptionAttributesRequest(
                            subscription, "RawMessageDelivery", _subscription.RawMessageDelivery.ToString())
                    )
                    .Result;
                if (response.HttpStatusCode != HttpStatusCode.OK)
                {
                    throw new InvalidOperationException(
                        "Unable to set subscription attribute for raw message delivery");
                }
=======
                throw new BrokerUnreachableException($"Subscription validation error: could not find subscription for {_queueUrl}");
>>>>>>> a846bfd4
            }
            else if (makeSubscriptions == OnMissingChannel.Create)
            {
                await SubscribeToTopicAsync(sqsClient, snsClient);
            }
        }
    }

    private async Task SubscribeToTopicAsync(AmazonSQSClient sqsClient, AmazonSimpleNotificationServiceClient snsClient)
    {
        var arn = await snsClient.SubscribeQueueAsync(ChannelTopicArn, sqsClient, _queueUrl);
        if (!string.IsNullOrEmpty(arn))
        {
            var response = await snsClient.SetSubscriptionAttributesAsync(
                new SetSubscriptionAttributesRequest(arn, "RawMessageDelivery", _subscription?.RawMessageDelivery.ToString())
            );
            if (response.HttpStatusCode != HttpStatusCode.OK)
            {
                throw new InvalidOperationException("Unable to set subscription attribute for raw message delivery");
            }
        }
        else
        {
<<<<<<< HEAD
            string queueArn = GetQueueARNForChannel(sqsClient);

            if (queueArn == null)
                throw new BrokerUnreachableException($"Could not find queue ARN for queue {_queueUrl}");

            bool exists = false;
            ListSubscriptionsByTopicResponse response;
            do
            {
                response = snsClient
                    .ListSubscriptionsByTopicAsync(new ListSubscriptionsByTopicRequest { TopicArn = ChannelTopicArn })
                    .GetAwaiter().GetResult();
                exists = response.Subscriptions.Any(sub =>
                    (sub.Protocol.ToLower() == "sqs") && (sub.Endpoint == queueArn));
            } while (!exists && response.NextToken != null);

            return exists;
=======
            throw new InvalidOperationException($"Could not subscribe to topic: {ChannelTopicArn} from queue: {_queueUrl} in region {AwsConnection.Region}");
>>>>>>> a846bfd4
        }
    }

    private async Task<(bool exists, string? queueUrl)> QueueExistsAsync(AmazonSQSClient client, string? channelName)
    {
        if (string.IsNullOrEmpty(channelName))
            return (false, null);
            
        bool exists = false;
        string? queueUrl = null;
        try
        {
<<<<<<< HEAD
            if (_subscription == null)
                return;

            using var sqsClient = new AmazonSQSClient(_awsConnection.Credentials, _awsConnection.Region);
            //Does the queue exist - this is an HTTP call, we should cache the results for a period of time
            (bool exists, string name) queueExists =
                QueueExists(sqsClient, _subscription.ChannelName.ToValidSQSQueueName());

            if (queueExists.exists)
=======
            var response = await client.GetQueueUrlAsync(channelName);
            if (!string.IsNullOrWhiteSpace(response.QueueUrl))
>>>>>>> a846bfd4
            {
                queueUrl = response.QueueUrl;
                exists = true;
            }
        }
        catch (AggregateException ae)
        {
<<<<<<< HEAD
            if (_subscription == null)
                return;

            using var snsClient =
                new AmazonSimpleNotificationServiceClient(_awsConnection.Credentials, _awsConnection.Region);
            (bool exists, string topicArn) = new ValidateTopicByArn(snsClient).ValidateAsync(ChannelTopicArn)
                .GetAwaiter().GetResult();
            if (exists)
=======
            ae.Handle((e) =>
>>>>>>> a846bfd4
            {
                if (e is QueueDoesNotExistException)
                {
                    exists = false;
                    return true;
                }
                return false;
            });
        }

        return (exists, queueUrl);
    }

    private async Task<bool> SubscriptionExistsAsync(AmazonSQSClient sqsClient, AmazonSimpleNotificationServiceClient snsClient)
    {
        string? queueArn = await GetQueueArnForChannelAsync(sqsClient);

        if (queueArn == null)
            throw new BrokerUnreachableException($"Could not find queue ARN for queue {_queueUrl}");

        bool exists = false;
        ListSubscriptionsByTopicResponse response;
        do
        {
<<<<<<< HEAD
            var result = sqsClient.GetQueueAttributesAsync(
                new GetQueueAttributesRequest { QueueUrl = _queueUrl, AttributeNames = new List<string> { "QueueArn" } }
            ).GetAwaiter().GetResult();
=======
            response = await snsClient.ListSubscriptionsByTopicAsync(new ListSubscriptionsByTopicRequest { TopicArn = ChannelTopicArn });
            exists = response.Subscriptions.Any(sub => (sub.Protocol.ToLower() == "sqs") && (sub.Endpoint == queueArn));
        } while (!exists && response.NextToken != null);
>>>>>>> a846bfd4

        return exists;
    }

    /// <summary>
    /// Gets the ARN of the queue for the channel.
    /// Sync over async is used here; should be alright in context of channel creation.
    /// </summary>
    /// <param name="sqsClient">The SQS client.</param>
    /// <returns>The ARN of the queue.</returns>
    private async Task<string?> GetQueueArnForChannelAsync(AmazonSQSClient sqsClient)
    {
        var result = await sqsClient.GetQueueAttributesAsync(
            new GetQueueAttributesRequest { QueueUrl = _queueUrl, AttributeNames = new List<string> { "QueueArn" } }
        );

        if (result.HttpStatusCode == HttpStatusCode.OK)
        {
            return result.QueueARN;
        }

        return null;
    }

    /// <summary>
    /// Unsubscribes from the topic.
    /// Sync over async is used here; should be alright in context of topic unsubscribe.
    /// </summary>
    /// <param name="snsClient">The SNS client.</param>
    private async Task UnsubscribeFromTopicAsync(AmazonSimpleNotificationServiceClient snsClient)
    {
        ListSubscriptionsByTopicResponse response;
        do
        {
            response = await snsClient.ListSubscriptionsByTopicAsync(new ListSubscriptionsByTopicRequest { TopicArn = ChannelTopicArn });
            foreach (var sub in response.Subscriptions)
            {
<<<<<<< HEAD
                response = snsClient
                    .ListSubscriptionsByTopicAsync(new ListSubscriptionsByTopicRequest { TopicArn = ChannelTopicArn })
                    .GetAwaiter().GetResult();
                foreach (var sub in response.Subscriptions)
                {
                    var unsubscribe = snsClient
                        .UnsubscribeAsync(new UnsubscribeRequest { SubscriptionArn = sub.SubscriptionArn }).GetAwaiter()
                        .GetResult();
                    if (unsubscribe.HttpStatusCode != HttpStatusCode.OK)
                    {
                        s_logger.LogError("Error unsubscribing from {TopicResourceName} for sub {ChannelResourceName}",
                            ChannelTopicArn, sub.SubscriptionArn);
                    }
=======
                var unsubscribe = await snsClient.UnsubscribeAsync(new UnsubscribeRequest { SubscriptionArn = sub.SubscriptionArn });
                if (unsubscribe.HttpStatusCode != HttpStatusCode.OK)
                {
                    s_logger.LogError("Error unsubscribing from {TopicResourceName} for sub {ChannelResourceName}", ChannelTopicArn, sub.SubscriptionArn);
>>>>>>> a846bfd4
                }
            }
        } while (response.NextToken != null);
    }
}<|MERGE_RESOLUTION|>--- conflicted
+++ resolved
@@ -1,5 +1,4 @@
 ﻿#region Licence
-
 /* The MIT License (MIT)
 Copyright © 2022 Ian Cooper <ian_hammond_cooper@yahoo.co.uk>
 
@@ -20,7 +19,6 @@
 LIABILITY, WHETHER IN AN ACTION OF CONTRACT, TORT OR OTHERWISE, ARISING FROM,
 OUT OF OR IN CONNECTION WITH THE SOFTWARE OR THE USE OR OTHER DEALINGS IN
 THE SOFTWARE. */
-
 #endregion
 
 using System;
@@ -38,7 +36,6 @@
 using Microsoft.Extensions.Logging;
 using Paramore.Brighter.Tasks;
 using Polly;
-using Polly.Contrib.WaitAndRetry;
 using Polly.Retry;
 
 namespace Paramore.Brighter.MessagingGateway.AWSSQS;
@@ -61,56 +58,6 @@
     public ChannelFactory(AWSMessagingGatewayConnection awsConnection)
         : base(awsConnection)
     {
-<<<<<<< HEAD
-        private readonly SqsMessageConsumerFactory _messageConsumerFactory;
-        private SqsSubscription _subscription;
-        private string _queueUrl;
-        private string _dlqARN;
-        private readonly RetryPolicy _retryPolicy;
-
-        /// <summary>
-        /// Initializes a new instance of the <see cref="ChannelFactory"/> class.
-        /// </summary>
-        /// <param name="awsConnection">The details of the subscription to AWS</param>
-        public ChannelFactory(
-            AWSMessagingGatewayConnection awsConnection)
-            : base(awsConnection)
-        {
-            _messageConsumerFactory = new SqsMessageConsumerFactory(awsConnection);
-            var delay = Backoff.LinearBackoff(TimeSpan.FromSeconds(2), retryCount: 3, factor: 2.0, fastFirst: true);
-            _retryPolicy = Policy
-                .Handle<InvalidOperationException>()
-                .WaitAndRetry(new[] { TimeSpan.FromSeconds(1), TimeSpan.FromSeconds(5), TimeSpan.FromSeconds(10) });
-        }
-
-        ///  <summary>
-        ///  Creates the input channel.
-        ///  With SQS we can ensure that queues exist ahead of creating the consumer, as there is no non-durable queue model
-        ///  to create ephemeral queues, nor are there non-mirrored queues (on a single node in the cluster) where nodes
-        ///  failing mean we want to create anew as we recreate. So the input factory creates the queue 
-        ///  </summary>
-        /// <param name="subscription">An SqsSubscription, the subscription parameter so create the channel with</param>
-        /// <returns>IAmAnInputChannel.</returns>
-        public IAmAChannel CreateChannel(Subscription subscription)
-        {
-            var channel = _retryPolicy.Execute(() =>
-            {
-                SqsSubscription sqsSubscription = subscription as SqsSubscription;
-                _subscription = sqsSubscription ??
-                                throw new ConfigurationException(
-                                    "We expect an SqsSubscription or SqsSubscription<T> as a parameter");
-
-                EnsureTopicAsync(_subscription.RoutingKey, _subscription.SnsAttributes, _subscription.FindTopicBy,
-                    _subscription.MakeChannels, _subscription.SqsType, false).Wait();
-                EnsureQueue();
-
-                return new Channel(
-                    subscription.ChannelName.ToValidSQSQueueName(),
-                    subscription.RoutingKey.ToValidSNSTopicName(),
-                    _messageConsumerFactory.Create(subscription),
-                    subscription.BufferSize
-                );
-=======
         _messageConsumerFactory = new SqsMessageConsumerFactory(awsConnection);
         _retryPolicy = Policy
             .Handle<InvalidOperationException>()
@@ -119,7 +66,6 @@
                 TimeSpan.FromSeconds(1),
                 TimeSpan.FromSeconds(5),
                 TimeSpan.FromSeconds(10)
->>>>>>> a846bfd4
             });
     }
 
@@ -157,7 +103,13 @@
             SqsSubscription? sqsSubscription = subscription as SqsSubscription;
             _subscription = sqsSubscription ?? throw new ConfigurationException("We expect an SqsSubscription or SqsSubscription<T> as a parameter");
 
-            await EnsureTopicAsync(_subscription.RoutingKey, _subscription.FindTopicBy, _subscription.SnsAttributes, _subscription.MakeChannels);
+            await EnsureTopicAsync(_subscription.RoutingKey, 
+                _subscription.FindTopicBy,
+                _subscription.SnsAttributes,
+                _subscription.MakeChannels,
+                _subscription.SqsType, 
+                _subscription.ContentBasedDeduplication,
+                ct);
             await EnsureQueueAsync();
 
             return new ChannelAsync(
@@ -186,28 +138,9 @@
         {
             try
             {
-<<<<<<< HEAD
-                if (_subscription.MakeChannels == OnMissingChannel.Create)
-                {
-                    if (_subscription.RedrivePolicy != null)
-                    {
-                        CreateDLQ(sqsClient);
-                    }
-
-                    CreateQueue(sqsClient);
-                }
-                else if (_subscription.MakeChannels == OnMissingChannel.Validate)
-                {
-                    var message = $"Queue does not exist: {queueName} for {topicName} on {_awsConnection.Region}";
-                    s_logger.LogDebug("Queue does not exist: {ChannelName} for {Topic} on {Region}", queueName,
-                        topicName, _awsConnection.Region);
-                    throw new QueueDoesNotExistException(message);
-                }
-=======
                 sqsClient.DeleteQueueAsync(queueExists.queueUrl)
                     .GetAwaiter()
                     .GetResult();
->>>>>>> a846bfd4
             }
             catch (Exception)
             {
@@ -233,104 +166,12 @@
         {
             try
             {
-<<<<<<< HEAD
-                var attributes = new Dictionary<string, string>();
-                if (_subscription.RedrivePolicy != null && _dlqARN != null)
-                {
-                    var policy = new
-                    {
-                        maxReceiveCount = _subscription.RedrivePolicy.MaxReceiveCount, deadLetterTargetArn = _dlqARN
-                    };
-                    attributes.Add(QueueAttributeName.RedrivePolicy,
-                        JsonSerializer.Serialize(policy, JsonSerialisationOptions.Options));
-                }
-
-                attributes.Add(QueueAttributeName.DelaySeconds, _subscription.DelaySeconds.ToString());
-                attributes.Add(QueueAttributeName.MessageRetentionPeriod,
-                    _subscription.MessageRetentionPeriod.ToString());
-
-                if (_subscription.IAMPolicy != null)
-                {
-                    attributes.Add(QueueAttributeName.Policy, _subscription.IAMPolicy);
-                }
-
-                attributes.Add(QueueAttributeName.ReceiveMessageWaitTimeSeconds,
-                    _subscription.TimeOut.Seconds.ToString());
-                attributes.Add(QueueAttributeName.VisibilityTimeout, _subscription.LockTimeout.ToString());
-
-                var tags = new Dictionary<string, string> { ["Source"] = "Brighter" };
-                if (_subscription.Tags != null)
-                {
-                    foreach (var tag in _subscription.Tags)
-                    {
-                        tags.Add(tag.Key, tag.Value);
-                    }
-                }
-
-                var queueName = _subscription.ChannelName.Value;
-                if (_subscription.SqsType == SnsSqsType.Fifo)
-                {
-                    if (!queueName.EndsWith(".fifo"))
-                    {
-                        queueName += ".fifo";
-                    }
-
-                    attributes.Add(QueueAttributeName.FifoQueue, "true");
-
-                    if (_subscription.ContentBasedDeduplication)
-                    {
-                        attributes.Add(QueueAttributeName.ContentBasedDeduplication, "true");
-                    }
-
-                    if (_subscription.DeduplicationScope != null && _subscription.FifoThroughputLimit != null)
-                    {
-                        attributes.Add(QueueAttributeName.FifoThroughputLimit,
-                            _subscription.FifoThroughputLimit.ToString());
-                        attributes.Add(QueueAttributeName.DeduplicationScope, _subscription.DeduplicationScope switch
-                        {
-                            DeduplicationScope.MessageGroup => "messageGroup",
-                            _ => "queue"
-                        });
-                    }
-                }
-
-                var request = new CreateQueueRequest(queueName) { Attributes = attributes, Tags = tags };
-                var response = sqsClient.CreateQueueAsync(request).GetAwaiter().GetResult();
-                _queueUrl = response.QueueUrl;
-
-                if (!string.IsNullOrEmpty(_queueUrl))
-                {
-                    s_logger.LogDebug("Queue created: {URL}", _queueUrl);
-                    using var snsClient =
-                        new AmazonSimpleNotificationServiceClient(_awsConnection.Credentials, _awsConnection.Region);
-                    CheckSubscription(_subscription.MakeChannels, sqsClient, snsClient);
-                }
-                else
-                {
-                    throw new InvalidOperationException(
-                        $"Could not create queue: {_subscription.ChannelName.Value} subscribed to {ChannelTopicArn} on {_awsConnection.Region}");
-                }
-=======
                 await UnsubscribeFromTopicAsync(snsClient);
                 await snsClient.DeleteTopicAsync(ChannelTopicArn);
->>>>>>> a846bfd4
             }
             catch (Exception)
             {
-<<<<<<< HEAD
-                //QueueDeletedRecentlyException - wait 30 seconds then retry
-                //Although timeout is 60s, we could be partway through that, so apply Copernican Principle 
-                //and assume we are halfway through
-                var error =
-                    $"Could not create queue {_subscription.ChannelName.Value} because {ex.Message} waiting 60s to retry";
-                s_logger.LogError(ex,
-                    "Could not create queue {ChannelName} because {ErrorMessage} waiting 60s to retry",
-                    _subscription.ChannelName.Value, ex.Message);
-                Thread.Sleep(TimeSpan.FromSeconds(30));
-                throw new ChannelFailureException(error, ex);
-=======
                 s_logger.LogError("Could not delete topic {TopicResourceName}", ChannelTopicArn);
->>>>>>> a846bfd4
             }
         }
     }
@@ -342,8 +183,12 @@
             SqsSubscription? sqsSubscription = subscription as SqsSubscription;
             _subscription = sqsSubscription ?? throw new ConfigurationException("We expect an SqsSubscription or SqsSubscription<T> as a parameter");
 
-            await EnsureTopicAsync(_subscription.RoutingKey, _subscription.FindTopicBy, _subscription.SnsAttributes,
-                _subscription.MakeChannels);
+            await EnsureTopicAsync(_subscription.RoutingKey, 
+                _subscription.FindTopicBy, 
+                _subscription.SnsAttributes,
+                _subscription.MakeChannels,
+                _subscription.SqsType,
+                _subscription.ContentBasedDeduplication);
             await EnsureQueueAsync();
 
             return new Channel(
@@ -374,36 +219,18 @@
         {
             if (_subscription.MakeChannels == OnMissingChannel.Create)
             {
-<<<<<<< HEAD
-                var error =
-                    $"Could not create queue {_queueUrl} subscribed to topic {_subscription.RoutingKey.Value} in region {_awsConnection.Region.DisplayName} because {ex.Message}";
-                s_logger.LogError(ex,
-                    "Could not create queue {URL} subscribed to topic {Topic} in region {Region} because {ErrorMessage}",
-                    _queueUrl, _subscription.RoutingKey.Value, _awsConnection.Region.DisplayName, ex.Message);
-                throw new InvalidOperationException(error, ex);
-=======
                 if (_subscription.RedrivePolicy != null)
                 {
                     await CreateDLQAsync(sqsClient);
                 }
 
                 await CreateQueueAsync(sqsClient);
->>>>>>> a846bfd4
             }
             else if (_subscription.MakeChannels == OnMissingChannel.Validate)
             {
-<<<<<<< HEAD
-                var error =
-                    $"Could not create queue {_queueUrl} subscribed to topic {_subscription.RoutingKey.Value} in region {_awsConnection.Region.DisplayName} because {ex.Message}";
-                s_logger.LogError(ex,
-                    "Could not create queue {URL} subscribed to topic {Topic} in region {Region} because {ErrorMessage}",
-                    _queueUrl, _subscription.RoutingKey.Value, _awsConnection.Region.DisplayName, ex.Message);
-                throw new InvalidOperationException(error, ex);
-=======
                 var message = $"Queue does not exist: {queueName} for {topicName} on {AwsConnection.Region}";
                 s_logger.LogDebug("Queue does not exist: {ChannelName} for {Topic} on {Region}", queueName, topicName, AwsConnection.Region);
                 throw new QueueDoesNotExistException(message);
->>>>>>> a846bfd4
             }
         }
         else
@@ -425,68 +252,54 @@
             if (_subscription.RedrivePolicy != null && _dlqARN != null)
             {
                 var policy = new { maxReceiveCount = _subscription.RedrivePolicy.MaxReceiveCount, deadLetterTargetArn = _dlqARN };
-                attributes.Add("RedrivePolicy", JsonSerializer.Serialize(policy, JsonSerialisationOptions.Options));
-            }
-
-            attributes.Add("DelaySeconds", _subscription.DelaySeconds.ToString());
-            attributes.Add("MessageRetentionPeriod", _subscription.MessageRetentionPeriod.ToString());
-            if (_subscription.IAMPolicy != null) attributes.Add("Policy", _subscription.IAMPolicy);
-            attributes.Add("ReceiveMessageWaitTimeSeconds", _subscription.TimeOut.Seconds.ToString());
-            attributes.Add("VisibilityTimeout", _subscription.LockTimeout.ToString());
-
+                attributes.Add(QueueAttributeName.RedrivePolicy, JsonSerializer.Serialize(policy, JsonSerialisationOptions.Options));
+            }
+
+            attributes.Add(QueueAttributeName.DelaySeconds, _subscription.DelaySeconds.ToString());
+            attributes.Add(QueueAttributeName.MessageRetentionPeriod, _subscription.MessageRetentionPeriod.ToString());
+            if (_subscription.IAMPolicy != null) attributes.Add(QueueAttributeName.Policy, _subscription.IAMPolicy);
+            attributes.Add(QueueAttributeName.ReceiveMessageWaitTimeSeconds, _subscription.TimeOut.Seconds.ToString());
+            attributes.Add(QueueAttributeName.VisibilityTimeout, _subscription.LockTimeout.ToString());
+            
             var tags = new Dictionary<string, string> { { "Source", "Brighter" } };
             if (_subscription.Tags != null)
             {
                 foreach (var tag in _subscription.Tags)
                 {
-<<<<<<< HEAD
-                    //We need the ARN of the dead letter queue to configure the queue redrive policy, not the name 
-                    var attributesRequest = new GetQueueAttributesRequest
+                    tags.Add(tag.Key, tag.Value);
+                }
+            }
+            
+            var queueName = _subscription.ChannelName.Value;
+            if (_subscription.SqsType == SnsSqsType.Fifo)
+            {
+                if (!queueName.EndsWith(".fifo"))
+                {
+                    queueName += ".fifo";
+                }
+
+                attributes.Add(QueueAttributeName.FifoQueue, "true");
+
+                if (_subscription.ContentBasedDeduplication)
+                {
+                    attributes.Add(QueueAttributeName.ContentBasedDeduplication, "true");
+                }
+
+                if (_subscription.DeduplicationScope.HasValue && _subscription.FifoThroughputLimit.HasValue)
+                {
+                    attributes.Add(QueueAttributeName.FifoThroughputLimit,
+                        _subscription.FifoThroughputLimit.Value.ToString());
+                    attributes.Add(QueueAttributeName.DeduplicationScope, _subscription.DeduplicationScope switch
                     {
-                        QueueUrl = queueUrl, 
-                        AttributeNames = ["QueueArn"]
-                    };
-                    var attributesResponse =
-                        sqsClient.GetQueueAttributesAsync(attributesRequest).GetAwaiter().GetResult();
-
-                    if (attributesResponse.HttpStatusCode != HttpStatusCode.OK)
-                        throw new InvalidOperationException(
-                            $"Could not find ARN of DLQ, status: {attributesResponse.HttpStatusCode}");
-
-                    _dlqARN = attributesResponse.QueueARN;
-                }
-                else
-                    throw new InvalidOperationException(
-                        $"Could not find create DLQ, status: {createDeadLetterQueueResponse.HttpStatusCode}");
-=======
-                    tags.Add(tag.Key, tag.Value);
-                }
->>>>>>> a846bfd4
-            }
-
-            var request = new CreateQueueRequest(_subscription.ChannelName.Value)
-            {
-<<<<<<< HEAD
-                //QueueDeletedRecentlyException - wait 30 seconds then retry
-                //Although timeout is 60s, we could be partway through that, so apply Copernican Principle 
-                //and assume we are halfway through
-                var error =
-                    $"Could not create queue {_subscription.ChannelName.Value} because {ex.Message} waiting 60s to retry";
-                s_logger.LogError(ex,
-                    "Could not create queue {ChannelName} because {ErrorMessage} waiting 60s to retry",
-                    _subscription.ChannelName.Value, ex.Message);
-                Thread.Sleep(TimeSpan.FromSeconds(30));
-                throw new ChannelFailureException(error, ex);
-            }
-            catch (AmazonSQSException ex)
-            {
-                var error =
-                    $"Could not create queue {_queueUrl} subscribed to topic {_subscription.RoutingKey.Value} in region {_awsConnection.Region.DisplayName} because {ex.Message}";
-                s_logger.LogError(ex,
-                    "Could not create queue {URL} subscribed to topic {Topic} in region {Region} because {ErrorMessage}",
-                    _queueUrl, _subscription.RoutingKey.Value, _awsConnection.Region.DisplayName, ex.Message);
-                throw new InvalidOperationException(error, ex);
-=======
+                        DeduplicationScope.MessageGroup => "messageGroup",
+                        _ => "queue"
+                    });
+                }
+            }
+            
+
+            var request = new CreateQueueRequest(queueName)
+            {
                 Attributes = attributes,
                 Tags = tags
             };
@@ -498,20 +311,10 @@
                 s_logger.LogDebug("Queue created: {URL}", _queueUrl);
                 using var snsClient = new AmazonSimpleNotificationServiceClient(AwsConnection.Credentials, AwsConnection.Region);
                 await CheckSubscriptionAsync(_subscription.MakeChannels, sqsClient, snsClient);
->>>>>>> a846bfd4
             }
             else
             {
-<<<<<<< HEAD
-                var error =
-                    $"Could not create queue {_queueUrl} subscribed to topic {_subscription.RoutingKey.Value} in region {_awsConnection.Region.DisplayName} because {ex.Message}";
-                s_logger.LogError(ex,
-                    "Could not create queue {URL} subscribed to topic {Topic} in region {Region} because {ErrorMessage}",
-                    _queueUrl, _subscription.RoutingKey.Value, _awsConnection.Region.DisplayName, ex.Message);
-                throw new InvalidOperationException(error, ex);
-=======
                 throw new InvalidOperationException($"Could not create queue: {_subscription.ChannelName.Value} subscribed to {ChannelTopicArn} on {AwsConnection.Region}");
->>>>>>> a846bfd4
             }
         }
         catch (QueueDeletedRecentlyException ex)
@@ -535,10 +338,6 @@
         }
     }
 
-<<<<<<< HEAD
-        private void CheckSubscription(OnMissingChannel makeSubscriptions, AmazonSQSClient sqsClient,
-            AmazonSimpleNotificationServiceClient snsClient)
-=======
     private async Task CreateDLQAsync(AmazonSQSClient sqsClient)
     {
         if (_subscription is null)
@@ -548,7 +347,6 @@
             throw new InvalidOperationException("ChannelFactory: RedrivePolicy cannot be null when creating a DLQ");
             
         try
->>>>>>> a846bfd4
         {
             var request = new CreateQueueRequest(_subscription.RedrivePolicy.DeadlLetterQueueName.Value);
             var createDeadLetterQueueResponse = await sqsClient.CreateQueueAsync(request);
@@ -556,16 +354,7 @@
 
             if (!string.IsNullOrEmpty(queueUrl))
             {
-<<<<<<< HEAD
-                if (makeSubscriptions == OnMissingChannel.Validate)
-                {
-                    throw new BrokerUnreachableException(
-                        $"Subscription validation error: could not find subscription for {_queueUrl}");
-                }
-                else if (makeSubscriptions == OnMissingChannel.Create)
-=======
                 var attributesRequest = new GetQueueAttributesRequest
->>>>>>> a846bfd4
                 {
                     QueueUrl = queueUrl,
                     AttributeNames = ["QueueArn"]
@@ -610,21 +399,7 @@
         {
             if (makeSubscriptions == OnMissingChannel.Validate)
             {
-<<<<<<< HEAD
-                //We need to support raw messages to allow the use of message attributes
-                var response = snsClient.SetSubscriptionAttributesAsync(
-                        new SetSubscriptionAttributesRequest(
-                            subscription, "RawMessageDelivery", _subscription.RawMessageDelivery.ToString())
-                    )
-                    .Result;
-                if (response.HttpStatusCode != HttpStatusCode.OK)
-                {
-                    throw new InvalidOperationException(
-                        "Unable to set subscription attribute for raw message delivery");
-                }
-=======
                 throw new BrokerUnreachableException($"Subscription validation error: could not find subscription for {_queueUrl}");
->>>>>>> a846bfd4
             }
             else if (makeSubscriptions == OnMissingChannel.Create)
             {
@@ -648,27 +423,7 @@
         }
         else
         {
-<<<<<<< HEAD
-            string queueArn = GetQueueARNForChannel(sqsClient);
-
-            if (queueArn == null)
-                throw new BrokerUnreachableException($"Could not find queue ARN for queue {_queueUrl}");
-
-            bool exists = false;
-            ListSubscriptionsByTopicResponse response;
-            do
-            {
-                response = snsClient
-                    .ListSubscriptionsByTopicAsync(new ListSubscriptionsByTopicRequest { TopicArn = ChannelTopicArn })
-                    .GetAwaiter().GetResult();
-                exists = response.Subscriptions.Any(sub =>
-                    (sub.Protocol.ToLower() == "sqs") && (sub.Endpoint == queueArn));
-            } while (!exists && response.NextToken != null);
-
-            return exists;
-=======
             throw new InvalidOperationException($"Could not subscribe to topic: {ChannelTopicArn} from queue: {_queueUrl} in region {AwsConnection.Region}");
->>>>>>> a846bfd4
         }
     }
 
@@ -681,20 +436,8 @@
         string? queueUrl = null;
         try
         {
-<<<<<<< HEAD
-            if (_subscription == null)
-                return;
-
-            using var sqsClient = new AmazonSQSClient(_awsConnection.Credentials, _awsConnection.Region);
-            //Does the queue exist - this is an HTTP call, we should cache the results for a period of time
-            (bool exists, string name) queueExists =
-                QueueExists(sqsClient, _subscription.ChannelName.ToValidSQSQueueName());
-
-            if (queueExists.exists)
-=======
             var response = await client.GetQueueUrlAsync(channelName);
             if (!string.IsNullOrWhiteSpace(response.QueueUrl))
->>>>>>> a846bfd4
             {
                 queueUrl = response.QueueUrl;
                 exists = true;
@@ -702,18 +445,7 @@
         }
         catch (AggregateException ae)
         {
-<<<<<<< HEAD
-            if (_subscription == null)
-                return;
-
-            using var snsClient =
-                new AmazonSimpleNotificationServiceClient(_awsConnection.Credentials, _awsConnection.Region);
-            (bool exists, string topicArn) = new ValidateTopicByArn(snsClient).ValidateAsync(ChannelTopicArn)
-                .GetAwaiter().GetResult();
-            if (exists)
-=======
             ae.Handle((e) =>
->>>>>>> a846bfd4
             {
                 if (e is QueueDoesNotExistException)
                 {
@@ -738,15 +470,9 @@
         ListSubscriptionsByTopicResponse response;
         do
         {
-<<<<<<< HEAD
-            var result = sqsClient.GetQueueAttributesAsync(
-                new GetQueueAttributesRequest { QueueUrl = _queueUrl, AttributeNames = new List<string> { "QueueArn" } }
-            ).GetAwaiter().GetResult();
-=======
             response = await snsClient.ListSubscriptionsByTopicAsync(new ListSubscriptionsByTopicRequest { TopicArn = ChannelTopicArn });
             exists = response.Subscriptions.Any(sub => (sub.Protocol.ToLower() == "sqs") && (sub.Endpoint == queueArn));
         } while (!exists && response.NextToken != null);
->>>>>>> a846bfd4
 
         return exists;
     }
@@ -784,26 +510,10 @@
             response = await snsClient.ListSubscriptionsByTopicAsync(new ListSubscriptionsByTopicRequest { TopicArn = ChannelTopicArn });
             foreach (var sub in response.Subscriptions)
             {
-<<<<<<< HEAD
-                response = snsClient
-                    .ListSubscriptionsByTopicAsync(new ListSubscriptionsByTopicRequest { TopicArn = ChannelTopicArn })
-                    .GetAwaiter().GetResult();
-                foreach (var sub in response.Subscriptions)
-                {
-                    var unsubscribe = snsClient
-                        .UnsubscribeAsync(new UnsubscribeRequest { SubscriptionArn = sub.SubscriptionArn }).GetAwaiter()
-                        .GetResult();
-                    if (unsubscribe.HttpStatusCode != HttpStatusCode.OK)
-                    {
-                        s_logger.LogError("Error unsubscribing from {TopicResourceName} for sub {ChannelResourceName}",
-                            ChannelTopicArn, sub.SubscriptionArn);
-                    }
-=======
                 var unsubscribe = await snsClient.UnsubscribeAsync(new UnsubscribeRequest { SubscriptionArn = sub.SubscriptionArn });
                 if (unsubscribe.HttpStatusCode != HttpStatusCode.OK)
                 {
                     s_logger.LogError("Error unsubscribing from {TopicResourceName} for sub {ChannelResourceName}", ChannelTopicArn, sub.SubscriptionArn);
->>>>>>> a846bfd4
                 }
             }
         } while (response.NextToken != null);

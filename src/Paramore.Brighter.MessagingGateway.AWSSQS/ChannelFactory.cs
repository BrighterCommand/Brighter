--- conflicted
+++ resolved
@@ -23,10 +23,7 @@
         private SqsSubscription _subscription;
         private string _queueUrl;
         private string _dlqARN;
-<<<<<<< HEAD
-=======
         private RetryPolicy _retryPolicy;
->>>>>>> 457950e1
 
         /// <summary>
         /// Initializes a new instance of the <see cref="ChannelFactory"/> class.
@@ -37,8 +34,6 @@
             : base(awsConnection)
         {
             _messageConsumerFactory = new SqsMessageConsumerFactory(awsConnection);
-<<<<<<< HEAD
-=======
             var delay = Backoff.LinearBackoff(TimeSpan.FromSeconds(2), retryCount: 3, factor: 2.0, fastFirst: true);
             _retryPolicy = Policy
                 .Handle<InvalidOperationException>()
@@ -48,7 +43,6 @@
                     TimeSpan.FromSeconds(5),
                     TimeSpan.FromSeconds(10)
                 });
->>>>>>> 457950e1
         }
 
         ///  <summary>
@@ -61,19 +55,6 @@
         /// <returns>IAmAnInputChannel.</returns>
         public IAmAChannel CreateChannel(Subscription subscription)
         {
-<<<<<<< HEAD
-            SqsSubscription sqsSubscription = subscription as SqsSubscription;
-            _subscription = sqsSubscription ?? throw new ConfigurationException("We expect an SqsSubscription or SqsSubscription<T> as a parameter");
-            
-            EnsureTopic(_subscription.RoutingKey, _subscription.SnsAttributes, _subscription.MakeChannels);
-            EnsureQueue();
-            
-            return new Channel(
-                subscription.ChannelName.ToValidSQSQueueName(),
-                _messageConsumerFactory.Create(subscription),
-                subscription.BufferSize
-            );
-=======
             var channel = _retryPolicy.Execute(() =>
             {
                 SqsSubscription sqsSubscription = subscription as SqsSubscription;
@@ -90,7 +71,6 @@
             });
 
             return channel;
->>>>>>> 457950e1
         }
 
         private void EnsureQueue()
@@ -182,7 +162,6 @@
                 }
             }
             catch (QueueDeletedRecentlyException ex)
-<<<<<<< HEAD
             {
                 //QueueDeletedRecentlyException - wait 30 seconds then retry
                 //Although timeout is 60s, we could be partway through that, so apply Copernican Principle 
@@ -194,19 +173,6 @@
             }
             catch (AmazonSQSException ex)
             {
-=======
-            {
-                //QueueDeletedRecentlyException - wait 30 seconds then retry
-                //Although timeout is 60s, we could be partway through that, so apply Copernican Principle 
-                //and assume we are halfway through
-                var error = $"Could not create queue {_subscription.ChannelName.Value} because {ex.Message} waiting 60s to retry";
-                _logger.Value.Error(error);
-                Thread.Sleep(TimeSpan.FromSeconds(30));
-                throw new ChannelFailureException(error, ex);
-            }
-            catch (AmazonSQSException ex)
-            {
->>>>>>> 457950e1
                 var error = $"Could not create queue {_queueUrl} subscribed to topic {_subscription.RoutingKey.Value} in region {_awsConnection.Region.DisplayName} because {ex.Message}";
                 _logger.Value.Error(error);
                 throw new InvalidOperationException(error, ex);

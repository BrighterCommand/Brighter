--- conflicted
+++ resolved
@@ -80,7 +80,7 @@
                 var deduplicationId = ReadMessageDeduplicationId(sqsMessage);
 
                 var bodyType = (contentType.Success ? contentType.Result : "plain/text");
-                
+
                 var messageHeader = new MessageHeader(
                     messageId: messageId.Result ?? string.Empty,
                     topic: topic.Result ?? RoutingKey.Empty,
@@ -88,15 +88,9 @@
                     source: null,
                     type: string.Empty,
                     timeStamp: timeStamp.Success ? timeStamp.Result : DateTime.UtcNow,
-<<<<<<< HEAD
-                    correlationId: correlationId.Success ? correlationId.Result : "",
-                    replyTo: replyTo.Success ? new RoutingKey(replyTo.Result) : RoutingKey.Empty,
-                    contentType: contentType.Success ? contentType.Result : "",
-=======
                     correlationId: correlationId.Success ? correlationId.Result : string.Empty,
                     replyTo: replyTo.Success ? new RoutingKey(replyTo.Result!) : RoutingKey.Empty,
                     contentType: bodyType!,
->>>>>>> a846bfd4
                     handledCount: handledCount.Result,
                     dataSchema: null,
                     subject: null,
@@ -104,13 +98,8 @@
                     partitionKey: partitionKey.Success ? partitionKey.Result : string.Empty
                 );
 
-<<<<<<< HEAD
-                message = new Message(messageHeader, ReadMessageBody(sqsMessage, messageHeader.ContentType));
-
-=======
                 message = new Message(messageHeader, ReadMessageBody(sqsMessage, bodyType!));
-                    
->>>>>>> a846bfd4
+
                 //deserialize the bag 
                 var bag = ReadMessageBag(sqsMessage);
                 foreach (var key in bag.Keys)
@@ -118,44 +107,29 @@
                     message.Header.Bag.Add(key, bag[key]);
                 }
 
-<<<<<<< HEAD
                 if (deduplicationId.Success)
                 {
-                    bag.Add("DeduplicationId", deduplicationId.Result);
+                    // TODO: Remove hard code
+                    bag.Add("DeduplicationId", deduplicationId.Result!);
                 }
 
                 if (receiptHandle.Success)
-                    message.Header.Bag.Add("ReceiptHandle", receiptHandle.Result);
-=======
-                if(receiptHandle.Success)
                     message.Header.Bag.Add("ReceiptHandle", receiptHandle.Result!);
->>>>>>> a846bfd4
             }
             catch (Exception e)
             {
                 s_logger.LogWarning(e, "Failed to create message from amqp message");
                 message = FailureMessage(topic, messageId);
             }
-<<<<<<< HEAD
-
-
-=======
             
->>>>>>> a846bfd4
             return message;
         }
 
         private static MessageBody ReadMessageBody(Amazon.SQS.Model.Message sqsMessage, string contentType)
         {
-<<<<<<< HEAD
-            if (contentType == CompressPayloadTransformerAsync.GZIP ||
-                contentType == CompressPayloadTransformerAsync.DEFLATE ||
-                contentType == CompressPayloadTransformerAsync.BROTLI)
-=======
             if(contentType == CompressPayloadTransformerAsync.GZIP 
                || contentType == CompressPayloadTransformerAsync.DEFLATE 
                || contentType == CompressPayloadTransformerAsync.BROTLI)
->>>>>>> a846bfd4
                 return new MessageBody(sqsMessage.Body, contentType, CharacterEncoding.Base64);
 
             return new MessageBody(sqsMessage.Body, contentType);
@@ -167,15 +141,9 @@
             {
                 try
                 {
-<<<<<<< HEAD
-                    var bag = JsonSerializer.Deserialize<Dictionary<string, object>>(value.StringValue,
-                        JsonSerialisationOptions.Options);
-                    return bag;
-=======
                     var bag = JsonSerializer.Deserialize<Dictionary<string, object>>(value.StringValue, JsonSerialisationOptions.Options);
                     if (bag != null)
                         return bag;
->>>>>>> a846bfd4
                 }
                 catch (Exception)
                 {
@@ -237,12 +205,7 @@
 
         private static HeaderResult<string> ReadCorrelationId(Amazon.SQS.Model.Message sqsMessage)
         {
-<<<<<<< HEAD
-            if (sqsMessage.MessageAttributes.TryGetValue(HeaderNames.CorrelationId,
-                    out MessageAttributeValue correlationId))
-=======
             if (sqsMessage.MessageAttributes.TryGetValue(HeaderNames.CorrelationId, out MessageAttributeValue? correlationId))
->>>>>>> a846bfd4
             {
                 return new HeaderResult<string>(correlationId.StringValue, true);
             }
@@ -256,32 +219,20 @@
             {
                 return new HeaderResult<string>(value.StringValue, true);
             }
-<<<<<<< HEAD
-
-            return new HeaderResult<string>(String.Empty, true);
-        }
-
-        private static HeaderResult<string> ReadMessageId(Amazon.SQS.Model.Message sqsMessage)
-=======
-            return new HeaderResult<string>(string.Empty, true);
-        }
-
-        private HeaderResult<string?> ReadMessageId(Amazon.SQS.Model.Message sqsMessage)
->>>>>>> a846bfd4
+
+            return new HeaderResult<string>(string.Empty, true);
+        }
+
+        private static HeaderResult<string?> ReadMessageId(Amazon.SQS.Model.Message sqsMessage)
         {
             if (sqsMessage.MessageAttributes.TryGetValue(HeaderNames.Id, out MessageAttributeValue? value))
             {
                 return new HeaderResult<string?>(value.StringValue, true);
             }
-<<<<<<< HEAD
-
-            return new HeaderResult<string>(string.Empty, true);
-=======
             return new HeaderResult<string?>(string.Empty, true);
->>>>>>> a846bfd4
-        }
-
-        private static HeaderResult<RoutingKey> ReadTopic(Amazon.SQS.Model.Message sqsMessage)
+        }
+
+        private HeaderResult<RoutingKey> ReadTopic(Amazon.SQS.Model.Message sqsMessage)
         {
             if (sqsMessage.MessageAttributes.TryGetValue(HeaderNames.Topic, out MessageAttributeValue? value))
             {
@@ -296,7 +247,7 @@
 
         private static HeaderResult<string> ReadPartitionKey(Amazon.SQS.Model.Message sqsMessage)
         {
-            if (sqsMessage.MessageAttributes.TryGetValue(HeaderNames.MessageGroupId, out MessageAttributeValue value))
+            if (sqsMessage.MessageAttributes.TryGetValue(HeaderNames.MessageGroupId, out var value))
             {
                 //we have an arn, and we want the topic
                 var messageGroupId = value.StringValue;
@@ -308,7 +259,7 @@
 
         private static HeaderResult<string> ReadMessageDeduplicationId(Amazon.SQS.Model.Message sqsMessage)
         {
-            if (sqsMessage.MessageAttributes.TryGetValue(HeaderNames.DeduplicationId , out MessageAttributeValue value))
+            if (sqsMessage.MessageAttributes.TryGetValue(HeaderNames.DeduplicationId , out var value))
             {
                 //we have an arn, and we want the topic
                 var deduplicationId = value.StringValue;

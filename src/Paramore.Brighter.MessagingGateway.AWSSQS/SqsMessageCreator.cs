--- conflicted
+++ resolved
@@ -48,11 +48,7 @@
     SubscriptionId = 6
 }
 
-<<<<<<< HEAD
-internal partial class SqsMessageCreator : SqsMessageCreatorBase, ISqsMessageCreator
-=======
-internal sealed class SqsMessageCreator : SqsMessageCreatorBase, ISqsMessageCreator
->>>>>>> 79916f66
+internal sealed partial class SqsMessageCreator : SqsMessageCreatorBase, ISqsMessageCreator
 {
     private static readonly ILogger s_logger = ApplicationLogging.CreateLogger<SqsMessageCreator>();
 
@@ -306,14 +302,6 @@
 
         return new HeaderResult<string>(null, false);
     }
-<<<<<<< HEAD
-
-    private static partial class Log
-    {
-        [LoggerMessage(LogLevel.Warning, "Failed to create message from amqp message")]
-        public static partial void FailedToCreateMessageFromAmqpMessage(ILogger logger, Exception e);
-    }
-=======
     
     private static HeaderResult<string> ReadSpecVersion(Amazon.SQS.Model.Message sqsMessage)
     {
@@ -356,5 +344,10 @@
         
          return new HeaderResult<Uri?>(null, true);
      }
->>>>>>> 79916f66
+
+    private static partial class Log
+    {
+        [LoggerMessage(LogLevel.Warning, "Failed to create message from amqp message")]
+        public static partial void FailedToCreateMessageFromAmqpMessage(ILogger logger, Exception e);
+    }
 }
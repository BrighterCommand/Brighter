--- conflicted
+++ resolved
@@ -31,6 +31,7 @@
 using Amazon.SQS;
 using Amazon.SQS.Model;
 using Microsoft.Extensions.Logging;
+using Newtonsoft.Json;
 using Paramore.Brighter.JsonConverters;
 using Paramore.Brighter.Logging;
 using Paramore.Brighter.Transforms.Transformers;
@@ -154,7 +155,7 @@
         {
             try
             {
-                var cloudEventHeaders = JsonSerializer.Deserialize<Dictionary<string, string>>(value.StringValue,
+                var cloudEventHeaders = System.Text.Json.JsonSerializer.Deserialize<Dictionary<string, string>>(value.StringValue,
                     JsonSerialisationOptions.Options);
                 if (cloudEventHeaders != null)
                     return cloudEventHeaders;
@@ -215,15 +216,9 @@
 
     private static MessageBody ReadMessageBody(Amazon.SQS.Model.Message sqsMessage, ContentType contentType)
     {
-<<<<<<< HEAD
-        if (contentType.ToString() == CompressPayloadTransformerAsync.GZIP
-            || contentType.ToString() == CompressPayloadTransformerAsync.DEFLATE
-            || contentType.ToString() == CompressPayloadTransformerAsync.BROTLI)
-=======
-        if (contentType == CompressPayloadTransformer.GZIP
-            || contentType == CompressPayloadTransformer.DEFLATE
-            || contentType == CompressPayloadTransformer.BROTLI)
->>>>>>> 5767656a
+        if (contentType.ToString() == CompressPayloadTransformer.GZIP
+            || contentType.ToString() == CompressPayloadTransformer.DEFLATE
+            || contentType.ToString() == CompressPayloadTransformer.BROTLI)
             return new MessageBody(sqsMessage.Body, contentType, CharacterEncoding.Base64);
 
         return new MessageBody(sqsMessage.Body, contentType);
@@ -235,7 +230,7 @@
         {
             try
             {
-                var bag = JsonSerializer.Deserialize<Dictionary<string, object>>(value.StringValue,
+                var bag = System.Text.Json.JsonSerializer.Deserialize<Dictionary<string, object>>(value.StringValue,
                     JsonSerialisationOptions.Options);
                 if (bag != null)
                     return bag;

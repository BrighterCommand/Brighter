﻿#region Licence

/* The MIT License (MIT)
Copyright © 2022 Ian Cooper <ian_hammond_cooper@yahoo.co.uk>

Permission is hereby granted, free of charge, to any person obtaining a copy
of this software and associated documentation files (the “Software”), to deal
in the Software without restriction, including without limitation the rights
to use, copy, modify, merge, publish, distribute, sublicense, and/or sell
copies of the Software, and to permit persons to whom the Software is
furnished to do so, subject to the following conditions:

The above copyright notice and this permission notice shall be included in
all copies or substantial portions of the Software.

THE SOFTWARE IS PROVIDED “AS IS”, WITHOUT WARRANTY OF ANY KIND, EXPRESS OR
IMPLIED, INCLUDING BUT NOT LIMITED TO THE WARRANTIES OF MERCHANTABILITY,
FITNESS FOR A PARTICULAR PURPOSE AND NONINFRINGEMENT. IN NO EVENT SHALL THE
AUTHORS OR COPYRIGHT HOLDERS BE LIABLE FOR ANY CLAIM, DAMAGES OR OTHER
LIABILITY, WHETHER IN AN ACTION OF CONTRACT, TORT OR OTHERWISE, ARISING FROM,
OUT OF OR IN CONNECTION WITH THE SOFTWARE OR THE USE OR OTHER DEALINGS IN
THE SOFTWARE. */

#endregion

using System;
using System.Collections.Generic;
using System.Threading;
using System.Threading.Tasks;
<<<<<<< HEAD
using Amazon.Runtime.Internal.Transform;
using Amazon.SimpleNotificationService;
=======
>>>>>>> a846bfd4
using Amazon.SimpleNotificationService.Model;
using Microsoft.Extensions.Logging;
using Paramore.Brighter.Logging;

namespace Paramore.Brighter.MessagingGateway.AWSSQS;

public class AWSMessagingGateway(AWSMessagingGatewayConnection awsConnection)
{
    protected static readonly ILogger s_logger = ApplicationLogging.CreateLogger<AWSMessagingGateway>();
        
    private readonly AWSClientFactory _awsClientFactory = new(awsConnection);
    protected readonly AWSMessagingGatewayConnection AwsConnection = awsConnection;
    protected string? ChannelTopicArn;

    protected async Task<string?> EnsureTopicAsync(
        RoutingKey topic, 
        TopicFindBy topicFindBy, 
        SnsAttributes? attributes, 
        OnMissingChannel makeTopic = OnMissingChannel.Create, 
        CancellationToken cancellationToken = default)
    {
        //on validate or assume, turn a routing key into a topicARN
        if ((makeTopic == OnMissingChannel.Assume) || (makeTopic == OnMissingChannel.Validate)) 
            await ValidateTopicAsync(topic, topicFindBy, cancellationToken);
        else if (makeTopic == OnMissingChannel.Create) await CreateTopicAsync(topic, attributes);
        return ChannelTopicArn;
    }

<<<<<<< HEAD
        protected async Task<string> EnsureTopicAsync(RoutingKey topic, SnsAttributes attributes,
            TopicFindBy topicFindBy, OnMissingChannel makeTopic, SnsSqsType snsSqsType, bool deduplication)
        {
            //on validate or assume, turn a routing key into a topicARN
            if (makeTopic is OnMissingChannel.Assume or OnMissingChannel.Validate)
            {
                await ValidateTopicAsync(topic, topicFindBy, makeTopic, snsSqsType);
            }
            else if (makeTopic == OnMissingChannel.Create)
            {
                CreateTopic(topic, attributes, snsSqsType, deduplication);
            }
            return ChannelTopicArn;
        }

        private void CreateTopic(RoutingKey topicName, 
            SnsAttributes snsAttributes, 
            SnsSqsType snsSqsType, 
            bool deduplication)
        {
            using var snsClient = _awsClientFactory.CreateSnsClient();
            var attributes = new Dictionary<string, string>();
            if (snsAttributes != null)
            {
                if (!string.IsNullOrEmpty(snsAttributes.DeliveryPolicy))
                {
                    attributes.Add("DeliveryPolicy", snsAttributes.DeliveryPolicy);
                }

                if (!string.IsNullOrEmpty(snsAttributes.Policy))
                {
                    attributes.Add("Policy", snsAttributes.Policy);
                }
            }

            string name = topicName;
            if (snsSqsType == SnsSqsType.Fifo)
            {
                name += ".fifo";
                
                attributes.Add("FifoTopic", "true");
                if (deduplication)
                {
                    attributes.Add("ContentBasedDeduplication", "true");
                }
            }

            var createTopicRequest = new CreateTopicRequest(name)
            {
                Attributes = attributes, 
                Tags = [new Tag { Key = "Source", Value = "Brighter" }]
            };

            //create topic is idempotent, so safe to call even if topic already exists
            var createTopic = snsClient.CreateTopicAsync(createTopicRequest).Result;

            if (!string.IsNullOrEmpty(createTopic.TopicArn))
                ChannelTopicArn = createTopic.TopicArn;
            else
                throw new InvalidOperationException(
                    $"Could not create Topic topic: {name} on {_awsConnection.Region}");
        }

        private async Task ValidateTopicAsync(RoutingKey topic, TopicFindBy findTopicBy,
            OnMissingChannel onMissingChannel, SnsSqsType snsSqsType)
        {
            IValidateTopic topicValidationStrategy = GetTopicValidationStrategy(findTopicBy, snsSqsType);
            (bool exists, string topicArn) = await topicValidationStrategy.ValidateAsync(topic);
            if (exists)
                ChannelTopicArn = topicArn;
            else
                throw new BrokerUnreachableException(
                    $"Topic validation error: could not find topic {topic}. Did you want Brighter to create infrastructure?");
        }

        private IValidateTopic GetTopicValidationStrategy(TopicFindBy findTopicBy, SnsSqsType type)
        {
            switch (findTopicBy)
            {
                case TopicFindBy.Arn:
                    return new ValidateTopicByArn(_awsConnection.Credentials, _awsConnection.Region,
                        _awsConnection.ClientConfigAction);
                case TopicFindBy.Convention:
                    return new ValidateTopicByArnConvention(_awsConnection.Credentials, _awsConnection.Region,
                        _awsConnection.ClientConfigAction, type);
                case TopicFindBy.Name:
                    return new ValidateTopicByName(_awsConnection.Credentials, _awsConnection.Region,
                        _awsConnection.ClientConfigAction, type);
                default:
                    throw new ConfigurationException("Unknown TopicFindBy used to determine how to read RoutingKey");
            }
=======
    private async Task CreateTopicAsync(RoutingKey topicName, SnsAttributes? snsAttributes)
    {
        using var snsClient = _awsClientFactory.CreateSnsClient();
        var attributes = new Dictionary<string, string?>();
        if (snsAttributes != null)
        {
            if (!string.IsNullOrEmpty(snsAttributes.DeliveryPolicy)) attributes.Add("DeliveryPolicy", snsAttributes.DeliveryPolicy);
            if (!string.IsNullOrEmpty(snsAttributes.Policy)) attributes.Add("Policy", snsAttributes.Policy);
        }

        var createTopicRequest = new CreateTopicRequest(topicName)
        {
            Attributes = attributes,
            Tags = new List<Tag> {new Tag {Key = "Source", Value = "Brighter"}}
        };
                
        //create topic is idempotent, so safe to call even if topic already exists
        var createTopic = await snsClient.CreateTopicAsync(createTopicRequest);
                
        if (!string.IsNullOrEmpty(createTopic.TopicArn))
            ChannelTopicArn = createTopic.TopicArn;
        else
            throw new InvalidOperationException($"Could not create Topic topic: {topicName} on {AwsConnection.Region}");
    }

    private async Task ValidateTopicAsync(RoutingKey topic, TopicFindBy findTopicBy, CancellationToken cancellationToken = default)
    {
        IValidateTopic topicValidationStrategy = GetTopicValidationStrategy(findTopicBy);
        (bool exists, string? topicArn) = await topicValidationStrategy.ValidateAsync(topic);
        if (exists)
            ChannelTopicArn = topicArn;
        else
            throw new BrokerUnreachableException(
                $"Topic validation error: could not find topic {topic}. Did you want Brighter to create infrastructure?");
    }

    private IValidateTopic GetTopicValidationStrategy(TopicFindBy findTopicBy)
    {
        switch (findTopicBy)
        {
            case TopicFindBy.Arn:
                return new ValidateTopicByArn(AwsConnection.Credentials, AwsConnection.Region, AwsConnection.ClientConfigAction);
            case TopicFindBy.Convention:
                return new ValidateTopicByArnConvention(AwsConnection.Credentials, AwsConnection.Region, AwsConnection.ClientConfigAction);
            case TopicFindBy.Name:
                return new ValidateTopicByName(AwsConnection.Credentials, AwsConnection.Region, AwsConnection.ClientConfigAction);
            default:
                throw new ConfigurationException("Unknown TopicFindBy used to determine how to read RoutingKey");
>>>>>>> a846bfd4
        }
    }
}<|MERGE_RESOLUTION|>--- conflicted
+++ resolved
@@ -27,11 +27,6 @@
 using System.Collections.Generic;
 using System.Threading;
 using System.Threading.Tasks;
-<<<<<<< HEAD
-using Amazon.Runtime.Internal.Transform;
-using Amazon.SimpleNotificationService;
-=======
->>>>>>> a846bfd4
 using Amazon.SimpleNotificationService.Model;
 using Microsoft.Extensions.Logging;
 using Paramore.Brighter.Logging;
@@ -41,147 +36,74 @@
 public class AWSMessagingGateway(AWSMessagingGatewayConnection awsConnection)
 {
     protected static readonly ILogger s_logger = ApplicationLogging.CreateLogger<AWSMessagingGateway>();
-        
+
     private readonly AWSClientFactory _awsClientFactory = new(awsConnection);
     protected readonly AWSMessagingGatewayConnection AwsConnection = awsConnection;
     protected string? ChannelTopicArn;
 
     protected async Task<string?> EnsureTopicAsync(
-        RoutingKey topic, 
-        TopicFindBy topicFindBy, 
-        SnsAttributes? attributes, 
-        OnMissingChannel makeTopic = OnMissingChannel.Create, 
+        RoutingKey topic,
+        TopicFindBy topicFindBy,
+        SnsAttributes? attributes,
+        OnMissingChannel makeTopic = OnMissingChannel.Create,
+        SnsSqsType snsSqsType = SnsSqsType.Standard,
+        bool deduplication = false,
         CancellationToken cancellationToken = default)
     {
         //on validate or assume, turn a routing key into a topicARN
-        if ((makeTopic == OnMissingChannel.Assume) || (makeTopic == OnMissingChannel.Validate)) 
-            await ValidateTopicAsync(topic, topicFindBy, cancellationToken);
-        else if (makeTopic == OnMissingChannel.Create) await CreateTopicAsync(topic, attributes);
+        if ((makeTopic == OnMissingChannel.Assume) || (makeTopic == OnMissingChannel.Validate))
+            await ValidateTopicAsync(topic, topicFindBy, snsSqsType, cancellationToken);
+        else if (makeTopic == OnMissingChannel.Create)
+            await CreateTopicAsync(topic, attributes, snsSqsType, deduplication);
         return ChannelTopicArn;
     }
 
-<<<<<<< HEAD
-        protected async Task<string> EnsureTopicAsync(RoutingKey topic, SnsAttributes attributes,
-            TopicFindBy topicFindBy, OnMissingChannel makeTopic, SnsSqsType snsSqsType, bool deduplication)
-        {
-            //on validate or assume, turn a routing key into a topicARN
-            if (makeTopic is OnMissingChannel.Assume or OnMissingChannel.Validate)
-            {
-                await ValidateTopicAsync(topic, topicFindBy, makeTopic, snsSqsType);
-            }
-            else if (makeTopic == OnMissingChannel.Create)
-            {
-                CreateTopic(topic, attributes, snsSqsType, deduplication);
-            }
-            return ChannelTopicArn;
-        }
-
-        private void CreateTopic(RoutingKey topicName, 
-            SnsAttributes snsAttributes, 
-            SnsSqsType snsSqsType, 
-            bool deduplication)
-        {
-            using var snsClient = _awsClientFactory.CreateSnsClient();
-            var attributes = new Dictionary<string, string>();
-            if (snsAttributes != null)
-            {
-                if (!string.IsNullOrEmpty(snsAttributes.DeliveryPolicy))
-                {
-                    attributes.Add("DeliveryPolicy", snsAttributes.DeliveryPolicy);
-                }
-
-                if (!string.IsNullOrEmpty(snsAttributes.Policy))
-                {
-                    attributes.Add("Policy", snsAttributes.Policy);
-                }
-            }
-
-            string name = topicName;
-            if (snsSqsType == SnsSqsType.Fifo)
-            {
-                name += ".fifo";
-                
-                attributes.Add("FifoTopic", "true");
-                if (deduplication)
-                {
-                    attributes.Add("ContentBasedDeduplication", "true");
-                }
-            }
-
-            var createTopicRequest = new CreateTopicRequest(name)
-            {
-                Attributes = attributes, 
-                Tags = [new Tag { Key = "Source", Value = "Brighter" }]
-            };
-
-            //create topic is idempotent, so safe to call even if topic already exists
-            var createTopic = snsClient.CreateTopicAsync(createTopicRequest).Result;
-
-            if (!string.IsNullOrEmpty(createTopic.TopicArn))
-                ChannelTopicArn = createTopic.TopicArn;
-            else
-                throw new InvalidOperationException(
-                    $"Could not create Topic topic: {name} on {_awsConnection.Region}");
-        }
-
-        private async Task ValidateTopicAsync(RoutingKey topic, TopicFindBy findTopicBy,
-            OnMissingChannel onMissingChannel, SnsSqsType snsSqsType)
-        {
-            IValidateTopic topicValidationStrategy = GetTopicValidationStrategy(findTopicBy, snsSqsType);
-            (bool exists, string topicArn) = await topicValidationStrategy.ValidateAsync(topic);
-            if (exists)
-                ChannelTopicArn = topicArn;
-            else
-                throw new BrokerUnreachableException(
-                    $"Topic validation error: could not find topic {topic}. Did you want Brighter to create infrastructure?");
-        }
-
-        private IValidateTopic GetTopicValidationStrategy(TopicFindBy findTopicBy, SnsSqsType type)
-        {
-            switch (findTopicBy)
-            {
-                case TopicFindBy.Arn:
-                    return new ValidateTopicByArn(_awsConnection.Credentials, _awsConnection.Region,
-                        _awsConnection.ClientConfigAction);
-                case TopicFindBy.Convention:
-                    return new ValidateTopicByArnConvention(_awsConnection.Credentials, _awsConnection.Region,
-                        _awsConnection.ClientConfigAction, type);
-                case TopicFindBy.Name:
-                    return new ValidateTopicByName(_awsConnection.Credentials, _awsConnection.Region,
-                        _awsConnection.ClientConfigAction, type);
-                default:
-                    throw new ConfigurationException("Unknown TopicFindBy used to determine how to read RoutingKey");
-            }
-=======
-    private async Task CreateTopicAsync(RoutingKey topicName, SnsAttributes? snsAttributes)
+    private async Task CreateTopicAsync(RoutingKey topicName,
+        SnsAttributes? snsAttributes,
+        SnsSqsType snsSqsType,
+        bool deduplication)
     {
         using var snsClient = _awsClientFactory.CreateSnsClient();
         var attributes = new Dictionary<string, string?>();
         if (snsAttributes != null)
         {
-            if (!string.IsNullOrEmpty(snsAttributes.DeliveryPolicy)) attributes.Add("DeliveryPolicy", snsAttributes.DeliveryPolicy);
+            if (!string.IsNullOrEmpty(snsAttributes.DeliveryPolicy))
+                attributes.Add("DeliveryPolicy", snsAttributes.DeliveryPolicy);
             if (!string.IsNullOrEmpty(snsAttributes.Policy)) attributes.Add("Policy", snsAttributes.Policy);
         }
 
-        var createTopicRequest = new CreateTopicRequest(topicName)
+        string name = topicName;
+        if (snsSqsType == SnsSqsType.Fifo)
         {
-            Attributes = attributes,
-            Tags = new List<Tag> {new Tag {Key = "Source", Value = "Brighter"}}
+            name += ".fifo";
+
+            // TODO: Remove hard code
+            attributes.Add("FifoTopic", "true");
+            if (deduplication)
+            {
+                attributes.Add("ContentBasedDeduplication", "true");
+            }
+        }
+
+        var createTopicRequest = new CreateTopicRequest(name)
+        {
+            Attributes = attributes, Tags = new List<Tag> { new Tag { Key = "Source", Value = "Brighter" } }
         };
-                
+
         //create topic is idempotent, so safe to call even if topic already exists
         var createTopic = await snsClient.CreateTopicAsync(createTopicRequest);
-                
+
         if (!string.IsNullOrEmpty(createTopic.TopicArn))
             ChannelTopicArn = createTopic.TopicArn;
         else
             throw new InvalidOperationException($"Could not create Topic topic: {topicName} on {AwsConnection.Region}");
     }
 
-    private async Task ValidateTopicAsync(RoutingKey topic, TopicFindBy findTopicBy, CancellationToken cancellationToken = default)
+    private async Task ValidateTopicAsync(RoutingKey topic, TopicFindBy findTopicBy, SnsSqsType snsSqsType,
+        CancellationToken cancellationToken = default)
     {
-        IValidateTopic topicValidationStrategy = GetTopicValidationStrategy(findTopicBy);
-        (bool exists, string? topicArn) = await topicValidationStrategy.ValidateAsync(topic);
+        IValidateTopic topicValidationStrategy = GetTopicValidationStrategy(findTopicBy, snsSqsType);
+        (bool exists, string? topicArn) = await topicValidationStrategy.ValidateAsync(topic, cancellationToken);
         if (exists)
             ChannelTopicArn = topicArn;
         else
@@ -189,19 +111,21 @@
                 $"Topic validation error: could not find topic {topic}. Did you want Brighter to create infrastructure?");
     }
 
-    private IValidateTopic GetTopicValidationStrategy(TopicFindBy findTopicBy)
+    private IValidateTopic GetTopicValidationStrategy(TopicFindBy findTopicBy, SnsSqsType type)
     {
         switch (findTopicBy)
         {
             case TopicFindBy.Arn:
-                return new ValidateTopicByArn(AwsConnection.Credentials, AwsConnection.Region, AwsConnection.ClientConfigAction);
+                return new ValidateTopicByArn(AwsConnection.Credentials, AwsConnection.Region,
+                    AwsConnection.ClientConfigAction);
             case TopicFindBy.Convention:
-                return new ValidateTopicByArnConvention(AwsConnection.Credentials, AwsConnection.Region, AwsConnection.ClientConfigAction);
+                return new ValidateTopicByArnConvention(AwsConnection.Credentials, AwsConnection.Region,
+                    AwsConnection.ClientConfigAction, type);
             case TopicFindBy.Name:
-                return new ValidateTopicByName(AwsConnection.Credentials, AwsConnection.Region, AwsConnection.ClientConfigAction);
+                return new ValidateTopicByName(AwsConnection.Credentials, AwsConnection.Region,
+                    AwsConnection.ClientConfigAction, type);
             default:
                 throw new ConfigurationException("Unknown TopicFindBy used to determine how to read RoutingKey");
->>>>>>> a846bfd4
         }
     }
 }
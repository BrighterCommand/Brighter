--- conflicted
+++ resolved
@@ -1,5 +1,4 @@
 ﻿#region Licence
-
 /* The MIT License (MIT)
 Copyright © 2022 Ian Cooper <ian_hammond_cooper@yahoo.co.uk>
 
@@ -20,7 +19,6 @@
 LIABILITY, WHETHER IN AN ACTION OF CONTRACT, TORT OR OTHERWISE, ARISING FROM,
 OUT OF OR IN CONNECTION WITH THE SOFTWARE OR THE USE OR OTHER DEALINGS IN
 THE SOFTWARE. */
-
 #endregion
 
 using System;
@@ -57,7 +55,7 @@
                 _messageAttributes = ReadMessageAttributes(jsonDocument);
 
                 topic = ReadTopic();
-                messageId = ReadMessageId() ;
+                messageId = ReadMessageId();
                 contentType = ReadContentType();
                 correlationId = ReadCorrelationId();
                 handledCount = ReadHandledCount();
@@ -85,7 +83,7 @@
                     dataSchema: null,
                     subject: subject.Result,
                     delayed: TimeSpan.Zero,
-                    partitionKey: partitionKey.Result
+                    partitionKey: partitionKey.Result ?? string.Empty
                 );
 
                 message = new Message(messageHeader, ReadMessageBody(jsonDocument));
@@ -99,6 +97,7 @@
 
                 if (deduplicationId.Success)
                 {
+                    // TODO: Remove hard code
                     message.Header.Bag.Add("DeduplicationId", deduplicationId);
                 }
 
@@ -110,8 +109,7 @@
                 s_logger.LogWarning(e, "Failed to create message from Aws Sqs message");
                 message = FailureMessage(topic, messageId);
             }
-
-
+            
             return message;
         }
 
@@ -164,10 +162,7 @@
                 }
                 catch (Exception)
                 {
-<<<<<<< HEAD
-=======
                     //suppress any errors in deserialization
->>>>>>> a846bfd4
                 }
             }
 

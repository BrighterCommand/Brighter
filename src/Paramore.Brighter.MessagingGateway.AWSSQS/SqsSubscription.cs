﻿#region Licence

/* The MIT License (MIT)
Copyright © 2020 Ian Cooper <ian_hammond_cooper@yahoo.co.uk>

Permission is hereby granted, free of charge, to any person obtaining a copy
of this software and associated documentation files (the “Software”), to deal
in the Software without restriction, including without limitation the rights
to use, copy, modify, merge, publish, distribute, sublicense, and/or sell
copies of the Software, and to permit persons to whom the Software is
furnished to do so, subject to the following conditions:

The above copyright notice and this permission notice shall be included in
all copies or substantial portions of the Software.

THE SOFTWARE IS PROVIDED “AS IS”, WITHOUT WARRANTY OF ANY KIND, EXPRESS OR
IMPLIED, INCLUDING BUT NOT LIMITED TO THE WARRANTIES OF MERCHANTABILITY,
FITNESS FOR A PARTICULAR PURPOSE AND NONINFRINGEMENT. IN NO EVENT SHALL THE
AUTHORS OR COPYRIGHT HOLDERS BE LIABLE FOR ANY CLAIM, DAMAGES OR OTHER
LIABILITY, WHETHER IN AN ACTION OF CONTRACT, TORT OR OTHERWISE, ARISING FROM,
OUT OF OR IN CONNECTION WITH THE SOFTWARE OR THE USE OR OTHER DEALINGS IN
THE SOFTWARE. */

#endregion

using System;
using System.Collections.Generic;

namespace Paramore.Brighter.MessagingGateway.AWSSQS;

/// <summary>
/// A subscription for an SQS Consumer.
/// We will create infrastructure on the basis of Make Channels
/// Create = topic using routing key name, queue using channel name
/// Validate = look for topic using routing key name, queue using channel name
/// Assume = Assume Routing Key is Topic ARN, queue exists via channel name
/// </summary>
public class SqsSubscription : Subscription
{
    /// <summary>
    /// This governs how long, in seconds, a 'lock' is held on a message for one consumer
    /// to process. SQS calls this the VisibilityTimeout
    /// </summary>
    public int LockTimeout { get; }

    /// <summary>
    /// The length of time, in seconds, for which the delivery of all messages in the queue is delayed.
    /// </summary>
    public int DelaySeconds { get; }

    /// <summary>
    /// The length of time, in seconds, for which Amazon SQS retains a message
    /// </summary>
    public int MessageRetentionPeriod { get; }

    /// <summary>
    /// The routing key type.
    /// </summary>
    public ChannelType ChannelType { get; }

    /// <summary>
    /// Indicates how we should treat the routing key
    /// QueueFindBy.Url -> the routing key is an URL
    /// TopicFindBy.Name -> Treat the routing key as a name & use GetQueueUrl to find it 
    /// </summary>
    public QueueFindBy FindQueueBy { get; }

    /// <summary>
    /// Indicates how we should treat the routing key
    /// TopicFindBy.Arn -> the routing key is an Arn
    /// TopicFindBy.Convention -> The routing key is a name, but use convention to make an Arn for this account
    /// TopicFindBy.Name -> Treat the routing key as a name & use ListTopics to find it (rate limited 30/s)
    /// </summary>
    public TopicFindBy FindTopicBy { get; }

    /// <summary>
    /// The attributes of the topic. If TopicARN is set we will always assume that we do not
    /// need to create or validate the SNS Topic
    /// </summary>
    public SnsAttributes? SnsAttributes { get; }

    /// <summary>
    ///  The JSON serialization of the queue's access control policy.
    /// </summary>
    public string? IAMPolicy { get; }

    /// <summary>
    /// Indicate that the Raw Message Delivery setting is enabled or disabled
    /// </summary>
    public bool RawMessageDelivery { get; }

    /// <summary>
    /// The policy that controls when we send messages to a DLQ after too many requeue attempts
    /// </summary>
    public RedrivePolicy? RedrivePolicy { get; }


    /// <summary>
    /// A list of resource tags to use when creating the queue
    /// </summary>
    public Dictionary<string, string>? Tags { get; }

    /// <summary>
    /// The AWS SQS type.
    /// </summary>
    public SnsSqsType SqsType { get; }

    /// <summary>
    /// Enables or disable content-based deduplication, for Fifo queues.
    /// </summary>
    public bool ContentBasedDeduplication { get; }

    /// <summary>
    /// Specifies whether message deduplication occurs at the message group or queue level.
    /// This configuration is used for high throughput for FIFO queues configuration
    /// </summary>
    public DeduplicationScope? DeduplicationScope { get; }

    /// <summary>
    /// Specifies whether the FIFO queue throughput quota applies to the entire queue or per message group
    /// This configuration is used for high throughput for FIFO queues configuration
    /// </summary>
    public int? FifoThroughputLimit { get; }

    /// <summary>
    /// Initializes a new instance of the <see cref="Subscription"/> class.
    /// </summary>
    /// <param name="dataType">Type of the data.</param>
    /// <param name="name">The name. Defaults to the data type's full name.</param>
    /// <param name="channelName">The channel name. Defaults to the data type's full name.</param>
    /// <param name="routingKey">The routing key. Defaults to the data type's full name.</param>
    /// <param name="noOfPerformers">The no of threads reading this channel.</param>
    /// <param name="bufferSize">The number of messages to buffer at any one time, also the number of messages to retrieve at once. Min of 1 Max of 10</param>
    /// <param name="timeOut">The timeout in milliseconds.</param>
    /// <param name="requeueCount">The number of times you want to requeue a message before dropping it.</param>
    /// <param name="requeueDelay">The number of milliseconds to delay the delivery of a requeue message for.</param>
    /// <param name="unacceptableMessageLimit">The number of unacceptable messages to handle, before stopping reading from the channel.</param>
    /// <param name="messagePumpType">Is this channel read asynchronously</param>
    /// <param name="channelFactory">The channel factory to create channels for Consumer.</param>
    /// <param name="lockTimeout">What is the visibility timeout for the queue</param>
    /// <param name="delaySeconds">The length of time, in seconds, for which the delivery of all messages in the queue is delayed.</param>
    /// <param name="messageRetentionPeriod">The length of time, in seconds, for which Amazon SQS retains a message</param>
    /// <param name="findTopicBy">Is the Topic an Arn, should be treated as an Arn by convention, or a name</param>
    /// <param name="iAmPolicy">The queue's policy. A valid AWS policy.</param>
    /// <param name="redrivePolicy">The policy that controls when and where requeued messages are sent to the DLQ</param>
    /// <param name="snsAttributes">The attributes of the Topic, either ARN if created, or attributes for creation</param>
    /// <param name="tags">Resource tags to be added to the queue</param>
    /// <param name="makeChannels">Should we make channels if they don't exist, defaults to creating</param>
    /// <param name="rawMessageDelivery">The indication of Raw Message Delivery setting is enabled or disabled</param>
    /// <param name="emptyChannelDelay">How long to pause when a channel is empty in milliseconds</param>
    /// <param name="channelFailureDelay">How long to pause when there is a channel failure in milliseconds</param>
    /// <param name="sqsType">The SQS Type</param>
    /// <param name="contentBasedDeduplication">Enables or disable content-based deduplication</param>
    /// <param name="deduplicationScope">Specifies whether message deduplication occurs at the message group or queue level</param>
    /// <param name="fifoThroughputLimit">Specifies whether the FIFO queue throughput quota applies to the entire queue or per message group</param>
    /// <param name="channelType">Specifies the routing key type</param>
    /// <param name="findQueueBy">How the queue should be found when <paramref name="channelType"/> is point-to-point.</param>
    public SqsSubscription(
        Type dataType,
        SubscriptionName? name = null,
        ChannelName? channelName = null,
        RoutingKey? routingKey = null,
        int bufferSize = 1,
        int noOfPerformers = 1,
        TimeSpan? timeOut = null,
        int requeueCount = -1,
        TimeSpan? requeueDelay = null,
        int unacceptableMessageLimit = 0,
        MessagePumpType messagePumpType = MessagePumpType.Proactor,
        IAmAChannelFactory? channelFactory = null,
        int lockTimeout = 10,
        int delaySeconds = 0,
        int messageRetentionPeriod = 345600,
        TopicFindBy findTopicBy = TopicFindBy.Name,
        string? iAmPolicy = null,
        RedrivePolicy? redrivePolicy = null,
        SnsAttributes? snsAttributes = null,
        Dictionary<string, string>? tags = null,
        OnMissingChannel makeChannels = OnMissingChannel.Create,
        bool rawMessageDelivery = true,
        TimeSpan? emptyChannelDelay = null,
        TimeSpan? channelFailureDelay = null,
        SnsSqsType sqsType = SnsSqsType.Standard,
        bool contentBasedDeduplication = true,
        DeduplicationScope? deduplicationScope = null,
        int? fifoThroughputLimit = null,
        ChannelType channelType = ChannelType.PubSub,
        QueueFindBy findQueueBy = QueueFindBy.Name
    )
        : base(dataType, name, channelName, routingKey, bufferSize, noOfPerformers, timeOut, requeueCount,
            requeueDelay, unacceptableMessageLimit, messagePumpType, channelFactory, makeChannels, emptyChannelDelay,
            channelFailureDelay)
    {
<<<<<<< HEAD
        LockTimeout = lockTimeout;
        DelaySeconds = delaySeconds;
        MessageRetentionPeriod = messageRetentionPeriod;
        FindTopicBy = findTopicBy;
        IAMPolicy = iAmPolicy;
        RawMessageDelivery = rawMessageDelivery;
        RedrivePolicy = redrivePolicy;
        SnsAttributes = snsAttributes;
        Tags = tags;
        SqsType = sqsType;
        ContentBasedDeduplication = contentBasedDeduplication;
        DeduplicationScope = deduplicationScope;
        FifoThroughputLimit = fifoThroughputLimit;
        ChannelType = channelType;
        FindQueueBy = findQueueBy;
=======
        /// <summary>
        /// This governs how long, in seconds, a 'lock' is held on a message for one consumer
        /// to process. SQS calls this the VisibilityTimeout
        /// </summary>
        public int LockTimeout { get; }

        /// <summary>
        /// The length of time, in seconds, for which the delivery of all messages in the queue is delayed.
        /// </summary>
        public int DelaySeconds { get; }

        /// <summary>
        /// The length of time, in seconds, for which Amazon SQS retains a message
        /// </summary>
        public int MessageRetentionPeriod { get; }

        /// <summary>
        /// Indicates how we should treat the routing key
        /// TopicFindBy.Arn -> the routing key is an Arn
        /// TopicFindBy.Convention -> The routing key is a name, but use convention to make an Arn for this account
        /// TopicFindBy.Name -> Treat the routing key as a name & use ListTopics to find it (rate limited 30/s)
        /// </summary>
        public TopicFindBy FindTopicBy { get; }

        /// <summary>
        ///  The JSON serialization of the queue's access control policy.
        /// </summary>
        public string? IAMPolicy { get; }

        /// <summary>
        /// Indicate that the Raw Message Delivery setting is enabled or disabled
        /// </summary>
        public bool RawMessageDelivery { get; }

        /// <summary>
        /// The policy that controls when we send messages to a DLQ after too many requeue attempts
        /// </summary>
        public RedrivePolicy? RedrivePolicy { get; }
        
        /// <summary>
        /// The attributes of the topic. If TopicARN is set we will always assume that we do not
        /// need to create or validate the SNS Topic
        /// </summary>
        public SnsAttributes? SnsAttributes { get; }

        /// <summary>
        /// A list of resource tags to use when creating the queue
        /// </summary>
        public Dictionary<string, string>? Tags { get; }

        /// <summary>
        /// Initializes a new instance of the <see cref="Subscription"/> class.
        /// </summary>
        /// <param name="dataType">Type of the data.</param>
        /// <param name="name">The name. Defaults to the data type's full name.</param>
        /// <param name="channelName">The channel name. Defaults to the data type's full name.</param>
        /// <param name="routingKey">The routing key. Defaults to the data type's full name.</param>
        /// <param name="noOfPerformers">The no of threads reading this channel.</param>
        /// <param name="bufferSize">The number of messages to buffer at any one time, also the number of messages to retrieve at once. Min of 1 Max of 10</param>
        /// <param name="timeOut">The timeout in milliseconds.</param>
        /// <param name="requeueCount">The number of times you want to requeue a message before dropping it.</param>
        /// <param name="requeueDelay">The number of milliseconds to delay the delivery of a requeue message for.</param>
        /// <param name="unacceptableMessageLimit">The number of unacceptable messages to handle, before stopping reading from the channel.</param>
        /// <param name="messagePumpType">Is this channel read asynchronously</param>
        /// <param name="channelFactory">The channel factory to create channels for Consumer.</param>
        /// <param name="lockTimeout">What is the visibility timeout for the queue</param>
        /// <param name="delaySeconds">The length of time, in seconds, for which the delivery of all messages in the queue is delayed.</param>
        /// <param name="messageRetentionPeriod">The length of time, in seconds, for which Amazon SQS retains a message</param>
        /// <param name="findTopicBy">Is the Topic an Arn, should be treated as an Arn by convention, or a name</param>
        /// <param name="iAmPolicy">The queue's policy. A valid AWS policy.</param>
        /// <param name="redrivePolicy">The policy that controls when and where requeued messages are sent to the DLQ</param>
        /// <param name="snsAttributes">The attributes of the Topic, either ARN if created, or attributes for creation</param>
        /// <param name="tags">Resource tags to be added to the queue</param>
        /// <param name="makeChannels">Should we make channels if they don't exist, defaults to creating</param>
        /// <param name="rawMessageDelivery">The indication of Raw Message Delivery setting is enabled or disabled</param>
        /// <param name="emptyChannelDelay">How long to pause when a channel is empty in milliseconds</param>
        /// <param name="channelFailureDelay">How long to pause when there is a channel failure in milliseconds</param>
        public SqsSubscription(
            Type dataType,
            SubscriptionName? name = null,
            ChannelName? channelName = null,
            RoutingKey? routingKey = null,
            int bufferSize = 1,
            int noOfPerformers = 1,
            TimeSpan? timeOut = null,
            int requeueCount = -1,
            TimeSpan? requeueDelay = null,
            int unacceptableMessageLimit = 0,
            MessagePumpType messagePumpType = MessagePumpType.Unknown,
            IAmAChannelFactory? channelFactory = null,
            int lockTimeout = 10,
            int delaySeconds = 0,
            int messageRetentionPeriod = 345600,
            TopicFindBy findTopicBy = TopicFindBy.Name,
            string? iAmPolicy = null,
            RedrivePolicy? redrivePolicy = null,
            SnsAttributes? snsAttributes = null,
            Dictionary<string,string>? tags = null,
            OnMissingChannel makeChannels = OnMissingChannel.Create,
            bool rawMessageDelivery = true,
            TimeSpan? emptyChannelDelay = null,
            TimeSpan? channelFailureDelay = null
        )
            : base(dataType, name, channelName, routingKey, bufferSize, noOfPerformers, timeOut, requeueCount, 
                requeueDelay, unacceptableMessageLimit, messagePumpType, channelFactory, makeChannels, emptyChannelDelay, channelFailureDelay)
        {
            LockTimeout = lockTimeout;
            DelaySeconds = delaySeconds;
            MessageRetentionPeriod = messageRetentionPeriod;
            FindTopicBy = findTopicBy;
            IAMPolicy = iAmPolicy;
            RawMessageDelivery = rawMessageDelivery;
            RedrivePolicy = redrivePolicy;
            SnsAttributes = snsAttributes;
            Tags = tags;
        }
>>>>>>> 31d194db
    }
}

/// <summary>
/// A subscription for an SQS Consumer.
/// We will create infrastructure on the basis of Make Channels
/// Create = topic using routing key name, queue using channel name
/// Validate = look for topic using routing key name, queue using channel name
/// Assume = Assume Routing Key is Topic ARN, queue exists via channel name
/// </summary>
public class SqsSubscription<T> : SqsSubscription where T : IRequest
{
    /// <summary>
    /// Initializes a new instance of the <see cref="Subscription"/> class.
    /// </summary>
    /// <param name="name">The name. Defaults to the data type's full name.</param>
    /// <param name="channelName">The channel name. Defaults to the data type's full name.</param>
    /// <param name="routingKey">The routing key. Defaults to the data type's full name.</param>
    /// <param name="noOfPerformers">The no of threads reading this channel.</param>
    /// <param name="bufferSize">The number of messages to buffer at any one time, also the number of messages to retrieve at once. Min of 1 Max of 10</param>
    /// <param name="timeOut">The timeout. Defaults to 300 milliseconds.</param>
    /// <param name="requeueCount">The number of times you want to requeue a message before dropping it.</param>
    /// <param name="requeueDelay">The number of milliseconds to delay the delivery of a requeue message for.</param>
    /// <param name="unacceptableMessageLimit">The number of unacceptable messages to handle, before stopping reading from the channel.</param>
    /// <param name="messagePumpType">Is this channel read asynchronously</param>
    /// <param name="channelFactory">The channel factory to create channels for Consumer.</param>
    /// <param name="lockTimeout">What is the visibility timeout for the queue</param>
    /// <param name="delaySeconds">The length of time, in seconds, for which the delivery of all messages in the queue is delayed.</param>
    /// <param name="messageRetentionPeriod">The length of time, in seconds, for which Amazon SQS retains a message</param>
    /// <param name="findTopicBy">Is the Topic an Arn, should be treated as an Arn by convention, or a name</param>
    /// <param name="iAmPolicy">The queue's policy. A valid AWS policy.</param>
    /// <param name="redrivePolicy">The policy that controls when and where requeued messages are sent to the DLQ</param>
    /// <param name="snsAttributes">The attributes of the Topic, either ARN if created, or attributes for creation</param>
    /// <param name="tags">Resource tags to be added to the queue</param>
    /// <param name="makeChannels">Should we make channels if they don't exist, defaults to creating</param>
    /// <param name="rawMessageDelivery">The indication of Raw Message Delivery setting is enabled or disabled</param>
    /// <param name="emptyChannelDelay">How long to pause when a channel is empty in milliseconds</param>
    /// <param name="channelFailureDelay">How long to pause when there is a channel failure in milliseconds</param>
    /// <param name="sqsType">The SQS Type</param>
    /// <param name="contentBasedDeduplication">Enables or disable content-based deduplication</param>
    /// <param name="deduplicationScope">Specifies whether message deduplication occurs at the message group or queue level</param>
    /// <param name="fifoThroughputLimit">Specifies whether the FIFO queue throughput quota applies to the entire queue or per message group</param>
    /// <param name="channelType">Specifies the routing key type</param>
    /// <param name="findQueueBy">How the queue should be found when <paramref name="channelType"/> is point-to-point.</param>
    public SqsSubscription(
        SubscriptionName? name = null,
        ChannelName? channelName = null,
        RoutingKey? routingKey = null,
        int bufferSize = 1,
        int noOfPerformers = 1,
        TimeSpan? timeOut = null,
        int requeueCount = -1,
        TimeSpan? requeueDelay = null,
        int unacceptableMessageLimit = 0,
        MessagePumpType messagePumpType = MessagePumpType.Proactor,
        IAmAChannelFactory? channelFactory = null,
        int lockTimeout = 10,
        int delaySeconds = 0,
        int messageRetentionPeriod = 345600,
        TopicFindBy findTopicBy = TopicFindBy.Name,
        string? iAmPolicy = null,
        RedrivePolicy? redrivePolicy = null,
        SnsAttributes? snsAttributes = null,
        Dictionary<string, string>? tags = null,
        OnMissingChannel makeChannels = OnMissingChannel.Create,
        bool rawMessageDelivery = true,
        TimeSpan? emptyChannelDelay = null,
        TimeSpan? channelFailureDelay = null,
        SnsSqsType sqsType = SnsSqsType.Standard,
        bool contentBasedDeduplication = true,
        DeduplicationScope? deduplicationScope = null,
        int? fifoThroughputLimit = null,
        ChannelType channelType = ChannelType.PubSub,
        QueueFindBy findQueueBy = QueueFindBy.Name
    )
        : base(typeof(T), name, channelName, routingKey, bufferSize, noOfPerformers, timeOut, requeueCount,
            requeueDelay,
            unacceptableMessageLimit, messagePumpType, channelFactory, lockTimeout, delaySeconds,
            messageRetentionPeriod, findTopicBy,
            iAmPolicy, redrivePolicy, snsAttributes, tags, makeChannels, rawMessageDelivery, emptyChannelDelay,
            channelFailureDelay, sqsType, contentBasedDeduplication, deduplicationScope, fifoThroughputLimit,
            channelType, findQueueBy)
    {
    }
}<|MERGE_RESOLUTION|>--- conflicted
+++ resolved
@@ -166,7 +166,7 @@
         int requeueCount = -1,
         TimeSpan? requeueDelay = null,
         int unacceptableMessageLimit = 0,
-        MessagePumpType messagePumpType = MessagePumpType.Proactor,
+        MessagePumpType messagePumpType = MessagePumpType.Unknown,
         IAmAChannelFactory? channelFactory = null,
         int lockTimeout = 10,
         int delaySeconds = 0,
@@ -191,7 +191,6 @@
             requeueDelay, unacceptableMessageLimit, messagePumpType, channelFactory, makeChannels, emptyChannelDelay,
             channelFailureDelay)
     {
-<<<<<<< HEAD
         LockTimeout = lockTimeout;
         DelaySeconds = delaySeconds;
         MessageRetentionPeriod = messageRetentionPeriod;
@@ -207,124 +206,6 @@
         FifoThroughputLimit = fifoThroughputLimit;
         ChannelType = channelType;
         FindQueueBy = findQueueBy;
-=======
-        /// <summary>
-        /// This governs how long, in seconds, a 'lock' is held on a message for one consumer
-        /// to process. SQS calls this the VisibilityTimeout
-        /// </summary>
-        public int LockTimeout { get; }
-
-        /// <summary>
-        /// The length of time, in seconds, for which the delivery of all messages in the queue is delayed.
-        /// </summary>
-        public int DelaySeconds { get; }
-
-        /// <summary>
-        /// The length of time, in seconds, for which Amazon SQS retains a message
-        /// </summary>
-        public int MessageRetentionPeriod { get; }
-
-        /// <summary>
-        /// Indicates how we should treat the routing key
-        /// TopicFindBy.Arn -> the routing key is an Arn
-        /// TopicFindBy.Convention -> The routing key is a name, but use convention to make an Arn for this account
-        /// TopicFindBy.Name -> Treat the routing key as a name & use ListTopics to find it (rate limited 30/s)
-        /// </summary>
-        public TopicFindBy FindTopicBy { get; }
-
-        /// <summary>
-        ///  The JSON serialization of the queue's access control policy.
-        /// </summary>
-        public string? IAMPolicy { get; }
-
-        /// <summary>
-        /// Indicate that the Raw Message Delivery setting is enabled or disabled
-        /// </summary>
-        public bool RawMessageDelivery { get; }
-
-        /// <summary>
-        /// The policy that controls when we send messages to a DLQ after too many requeue attempts
-        /// </summary>
-        public RedrivePolicy? RedrivePolicy { get; }
-        
-        /// <summary>
-        /// The attributes of the topic. If TopicARN is set we will always assume that we do not
-        /// need to create or validate the SNS Topic
-        /// </summary>
-        public SnsAttributes? SnsAttributes { get; }
-
-        /// <summary>
-        /// A list of resource tags to use when creating the queue
-        /// </summary>
-        public Dictionary<string, string>? Tags { get; }
-
-        /// <summary>
-        /// Initializes a new instance of the <see cref="Subscription"/> class.
-        /// </summary>
-        /// <param name="dataType">Type of the data.</param>
-        /// <param name="name">The name. Defaults to the data type's full name.</param>
-        /// <param name="channelName">The channel name. Defaults to the data type's full name.</param>
-        /// <param name="routingKey">The routing key. Defaults to the data type's full name.</param>
-        /// <param name="noOfPerformers">The no of threads reading this channel.</param>
-        /// <param name="bufferSize">The number of messages to buffer at any one time, also the number of messages to retrieve at once. Min of 1 Max of 10</param>
-        /// <param name="timeOut">The timeout in milliseconds.</param>
-        /// <param name="requeueCount">The number of times you want to requeue a message before dropping it.</param>
-        /// <param name="requeueDelay">The number of milliseconds to delay the delivery of a requeue message for.</param>
-        /// <param name="unacceptableMessageLimit">The number of unacceptable messages to handle, before stopping reading from the channel.</param>
-        /// <param name="messagePumpType">Is this channel read asynchronously</param>
-        /// <param name="channelFactory">The channel factory to create channels for Consumer.</param>
-        /// <param name="lockTimeout">What is the visibility timeout for the queue</param>
-        /// <param name="delaySeconds">The length of time, in seconds, for which the delivery of all messages in the queue is delayed.</param>
-        /// <param name="messageRetentionPeriod">The length of time, in seconds, for which Amazon SQS retains a message</param>
-        /// <param name="findTopicBy">Is the Topic an Arn, should be treated as an Arn by convention, or a name</param>
-        /// <param name="iAmPolicy">The queue's policy. A valid AWS policy.</param>
-        /// <param name="redrivePolicy">The policy that controls when and where requeued messages are sent to the DLQ</param>
-        /// <param name="snsAttributes">The attributes of the Topic, either ARN if created, or attributes for creation</param>
-        /// <param name="tags">Resource tags to be added to the queue</param>
-        /// <param name="makeChannels">Should we make channels if they don't exist, defaults to creating</param>
-        /// <param name="rawMessageDelivery">The indication of Raw Message Delivery setting is enabled or disabled</param>
-        /// <param name="emptyChannelDelay">How long to pause when a channel is empty in milliseconds</param>
-        /// <param name="channelFailureDelay">How long to pause when there is a channel failure in milliseconds</param>
-        public SqsSubscription(
-            Type dataType,
-            SubscriptionName? name = null,
-            ChannelName? channelName = null,
-            RoutingKey? routingKey = null,
-            int bufferSize = 1,
-            int noOfPerformers = 1,
-            TimeSpan? timeOut = null,
-            int requeueCount = -1,
-            TimeSpan? requeueDelay = null,
-            int unacceptableMessageLimit = 0,
-            MessagePumpType messagePumpType = MessagePumpType.Unknown,
-            IAmAChannelFactory? channelFactory = null,
-            int lockTimeout = 10,
-            int delaySeconds = 0,
-            int messageRetentionPeriod = 345600,
-            TopicFindBy findTopicBy = TopicFindBy.Name,
-            string? iAmPolicy = null,
-            RedrivePolicy? redrivePolicy = null,
-            SnsAttributes? snsAttributes = null,
-            Dictionary<string,string>? tags = null,
-            OnMissingChannel makeChannels = OnMissingChannel.Create,
-            bool rawMessageDelivery = true,
-            TimeSpan? emptyChannelDelay = null,
-            TimeSpan? channelFailureDelay = null
-        )
-            : base(dataType, name, channelName, routingKey, bufferSize, noOfPerformers, timeOut, requeueCount, 
-                requeueDelay, unacceptableMessageLimit, messagePumpType, channelFactory, makeChannels, emptyChannelDelay, channelFailureDelay)
-        {
-            LockTimeout = lockTimeout;
-            DelaySeconds = delaySeconds;
-            MessageRetentionPeriod = messageRetentionPeriod;
-            FindTopicBy = findTopicBy;
-            IAMPolicy = iAmPolicy;
-            RawMessageDelivery = rawMessageDelivery;
-            RedrivePolicy = redrivePolicy;
-            SnsAttributes = snsAttributes;
-            Tags = tags;
-        }
->>>>>>> 31d194db
     }
 }
 

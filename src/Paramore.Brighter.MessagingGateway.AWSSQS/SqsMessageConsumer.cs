﻿#region Licence

/* The MIT License (MIT)
Copyright © 2024 Ian Cooper <ian_hammond_cooper@yahoo.co.uk>

Permission is hereby granted, free of charge, to any person obtaining a copy
of this software and associated documentation files (the “Software”), to deal
in the Software without restriction, including without limitation the rights
to use, copy, modify, merge, publish, distribute, sublicense, and/or sell
copies of the Software, and to permit persons to whom the Software is
furnished to do so, subject to the following conditions:

The above copyright notice and this permission notice shall be included in
all copies or substantial portions of the Software.

THE SOFTWARE IS PROVIDED “AS IS”, WITHOUT WARRANTY OF ANY KIND, EXPRESS OR
IMPLIED, INCLUDING BUT NOT LIMITED TO THE WARRANTIES OF MERCHANTABILITY,
FITNESS FOR A PARTICULAR PURPOSE AND NONINFRINGEMENT. IN NO EVENT SHALL THE
AUTHORS OR COPYRIGHT HOLDERS BE LIABLE FOR ANY CLAIM, DAMAGES OR OTHER
LIABILITY, WHETHER IN AN ACTION OF CONTRACT, TORT OR OTHERWISE, ARISING FROM,
OUT OF OR IN CONNECTION WITH THE SOFTWARE OR THE USE OR OTHER DEALINGS IN
THE SOFTWARE. */

#endregion

using System;
using System.Collections.Generic;
using System.Text.Json;
using System.Threading;
using System.Threading.Tasks;
using Amazon.SQS;
using Amazon.SQS.Model;
using Microsoft.Extensions.Logging;
using Paramore.Brighter.Logging;
using Paramore.Brighter.Tasks;

namespace Paramore.Brighter.MessagingGateway.AWSSQS
{
    /// <summary>
    /// Read messages from an SQS queue
    /// </summary>
    public class SqsMessageConsumer : IAmAMessageConsumerSync, IAmAMessageConsumerAsync
    {
        private static readonly ILogger s_logger = ApplicationLogging.CreateLogger<SqsMessageConsumer>();

        private readonly AWSClientFactory _clientFactory;
        private readonly string _queueName;
        private readonly int _batchSize;
        private readonly bool _hasDlq;
        private readonly bool _rawMessageDelivery;
        private readonly Message _noopMessage = new Message();

        /// <summary>
        /// Initializes a new instance of the <see cref="SqsMessageConsumer"/> class.
        /// </summary>
        /// <param name="awsConnection">The awsConnection details used to connect to the SQS queue.</param>
        /// <param name="queueName">The name of the SQS Queue</param>
        /// <param name="batchSize">The maximum number of messages to consume per call to SQS</param>
        /// <param name="hasDLQ">Do we have a DLQ attached to this queue?</param>
        /// <param name="rawMessageDelivery">Do we have Raw Message Delivery enabled?</param>
        public SqsMessageConsumer(AWSMessagingGatewayConnection awsConnection,
            string? queueName,
            int batchSize = 1,
            bool hasDLQ = false,
            bool rawMessageDelivery = true)
        {
            if (string.IsNullOrEmpty(queueName))
                throw new ConfigurationException("QueueName is mandatory");

            _clientFactory = new AWSClientFactory(awsConnection);
            _queueName = queueName!;
            _batchSize = batchSize;
            _hasDlq = hasDLQ;
            _rawMessageDelivery = rawMessageDelivery;
        }

        /// <summary>
        /// Acknowledges the specified message.
        /// Sync over Async
        /// </summary>
        /// <param name="message">The message.</param>
<<<<<<< HEAD
        public void Acknowledge(Message message)
        {
            // TODO: Uncomment when the BrighterSynchronizationHelper is fixed, today the code isn't working because it's stuck is wired infinity loop
            // BrighterSynchronizationHelper.Run(async () => await AcknowledgeAsync(message));
            AcknowledgeAsync(message).GetAwaiter().GetResult();
        }
=======
        public void Acknowledge(Message message) => BrighterAsyncContext.Run(async () => await AcknowledgeAsync(message));
>>>>>>> 32c0605f

        /// <summary>
        /// Acknowledges the specified message.
        /// </summary>
        /// <param name="message">The message.</param>
        /// <param name="cancellationToken">Cancels the ackowledge operation</param>
        public async Task AcknowledgeAsync(Message message,
            CancellationToken cancellationToken = default(CancellationToken))
        {
            if (!message.Header.Bag.TryGetValue("ReceiptHandle", out object? value))
                return;

            var receiptHandle = value.ToString();

            try
            {
                using var client = _clientFactory.CreateSqsClient();
                var urlResponse = await client.GetQueueUrlAsync(_queueName, cancellationToken);
                await client.DeleteMessageAsync(new DeleteMessageRequest(urlResponse.QueueUrl, receiptHandle),
                    cancellationToken);

                s_logger.LogInformation(
                    "SqsMessageConsumer: Deleted the message {Id} with receipt handle {ReceiptHandle} on the queue {URL}",
                    message.Id, receiptHandle,
                    urlResponse.QueueUrl);
            }
            catch (Exception exception)
            {
                s_logger.LogError(exception,
                    "SqsMessageConsumer: Error during deleting the message {Id} with receipt handle {ReceiptHandle} on the queue {ChannelName}",
                    message.Id, receiptHandle, _queueName);
                throw;
            }
        }

        /// <summary>
        /// Rejects the specified message.
        /// Sync over async
        /// </summary>
        /// <param name="message">The message.</param>
<<<<<<< HEAD
        public void Reject(Message message) =>
            BrighterSynchronizationHelper.Run(async () => await RejectAsync(message));
=======
        public void Reject(Message message) => BrighterAsyncContext.Run(async () => await RejectAsync(message));
>>>>>>> 32c0605f

        /// <summary>
        /// Rejects the specified message.
        /// </summary>
        /// <param name="message">The message.</param>
        /// <param name="cancellationToken">Cancel the reject operation</param>
        public async Task RejectAsync(Message message, CancellationToken cancellationToken = default(CancellationToken))
        {
            if (!message.Header.Bag.TryGetValue("ReceiptHandle", out object? value))
                return;

            var receiptHandle = value.ToString();

            try
            {
                s_logger.LogInformation(
                    "SqsMessageConsumer: Rejecting the message {Id} with receipt handle {ReceiptHandle} on the queue {ChannelName}",
                    message.Id, receiptHandle, _queueName
                );

                using var client = _clientFactory.CreateSqsClient();
                var urlResponse = await client.GetQueueUrlAsync(_queueName, cancellationToken);
                if (_hasDlq)
                {
                    await client.ChangeMessageVisibilityAsync(
                        new ChangeMessageVisibilityRequest(urlResponse.QueueUrl, receiptHandle, 0),
                        cancellationToken
                    );
                }
                else
                {
                    await client.DeleteMessageAsync(urlResponse.QueueUrl, receiptHandle, cancellationToken);
                }
            }
            catch (Exception exception)
            {
                s_logger.LogError(exception,
                    "SqsMessageConsumer: Error during rejecting the message {Id} with receipt handle {ReceiptHandle} on the queue {ChannelName}",
                    message.Id, receiptHandle, _queueName);
                throw;
            }
        }

        /// <summary>
        /// Purges the specified queue name.
        /// Sync over Async
        /// </summary>
<<<<<<< HEAD
        public void Purge() => BrighterSynchronizationHelper.Run(async () => await PurgeAsync());

=======
        public void Purge() => BrighterAsyncContext.Run(async () => await PurgeAsync());
        
>>>>>>> 32c0605f
        /// <summary>
        /// Purges the specified queue name.
        /// </summary>
        public async Task PurgeAsync(CancellationToken cancellationToken = default(CancellationToken))
        {
            try
            {
                using var client = _clientFactory.CreateSqsClient();
                s_logger.LogInformation("SqsMessageConsumer: Purging the queue {ChannelName}", _queueName);

                var urlResponse = await client.GetQueueUrlAsync(_queueName, cancellationToken);
                await client.PurgeQueueAsync(urlResponse.QueueUrl, cancellationToken);

                s_logger.LogInformation("SqsMessageConsumer: Purged the queue {ChannelName}", _queueName);
            }
            catch (Exception exception)
            {
                s_logger.LogError(exception, "SqsMessageConsumer: Error purging queue {ChannelName}", _queueName);
                throw;
            }
        }

        /// <summary>
        /// Receives the specified queue name.
        /// Sync over async 
        /// </summary>
        /// <param name="timeOut">The timeout. AWS uses whole seconds. Anything greater than 0 uses long-polling.  </param>
<<<<<<< HEAD
        public Message[] Receive(TimeSpan? timeOut = null)
        {
            // TODO: Uncomment when the BrighterSynchronizationHelper is fixed, today the code isn't working because it's stuck is wired infinity loop
            // return BrighterSynchronizationHelper.Run(async () => await ReceiveAsync(timeOut));
            return ReceiveAsync(timeOut).GetAwaiter().GetResult();
        }
=======
        public Message[] Receive(TimeSpan? timeOut = null) => BrighterAsyncContext.Run(async () => await ReceiveAsync(timeOut));
>>>>>>> 32c0605f

        /// <summary>
        /// Receives the specified queue name.
        /// </summary>
        /// <param name="timeOut">The timeout. AWS uses whole seconds. Anything greater than 0 uses long-polling.  </param>
        /// <param name="cancellationToken">Cancel the receive operation</param>
        public async Task<Message[]> ReceiveAsync(TimeSpan? timeOut = null,
            CancellationToken cancellationToken = default(CancellationToken))
        {
            AmazonSQSClient? client = null;
            Amazon.SQS.Model.Message[] sqsMessages;
            try
            {
                client = _clientFactory.CreateSqsClient();
                var urlResponse = await client.GetQueueUrlAsync(_queueName, cancellationToken);
                timeOut ??= TimeSpan.Zero;

                s_logger.LogDebug("SqsMessageConsumer: Preparing to retrieve next message from queue {URL}",
                    urlResponse.QueueUrl);

                var request = new ReceiveMessageRequest(urlResponse.QueueUrl)
                {
                    MaxNumberOfMessages = _batchSize,
                    WaitTimeSeconds = timeOut.Value.Seconds,
                    MessageAttributeNames = new List<string> { "All" },
                };

                var receiveResponse = await client.ReceiveMessageAsync(request, cancellationToken);

                sqsMessages = receiveResponse.Messages.ToArray();
            }
            catch (InvalidOperationException ioe)
            {
                s_logger.LogDebug("SqsMessageConsumer: Could not determine number of messages to retrieve");
                throw new ChannelFailureException("Error connecting to SQS, see inner exception for details", ioe);
            }
            catch (OperationCanceledException oce)
            {
                s_logger.LogDebug("SqsMessageConsumer: Could not find messages to retrieve");
                throw new ChannelFailureException("Error connecting to SQS, see inner exception for details", oce);
            }
            catch (Exception e)
            {
                s_logger.LogError(e, "SqsMessageConsumer: There was an error listening to queue {ChannelName} ",
                    _queueName);
                throw;
            }
            finally
            {
                client?.Dispose();
            }

            if (sqsMessages.Length == 0)
            {
                return new[] { _noopMessage };
            }

            var messages = new Message[sqsMessages.Length];
            for (int i = 0; i < sqsMessages.Length; i++)
            {
                var message = SqsMessageCreatorFactory.Create(_rawMessageDelivery).CreateMessage(sqsMessages[i]);
                s_logger.LogInformation(
                    "SqsMessageConsumer: Received message from queue {ChannelName}, message: {1}{Request}",
                    _queueName, Environment.NewLine,
                    JsonSerializer.Serialize(message, JsonSerialisationOptions.Options));
                messages[i] = message;
            }

            return messages;
        }


<<<<<<< HEAD
        public bool Requeue(Message message, TimeSpan? delay = null) =>
            BrighterSynchronizationHelper.Run(async () => await RequeueAsync(message, delay));
=======
        public bool Requeue(Message message, TimeSpan? delay = null) => BrighterAsyncContext.Run(async () => await RequeueAsync(message, delay));
>>>>>>> 32c0605f

        /// <summary>
        /// Re-queues the specified message.
        /// </summary>
        /// <param name="message">The message.</param>
        /// <param name="delay">Time to delay delivery of the message. AWS uses seconds. 0s is immediate requeue. Default is 0ms</param>
        /// <param name="cancellationToken">Cancels the requeue</param>
        /// <returns>True if the message was requeued successfully</returns>
        public async Task<bool> RequeueAsync(Message message, TimeSpan? delay = null,
            CancellationToken cancellationToken = default(CancellationToken))
        {
            if (!message.Header.Bag.TryGetValue("ReceiptHandle", out object? value))
                return false;

            delay ??= TimeSpan.Zero;

            var receiptHandle = value.ToString();

            try
            {
                s_logger.LogInformation("SqsMessageConsumer: re-queueing the message {Id}", message.Id);

                using (var client = _clientFactory.CreateSqsClient())
                {
                    var urlResponse = await client.GetQueueUrlAsync(_queueName, cancellationToken);
                    await client.ChangeMessageVisibilityAsync(
                        new ChangeMessageVisibilityRequest(urlResponse.QueueUrl, receiptHandle, delay.Value.Seconds),
                        cancellationToken
                    );
                }

                s_logger.LogInformation("SqsMessageConsumer: re-queued the message {Id}", message.Id);

                return true;
            }
            catch (Exception exception)
            {
                s_logger.LogError(exception,
                    "SqsMessageConsumer: Error during re-queueing the message {Id} with receipt handle {ReceiptHandle} on the queue {ChannelName}",
                    message.Id, receiptHandle, _queueName);
                return false;
            }
        }

        /// <summary>
        /// Performs application-defined tasks associated with freeing, releasing, or resetting unmanaged resources.
        /// </summary>
        public void Dispose()
        {
            GC.SuppressFinalize(this);
        }

        public ValueTask DisposeAsync()
        {
            GC.SuppressFinalize(this);
            return new ValueTask(Task.CompletedTask);
        }
    }
}<|MERGE_RESOLUTION|>--- conflicted
+++ resolved
@@ -79,16 +79,7 @@
         /// Sync over Async
         /// </summary>
         /// <param name="message">The message.</param>
-<<<<<<< HEAD
-        public void Acknowledge(Message message)
-        {
-            // TODO: Uncomment when the BrighterSynchronizationHelper is fixed, today the code isn't working because it's stuck is wired infinity loop
-            // BrighterSynchronizationHelper.Run(async () => await AcknowledgeAsync(message));
-            AcknowledgeAsync(message).GetAwaiter().GetResult();
-        }
-=======
         public void Acknowledge(Message message) => BrighterAsyncContext.Run(async () => await AcknowledgeAsync(message));
->>>>>>> 32c0605f
 
         /// <summary>
         /// Acknowledges the specified message.
@@ -129,12 +120,7 @@
         /// Sync over async
         /// </summary>
         /// <param name="message">The message.</param>
-<<<<<<< HEAD
-        public void Reject(Message message) =>
-            BrighterSynchronizationHelper.Run(async () => await RejectAsync(message));
-=======
         public void Reject(Message message) => BrighterAsyncContext.Run(async () => await RejectAsync(message));
->>>>>>> 32c0605f
 
         /// <summary>
         /// Rejects the specified message.
@@ -182,13 +168,8 @@
         /// Purges the specified queue name.
         /// Sync over Async
         /// </summary>
-<<<<<<< HEAD
-        public void Purge() => BrighterSynchronizationHelper.Run(async () => await PurgeAsync());
-
-=======
         public void Purge() => BrighterAsyncContext.Run(async () => await PurgeAsync());
         
->>>>>>> 32c0605f
         /// <summary>
         /// Purges the specified queue name.
         /// </summary>
@@ -210,22 +191,13 @@
                 throw;
             }
         }
-
-        /// <summary>
+        
+         /// <summary>
         /// Receives the specified queue name.
         /// Sync over async 
         /// </summary>
         /// <param name="timeOut">The timeout. AWS uses whole seconds. Anything greater than 0 uses long-polling.  </param>
-<<<<<<< HEAD
-        public Message[] Receive(TimeSpan? timeOut = null)
-        {
-            // TODO: Uncomment when the BrighterSynchronizationHelper is fixed, today the code isn't working because it's stuck is wired infinity loop
-            // return BrighterSynchronizationHelper.Run(async () => await ReceiveAsync(timeOut));
-            return ReceiveAsync(timeOut).GetAwaiter().GetResult();
-        }
-=======
         public Message[] Receive(TimeSpan? timeOut = null) => BrighterAsyncContext.Run(async () => await ReceiveAsync(timeOut));
->>>>>>> 32c0605f
 
         /// <summary>
         /// Receives the specified queue name.
@@ -295,15 +267,10 @@
             }
 
             return messages;
-        }
-
-
-<<<<<<< HEAD
-        public bool Requeue(Message message, TimeSpan? delay = null) =>
-            BrighterSynchronizationHelper.Run(async () => await RequeueAsync(message, delay));
-=======
+        }      
+
+
         public bool Requeue(Message message, TimeSpan? delay = null) => BrighterAsyncContext.Run(async () => await RequeueAsync(message, delay));
->>>>>>> 32c0605f
 
         /// <summary>
         /// Re-queues the specified message.

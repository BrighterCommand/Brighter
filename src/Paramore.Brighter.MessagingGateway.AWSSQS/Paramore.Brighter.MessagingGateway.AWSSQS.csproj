﻿<Project Sdk="Microsoft.NET.Sdk">
  <PropertyGroup>
    <Description>Provides an implementation of the messaging gateway for decoupled invocation in the Paramore.Brighter pipeline, using awssqs</Description>
    <Authors>Deniz Kocak</Authors>
    <TargetFrameworks>netstandard2.0;net6.0</TargetFrameworks>
    <PackageTags>awssqs;AMQP;Command;Event;Service Activator;Decoupled;Invocation;Messaging;Remote;Command Dispatcher;Command Processor;Request;Service;Task Queue;Work Queue;Retry;Circuit Breaker;Availability</PackageTags>
  </PropertyGroup>
  <ItemGroup>
    <ProjectReference Include="..\Paramore.Brighter\Paramore.Brighter.csproj" />
  </ItemGroup>
  <ItemGroup>
<<<<<<< HEAD
    <PackageReference Include="AWSSDK.SecurityToken" Version="3.7.101.35" />
    <PackageReference Include="Polly" Version="7.2.3" />
    <PackageReference Include="Polly.Contrib.WaitAndRetry" Version="1.1.1" />
    <PackageReference Include="AWSSDK.SimpleNotificationService" Version="3.7.101.36" />
    <PackageReference Include="AWSSDK.SQS" Version="3.7.100.100" />
=======
    <PackageReference Include="AWSSDK.SecurityToken" Version="3.7.101.38" />
    <PackageReference Include="Polly" Version="7.2.3" />
    <PackageReference Include="Polly.Contrib.WaitAndRetry" Version="1.1.1" />
    <PackageReference Include="AWSSDK.SimpleNotificationService" Version="3.7.101.39" />
    <PackageReference Include="AWSSDK.SQS" Version="3.7.100.103" />
>>>>>>> abcded02
    <PackageReference Update="MinVer" Version="4.3.0">
      <PrivateAssets>all</PrivateAssets>
      <IncludeAssets>runtime; build; native; contentfiles; analyzers; buildtransitive</IncludeAssets>
    </PackageReference>

  </ItemGroup>
</Project><|MERGE_RESOLUTION|>--- conflicted
+++ resolved
@@ -9,19 +9,11 @@
     <ProjectReference Include="..\Paramore.Brighter\Paramore.Brighter.csproj" />
   </ItemGroup>
   <ItemGroup>
-<<<<<<< HEAD
     <PackageReference Include="AWSSDK.SecurityToken" Version="3.7.101.35" />
-    <PackageReference Include="Polly" Version="7.2.3" />
-    <PackageReference Include="Polly.Contrib.WaitAndRetry" Version="1.1.1" />
-    <PackageReference Include="AWSSDK.SimpleNotificationService" Version="3.7.101.36" />
-    <PackageReference Include="AWSSDK.SQS" Version="3.7.100.100" />
-=======
-    <PackageReference Include="AWSSDK.SecurityToken" Version="3.7.101.38" />
     <PackageReference Include="Polly" Version="7.2.3" />
     <PackageReference Include="Polly.Contrib.WaitAndRetry" Version="1.1.1" />
     <PackageReference Include="AWSSDK.SimpleNotificationService" Version="3.7.101.39" />
     <PackageReference Include="AWSSDK.SQS" Version="3.7.100.103" />
->>>>>>> abcded02
     <PackageReference Update="MinVer" Version="4.3.0">
       <PrivateAssets>all</PrivateAssets>
       <IncludeAssets>runtime; build; native; contentfiles; analyzers; buildtransitive</IncludeAssets>

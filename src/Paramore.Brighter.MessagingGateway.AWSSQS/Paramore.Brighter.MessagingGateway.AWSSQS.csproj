--- conflicted
+++ resolved
@@ -9,14 +9,8 @@
     <ProjectReference Include="..\Paramore.Brighter\Paramore.Brighter.csproj" />
   </ItemGroup>
   <ItemGroup>
-<<<<<<< HEAD
     <PackageReference Include="AWSSDK.SimpleNotificationService" Version="3.3.101.146" />
-    <PackageReference Include="AWSSDK.Core" Version="3.3.104.32" />
-=======
-    <PackageReference Include="AWSSDK.SimpleNotificationService" Version="3.3.101.128" />
     <PackageReference Include="AWSSDK.Core" Version="3.3.106.1" />
->>>>>>> 016505e8
     <PackageReference Include="AWSSDK.SQS" Version="3.3.102.71" />
-    
   </ItemGroup>
 </Project>
--- conflicted
+++ resolved
@@ -12,12 +12,7 @@
     <PackageReference Include="AWSSDK.SecurityToken" Version="3.7.1.110" />
     <PackageReference Include="Polly" Version="7.2.3" />
     <PackageReference Include="Polly.Contrib.WaitAndRetry" Version="1.1.1" />
-<<<<<<< HEAD
     <PackageReference Include="AWSSDK.SQS" Version="3.7.2.16" />
-    <PackageReference Include="AWSSDK.SimpleNotificationService" Version="3.7.3.9" />
-=======
-    <PackageReference Include="AWSSDK.SQS" Version="3.7.2.7" />
     <PackageReference Include="AWSSDK.SimpleNotificationService" Version="3.7.3.19" />
->>>>>>> 7a8fc52c
   </ItemGroup>
 </Project>
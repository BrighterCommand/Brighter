--- conflicted
+++ resolved
@@ -10,13 +10,8 @@
   </ItemGroup>
   <ItemGroup>
     <PackageReference Include="AWSSDK.Core" Version="3.3.103.25" />
-<<<<<<< HEAD
     <PackageReference Include="AWSSDK.SQS" Version="3.3.100.61" />
-    <PackageReference Include="AWSSDK.SimpleNotificationService" Version="3.3.101.45" />
-=======
-    <PackageReference Include="AWSSDK.SQS" Version="3.3.100.56" />
     <PackageReference Include="AWSSDK.SimpleNotificationService" Version="3.3.101.50" />
->>>>>>> 7aa94e3d
     <PackageReference Update="Microsoft.SourceLink.GitHub" Version="1.0.0-beta2-19367-01" />
   </ItemGroup>
 </Project>
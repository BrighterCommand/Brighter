--- conflicted
+++ resolved
@@ -10,13 +10,8 @@
   </ItemGroup>
   <ItemGroup>
     <PackageReference Include="AWSSDK.SQS" Version="3.3.100.65" />
-<<<<<<< HEAD
-    <PackageReference Include="AWSSDK.SimpleNotificationService" Version="3.3.101.56" />
     <PackageReference Include="AWSSDK.Core" Version="3.3.103.35" />
-=======
     <PackageReference Include="AWSSDK.SimpleNotificationService" Version="3.3.101.59" />
-    <PackageReference Include="AWSSDK.Core" Version="3.3.103.31" />
->>>>>>> c212a55a
     <PackageReference Include="AWSSDK.SQS" Version="3.3.101.2" />
     <PackageReference Update="Microsoft.SourceLink.GitHub" Version="1.0.0-beta2-19367-01" />
   </ItemGroup>

--- conflicted
+++ resolved
@@ -9,15 +9,8 @@
     <ProjectReference Include="..\Paramore.Brighter\Paramore.Brighter.csproj" />
   </ItemGroup>
   <ItemGroup>
-<<<<<<< HEAD
     <PackageReference Include="AWSSDK.SimpleNotificationService" Version="3.5.0.30" />
-    <PackageReference Include="AWSSDK.SQS" Version="3.5.0.24" />
-    <PackageReference Include="AWSSDK.SQS" Version="3.5.0.26" />
-=======
-    <PackageReference Include="AWSSDK.SimpleNotificationService" Version="3.5.0.27" />
     <PackageReference Include="AWSSDK.SQS" Version="3.5.0.29" />
-    <PackageReference Include="AWSSDK.SQS" Version="3.5.0.29" />
->>>>>>> 113be8f4
     <PackageReference Include="AWSSDK.Core" Version="3.5.1.24" />
   </ItemGroup>
 </Project>
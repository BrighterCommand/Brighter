--- conflicted
+++ resolved
@@ -10,14 +10,9 @@
   </ItemGroup>
   <ItemGroup>
     <PackageReference Include="AWSSDK.SQS" Version="3.3.100.65" />
-<<<<<<< HEAD
-    <PackageReference Include="AWSSDK.Core" Version="3.3.103.29" />
     <PackageReference Include="AWSSDK.SimpleNotificationService" Version="3.3.101.56" />
-=======
     <PackageReference Include="AWSSDK.Core" Version="3.3.103.31" />
     <PackageReference Include="AWSSDK.SQS" Version="3.3.101.2" />
-    <PackageReference Include="AWSSDK.SimpleNotificationService" Version="3.3.101.54" />
->>>>>>> 540bc8bb
     <PackageReference Update="Microsoft.SourceLink.GitHub" Version="1.0.0-beta2-19367-01" />
   </ItemGroup>
 </Project>
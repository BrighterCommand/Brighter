--- conflicted
+++ resolved
@@ -9,13 +9,8 @@
     <ProjectReference Include="..\Paramore.Brighter\Paramore.Brighter.csproj" />
   </ItemGroup>
   <ItemGroup>
-<<<<<<< HEAD
-    <PackageReference Include="AWSSDK.SimpleNotificationService" Version="3.5.1" />
     <PackageReference Include="AWSSDK.SQS" Version="3.5.0.34" />
-=======
     <PackageReference Include="AWSSDK.SimpleNotificationService" Version="3.5.1.4" />
-    <PackageReference Include="AWSSDK.SQS" Version="3.5.0.31" />
->>>>>>> 367e69c8
     <PackageReference Include="AWSSDK.Core" Version="3.5.1.32" />
   </ItemGroup>
 </Project>
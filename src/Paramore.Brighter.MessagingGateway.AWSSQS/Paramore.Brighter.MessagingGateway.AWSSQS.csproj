﻿<Project Sdk="Microsoft.NET.Sdk">
  <PropertyGroup>
    <Description>Provides an implementation of the messaging gateway for decoupled invocation in the Paramore.Brighter pipeline, using awssqs</Description>
    <Authors>Deniz Kocak</Authors>
    <TargetFrameworks>netstandard2.0</TargetFrameworks>
    <PackageTags>awssqs;AMQP;Command;Event;Service Activator;Decoupled;Invocation;Messaging;Remote;Command Dispatcher;Command Processor;Request;Service;Task Queue;Work Queue;Retry;Circuit Breaker;Availability</PackageTags>
  </PropertyGroup>
  <ItemGroup>
    <ProjectReference Include="..\Paramore.Brighter\Paramore.Brighter.csproj" />
  </ItemGroup>
  <ItemGroup>
    <PackageReference Include="AWSSDK.SecurityToken" Version="3.7.1.97" />
    <PackageReference Include="Polly" Version="7.2.2" />
    <PackageReference Include="Polly.Contrib.WaitAndRetry" Version="1.1.1" />
<<<<<<< HEAD
    <PackageReference Include="AWSSDK.SimpleNotificationService" Version="3.7.3.6" />
    <PackageReference Include="AWSSDK.SQS" Version="3.7.2.4" />
=======
    <PackageReference Include="AWSSDK.SimpleNotificationService" Version="3.7.3.7" />
    <PackageReference Include="AWSSDK.SQS" Version="3.7.2.3" />
>>>>>>> f11245d3
  </ItemGroup>
</Project><|MERGE_RESOLUTION|>--- conflicted
+++ resolved
@@ -12,12 +12,7 @@
     <PackageReference Include="AWSSDK.SecurityToken" Version="3.7.1.97" />
     <PackageReference Include="Polly" Version="7.2.2" />
     <PackageReference Include="Polly.Contrib.WaitAndRetry" Version="1.1.1" />
-<<<<<<< HEAD
-    <PackageReference Include="AWSSDK.SimpleNotificationService" Version="3.7.3.6" />
     <PackageReference Include="AWSSDK.SQS" Version="3.7.2.4" />
-=======
     <PackageReference Include="AWSSDK.SimpleNotificationService" Version="3.7.3.7" />
-    <PackageReference Include="AWSSDK.SQS" Version="3.7.2.3" />
->>>>>>> f11245d3
   </ItemGroup>
 </Project>
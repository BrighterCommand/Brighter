﻿<Project Sdk="Microsoft.NET.Sdk">
  <PropertyGroup>
    <Description>Provides an implementation of the messaging gateway for decoupled invocation in the Paramore.Brighter pipeline, using awssqs</Description>
    <Authors>Deniz Kocak</Authors>
    <TargetFrameworks>netstandard2.0</TargetFrameworks>
    <PackageTags>awssqs;AMQP;Command;Event;Service Activator;Decoupled;Invocation;Messaging;Remote;Command Dispatcher;Command Processor;Request;Service;Task Queue;Work Queue;Retry;Circuit Breaker;Availability</PackageTags>
  </PropertyGroup>
  <ItemGroup>
    <ProjectReference Include="..\Paramore.Brighter\Paramore.Brighter.csproj" />
  </ItemGroup>
  <ItemGroup>
    <PackageReference Include="AWSSDK.SimpleNotificationService" Version="3.3.101.110" />
    <PackageReference Include="AWSSDK.Core" Version="3.3.104.14" />
<<<<<<< HEAD
    <PackageReference Include="AWSSDK.SimpleNotificationService" Version="3.3.101.109" />
    <PackageReference Include="AWSSDK.SQS" Version="3.3.102.53" />
=======
    <PackageReference Include="AWSSDK.SQS" Version="3.3.102.52" />
>>>>>>> 645de7e7
    <PackageReference Update="Microsoft.SourceLink.GitHub" Version="1.0.0" />
  </ItemGroup>
</Project><|MERGE_RESOLUTION|>--- conflicted
+++ resolved
@@ -11,12 +11,7 @@
   <ItemGroup>
     <PackageReference Include="AWSSDK.SimpleNotificationService" Version="3.3.101.110" />
     <PackageReference Include="AWSSDK.Core" Version="3.3.104.14" />
-<<<<<<< HEAD
-    <PackageReference Include="AWSSDK.SimpleNotificationService" Version="3.3.101.109" />
     <PackageReference Include="AWSSDK.SQS" Version="3.3.102.53" />
-=======
-    <PackageReference Include="AWSSDK.SQS" Version="3.3.102.52" />
->>>>>>> 645de7e7
     <PackageReference Update="Microsoft.SourceLink.GitHub" Version="1.0.0" />
   </ItemGroup>
 </Project>
--- conflicted
+++ resolved
@@ -12,12 +12,7 @@
     <PackageReference Include="AWSSDK.SecurityToken" Version="3.7.1.96" />
     <PackageReference Include="Polly" Version="7.2.2" />
     <PackageReference Include="Polly.Contrib.WaitAndRetry" Version="1.1.1" />
-<<<<<<< HEAD
-    <PackageReference Include="AWSSDK.SQS" Version="3.7.1.45" />
     <PackageReference Include="AWSSDK.SimpleNotificationService" Version="3.7.3.5" />
-=======
     <PackageReference Include="AWSSDK.SQS" Version="3.7.2.2" />
-    <PackageReference Include="AWSSDK.SimpleNotificationService" Version="3.7.3.2" />
->>>>>>> 21dd2ac2
   </ItemGroup>
 </Project>
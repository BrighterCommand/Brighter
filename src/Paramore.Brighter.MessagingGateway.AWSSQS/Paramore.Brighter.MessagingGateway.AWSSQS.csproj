--- conflicted
+++ resolved
@@ -10,12 +10,7 @@
   </ItemGroup>
   <ItemGroup>
     <PackageReference Include="AWSSDK.SimpleNotificationService" Version="3.3.101.169" />
-<<<<<<< HEAD
-    <PackageReference Include="AWSSDK.SQS" Version="3.3.102.112" />
     <PackageReference Include="AWSSDK.Core" Version="3.3.107.1" />
-=======
     <PackageReference Include="AWSSDK.SQS" Version="3.3.102.116" />
-    <PackageReference Include="AWSSDK.Core" Version="3.3.106.25" />
->>>>>>> e69a060a
   </ItemGroup>
 </Project>
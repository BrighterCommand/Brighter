﻿<Project Sdk="Microsoft.NET.Sdk">
  <PropertyGroup>
    <Description>Provides an implementation of the messaging gateway for decoupled invocation in the Paramore.Brighter pipeline, using awssqs</Description>
    <Authors>Deniz Kocak</Authors>
    <TargetFrameworks>netstandard2.0</TargetFrameworks>
    <PackageTags>awssqs;AMQP;Command;Event;Service Activator;Decoupled;Invocation;Messaging;Remote;Command Dispatcher;Command Processor;Request;Service;Task Queue;Work Queue;Retry;Circuit Breaker;Availability</PackageTags>
  </PropertyGroup>
  <ItemGroup>
    <ProjectReference Include="..\Paramore.Brighter\Paramore.Brighter.csproj" />
  </ItemGroup>
  <ItemGroup>
<<<<<<< HEAD
    <PackageReference Include="AWSSDK.SimpleNotificationService" Version="3.3.101.169" />
    <PackageReference Include="AWSSDK.SQS" Version="3.3.102.112" />
    <PackageReference Include="AWSSDK.Core" Version="3.3.106.25" />
    <PackageReference Include="Microsoft.Extensions.DependencyInjection" Version="3.1.4" />
=======
    <PackageReference Include="AWSSDK.SimpleNotificationService" Version="3.3.101.173" />
    <PackageReference Include="AWSSDK.Core" Version="3.3.107.1" />
    <PackageReference Include="AWSSDK.SQS" Version="3.3.102.116" />
>>>>>>> 29a8be69
  </ItemGroup>
</Project><|MERGE_RESOLUTION|>--- conflicted
+++ resolved
@@ -9,15 +9,9 @@
     <ProjectReference Include="..\Paramore.Brighter\Paramore.Brighter.csproj" />
   </ItemGroup>
   <ItemGroup>
-<<<<<<< HEAD
-    <PackageReference Include="AWSSDK.SimpleNotificationService" Version="3.3.101.169" />
-    <PackageReference Include="AWSSDK.SQS" Version="3.3.102.112" />
-    <PackageReference Include="AWSSDK.Core" Version="3.3.106.25" />
     <PackageReference Include="Microsoft.Extensions.DependencyInjection" Version="3.1.4" />
-=======
     <PackageReference Include="AWSSDK.SimpleNotificationService" Version="3.3.101.173" />
     <PackageReference Include="AWSSDK.Core" Version="3.3.107.1" />
     <PackageReference Include="AWSSDK.SQS" Version="3.3.102.116" />
->>>>>>> 29a8be69
   </ItemGroup>
 </Project>
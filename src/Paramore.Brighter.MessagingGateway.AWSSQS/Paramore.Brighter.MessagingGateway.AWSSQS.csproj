﻿<Project Sdk="Microsoft.NET.Sdk">
  <PropertyGroup>
    <Description>Provides an implementation of the messaging gateway for decoupled invocation in the Paramore.Brighter pipeline, using awssqs</Description>
    <Authors>Deniz Kocak</Authors>
    <TargetFrameworks>netstandard2.0</TargetFrameworks>
    <PackageTags>awssqs;AMQP;Command;Event;Service Activator;Decoupled;Invocation;Messaging;Remote;Command Dispatcher;Command Processor;Request;Service;Task Queue;Work Queue;Retry;Circuit Breaker;Availability</PackageTags>
  </PropertyGroup>
  <ItemGroup>
    <ProjectReference Include="..\Paramore.Brighter\Paramore.Brighter.csproj" />
  </ItemGroup>
  <ItemGroup>
    <PackageReference Include="AWSSDK.SQS" Version="3.5.0.34" />
<<<<<<< HEAD
    <PackageReference Include="AWSSDK.SimpleNotificationService" Version="3.5.1.6" />
    <PackageReference Include="AWSSDK.Core" Version="3.5.1.32" />
=======
    <PackageReference Include="AWSSDK.SimpleNotificationService" Version="3.5.1.4" />
    <PackageReference Include="AWSSDK.Core" Version="3.5.1.34" />
>>>>>>> b2cd537c
  </ItemGroup>
</Project><|MERGE_RESOLUTION|>--- conflicted
+++ resolved
@@ -10,12 +10,7 @@
   </ItemGroup>
   <ItemGroup>
     <PackageReference Include="AWSSDK.SQS" Version="3.5.0.34" />
-<<<<<<< HEAD
     <PackageReference Include="AWSSDK.SimpleNotificationService" Version="3.5.1.6" />
-    <PackageReference Include="AWSSDK.Core" Version="3.5.1.32" />
-=======
-    <PackageReference Include="AWSSDK.SimpleNotificationService" Version="3.5.1.4" />
     <PackageReference Include="AWSSDK.Core" Version="3.5.1.34" />
->>>>>>> b2cd537c
   </ItemGroup>
 </Project>
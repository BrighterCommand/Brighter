--- conflicted
+++ resolved
@@ -10,13 +10,8 @@
         public string MarkDispatchedCommand { get; } = "UPDATE {0} SET Dispatched = @DispatchedAt WHERE MessageId = @MessageId";
         public string MarkMultipleDispatchedCommand { get; } = "UPDATE {0} SET Dispatched = @DispatchedAt WHERE MessageId in ( {1} )";
         public string GetMessageCommand { get; } = "SELECT * FROM {0} WHERE MessageId = @MessageId";
-        public string GetMessagesCommand { get; } = "SELECT * FROM {0} WHERE MessageId IN ( {1} ) ORDER BY Timestamp ASC";
+        public string GetMessagesCommand { get; } = "SELECT * FROM {0} WHERE MessageId IN ( {1} )";
         public string DeleteMessagesCommand { get; } = "DELETE FROM {0} WHERE MessageId IN ( {1} )";
-<<<<<<< HEAD
-        public string DispatchedCommand { get; } = "SELECT * FROM {0} WHERE Dispatched IS NOT NULL AND Dispatched < datetime('now', '-' || @DispatchedSince || ' hours') ORDER BY Dispatched LIMIT @PageSize;";
-=======
-        
         public string DispatchedCommand { get; } = "Select top(@PageSize) * FROM {0} WHERE Dispatched is not NULL and Dispatched < DATEADD(hour, @DispatchedSince, getutcdate()) Order BY Dispatched";
->>>>>>> 5ee0ec2d
     }
 }
﻿#region Licence

/* The MIT License (MIT)
Copyright © 2014 Francesco Pighi <francesco.pighi@gmail.com>

Permission is hereby granted, free of charge, to any person obtaining a copy
of this software and associated documentation files (the “Software”), to deal
in the Software without restriction, including without limitation the rights
to use, copy, modify, merge, publish, distribute, sublicense, and/or sell
copies of the Software, and to permit persons to whom the Software is
furnished to do so, subject to the following conditions:

The above copyright notice and this permission notice shall be included in
all copies or substantial portions of the Software.

THE SOFTWARE IS PROVIDED “AS IS”, WITHOUT WARRANTY OF ANY KIND, EXPRESS OR
IMPLIED, INCLUDING BUT NOT LIMITED TO THE WARRANTIES OF MERCHANTABILITY,
FITNESS FOR A PARTICULAR PURPOSE AND NONINFRINGEMENT. IN NO EVENT SHALL THE
AUTHORS OR COPYRIGHT HOLDERS BE LIABLE FOR ANY CLAIM, DAMAGES OR OTHER
LIABILITY, WHETHER IN AN ACTION OF CONTRACT, TORT OR OTHERWISE, ARISING FROM,
OUT OF OR IN CONNECTION WITH THE SOFTWARE OR THE USE OR OTHER DEALINGS IN
THE SOFTWARE. */

#endregion

using System;
using System.Data;
using System.Data.Common;
using System.Globalization;
using Microsoft.Data.Sqlite;
using Paramore.Brighter.Logging;
using Paramore.Brighter.Observability;
using Paramore.Brighter.Sqlite;

namespace Paramore.Brighter.Outbox.Sqlite;

/// <summary>
/// Implements an outbox using Sqlite as a backing store
/// </summary>
public class SqliteOutbox : RelationDatabaseOutbox
{
    private const int SqliteDuplicateKeyError = 1555;
    private const int SqliteUniqueKeyError = 19;

    /// <summary>
    /// Initializes a new instance of the <see cref="SqliteOutbox" /> class.
    /// </summary>
    /// <param name="configuration">The configuration to connect to this data store</param>
    /// <param name="connectionProvider">Provides a connection to the Db that allows us to enlist in an ambient transaction</param>
    public SqliteOutbox(IAmARelationalDatabaseConfiguration configuration,
        IAmARelationalDbConnectionProvider connectionProvider)
        : base(DbSystem.Sqlite, configuration, connectionProvider, 
            new SqliteQueries(), ApplicationLogging.CreateLogger<SqliteOutbox>())
    {
    }

    /// <summary>
    /// Initializes a new instance of the <see cref="SqliteOutbox" /> class.
    /// </summary>
    /// <param name="configuration">The configuration to connect to this data store</param>
    public SqliteOutbox(IAmARelationalDatabaseConfiguration configuration)
        : this(configuration, new SqliteConnectionProvider(configuration))
    {
    }

    /// <inheritdoc />
    protected override bool IsExceptionUniqueOrDuplicateIssue(Exception ex)
    {
        return ex is SqliteException { SqliteErrorCode: SqliteDuplicateKeyError or SqliteUniqueKeyError };
    }

    /// <inheritdoc />
    protected override IDbDataParameter CreateSqlParameter(string parameterName, object? value)
    {
        return new SqliteParameter(parameterName, value ?? DBNull.Value);
    }

    /// <inheritdoc />
    protected override IDbDataParameter CreateSqlParameter(string parameterName, DbType dbType, object? value)
    {
        return new SqliteParameter(parameterName, value ?? DBNull.Value) { DbType = dbType };
    }

<<<<<<< HEAD
        private static TraceState? GetTraceState(IDataReader dr)
        {
            var ordinal = dr.GetOrdinal("TraceState");
            
            return dr.IsDBNull(ordinal)
                ? null
                : new TraceState(dr.GetString(ordinal));
        }
        
        private static CloudEventsType GetType(IDataReader dr)
        {
            var ordinal = dr.GetOrdinal("Type");
            if (dr.IsDBNull(ordinal)) return CloudEventsType.Empty;


            var type = dr.GetString(ordinal);
            if (string.IsNullOrEmpty(type))
                return CloudEventsType.Empty;
            return new CloudEventsType(type);
=======
    /// <inheritdoc />
    protected override DateTimeOffset GetTimeStamp(DbDataReader dr)
    {
        if (!TryGetOrdinal(dr, TimestampColumnName, out var ordinal) || dr.IsDBNull(ordinal))
        {
            return DateTimeOffset.MinValue;
>>>>>>> ce6a1310
        }

        var reader = (SqliteDataReader)dr;
        var dataTime = reader.GetDateTimeOffset(ordinal);
        return dataTime; 
    }
}<|MERGE_RESOLUTION|>--- conflicted
+++ resolved
@@ -81,34 +81,12 @@
         return new SqliteParameter(parameterName, value ?? DBNull.Value) { DbType = dbType };
     }
 
-<<<<<<< HEAD
-        private static TraceState? GetTraceState(IDataReader dr)
-        {
-            var ordinal = dr.GetOrdinal("TraceState");
-            
-            return dr.IsDBNull(ordinal)
-                ? null
-                : new TraceState(dr.GetString(ordinal));
-        }
-        
-        private static CloudEventsType GetType(IDataReader dr)
-        {
-            var ordinal = dr.GetOrdinal("Type");
-            if (dr.IsDBNull(ordinal)) return CloudEventsType.Empty;
-
-
-            var type = dr.GetString(ordinal);
-            if (string.IsNullOrEmpty(type))
-                return CloudEventsType.Empty;
-            return new CloudEventsType(type);
-=======
     /// <inheritdoc />
     protected override DateTimeOffset GetTimeStamp(DbDataReader dr)
     {
         if (!TryGetOrdinal(dr, TimestampColumnName, out var ordinal) || dr.IsDBNull(ordinal))
         {
             return DateTimeOffset.MinValue;
->>>>>>> ce6a1310
         }
 
         var reader = (SqliteDataReader)dr;

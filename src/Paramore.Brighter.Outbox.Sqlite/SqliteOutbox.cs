--- conflicted
+++ resolved
@@ -107,10 +107,6 @@
                     }
                 }
 
-<<<<<<< HEAD
-                ;
-            }
-=======
         private string GetAddSql()
         {
             var sql =
@@ -118,16 +114,11 @@
                     "INSERT INTO {0} (MessageId, MessageType, Topic, Timestamp, HeaderBag, Body) VALUES (@MessageId, @MessageType, @Topic, @Timestamp, @HeaderBag, @Body)",
                     _configuration.OutboxTableName);
             return sql;
->>>>>>> d77abff1
         }
 
         /// <summary>
         /// Adds the specified message.
         /// </summary>
-<<<<<<< HEAD
-        /// <param name="message">The message.</param>
-        /// <param name="outBoxTimeout">The time allowed for the write in milliseconds; on a -1 default</param>
-=======
         /// <param name="messageId">The message identifier.</param>
         /// <returns>Task&lt;Message&gt;.</returns>
         public Message Get(Guid messageId, int outBoxTimeout = -1)
@@ -142,7 +133,6 @@
             return ExecuteCommand(command => MapFunction(command.ExecuteReader()), sql, outBoxTimeout, parameters);
         }
 
->>>>>>> d77abff1
         public async Task AddAsync(Message message, int outBoxTimeout = -1, CancellationToken cancellationToken = default(CancellationToken))
         {
             var parameters = InitAddDbParameters(message);
@@ -164,12 +154,7 @@
                     {
                         if (IsExceptionUnqiueOrDuplicateIssue(sqlException))
                         {
-<<<<<<< HEAD
-                            _logger.Value.WarnFormat(
-                                "MsSqlMessageStore: A duplicate Message with the MessageId {0} was inserted into the Message Store, ignoring and continuing",
-=======
                             _logger.Value.WarnFormat("MsSqlOutbox: A duplicate Message with the MessageId {0} was inserted into the Outbox, ignoring and continuing",
->>>>>>> d77abff1
                                 message.Id);
                             return;
                         }
@@ -578,9 +563,6 @@
                 return new Message();
             }
         }
-<<<<<<< HEAD
-   }
-=======
 
         private void SetPagingCommandFor(SqliteCommand command, int pageSize, int pageNumber)
         {
@@ -601,5 +583,4 @@
             command.Parameters.AddRange(parameters);
         }
     }
->>>>>>> d77abff1
 }
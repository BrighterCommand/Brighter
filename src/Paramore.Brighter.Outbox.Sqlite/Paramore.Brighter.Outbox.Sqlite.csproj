﻿<Project Sdk="Microsoft.NET.Sdk">
  <PropertyGroup>
    <Description>This is an implementation of the outbox used for decoupled invocation of commands by Paramore.Brighter, using Sqlite</Description>
    <Authors>Francesco Pighi</Authors>
    <TargetFrameworks>netstandard2.0</TargetFrameworks>
    <PackageTags>RabbitMQ;AMQP;Command;Event;Service Activator;Decoupled;Invocation;Messaging;Remote;Command Dispatcher;Command Processor;Request;Service;Task Queue;Work Queue;Retry;Circuit Breaker;Availability</PackageTags>
  </PropertyGroup>
  <ItemGroup>
    <ProjectReference Include="..\Paramore.Brighter\Paramore.Brighter.csproj" />
  </ItemGroup>
  <ItemGroup>
<<<<<<< HEAD
    <PackageReference Include="Microsoft.CSharp" Version="4.7.0" />
    <PackageReference Include="Microsoft.Data.Sqlite" Version="3.1.4" />
    <PackageReference Include="Microsoft.Extensions.DependencyInjection" Version="3.1.4" />
    <PackageReference Include="RabbitMQ.Client" Version="6.0.0" />
    <PackageReference Include="System.Threading.Thread" Version="4.3.0" />
=======
    <PackageReference Include="Microsoft.Data.Sqlite" Version="3.1.5" />
>>>>>>> d5f29427
  </ItemGroup>
</Project><|MERGE_RESOLUTION|>--- conflicted
+++ resolved
@@ -9,14 +9,6 @@
     <ProjectReference Include="..\Paramore.Brighter\Paramore.Brighter.csproj" />
   </ItemGroup>
   <ItemGroup>
-<<<<<<< HEAD
-    <PackageReference Include="Microsoft.CSharp" Version="4.7.0" />
-    <PackageReference Include="Microsoft.Data.Sqlite" Version="3.1.4" />
-    <PackageReference Include="Microsoft.Extensions.DependencyInjection" Version="3.1.4" />
-    <PackageReference Include="RabbitMQ.Client" Version="6.0.0" />
-    <PackageReference Include="System.Threading.Thread" Version="4.3.0" />
-=======
     <PackageReference Include="Microsoft.Data.Sqlite" Version="3.1.5" />
->>>>>>> d5f29427
   </ItemGroup>
 </Project>
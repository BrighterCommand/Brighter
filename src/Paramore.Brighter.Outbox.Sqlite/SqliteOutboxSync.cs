﻿#region Licence

/* The MIT License (MIT)
Copyright © 2014 Francesco Pighi <francesco.pighi@gmail.com>

Permission is hereby granted, free of charge, to any person obtaining a copy
of this software and associated documentation files (the “Software”), to deal
in the Software without restriction, including without limitation the rights
to use, copy, modify, merge, publish, distribute, sublicense, and/or sell
copies of the Software, and to permit persons to whom the Software is
furnished to do so, subject to the following conditions:

The above copyright notice and this permission notice shall be included in
all copies or substantial portions of the Software.

THE SOFTWARE IS PROVIDED “AS IS”, WITHOUT WARRANTY OF ANY KIND, EXPRESS OR
IMPLIED, INCLUDING BUT NOT LIMITED TO THE WARRANTIES OF MERCHANTABILITY,
FITNESS FOR A PARTICULAR PURPOSE AND NONINFRINGEMENT. IN NO EVENT SHALL THE
AUTHORS OR COPYRIGHT HOLDERS BE LIABLE FOR ANY CLAIM, DAMAGES OR OTHER
LIABILITY, WHETHER IN AN ACTION OF CONTRACT, TORT OR OTHERWISE, ARISING FROM,
OUT OF OR IN CONNECTION WITH THE SOFTWARE OR THE USE OR OTHER DEALINGS IN
THE SOFTWARE. */

#endregion

using System;
using System.Collections.Generic;
using System.Data;
<<<<<<< HEAD
using System.IO;
=======
>>>>>>> 450f9bb0
using System.Text.Json;
using System.Threading;
using System.Threading.Tasks;
using Microsoft.Data.Sqlite;
using Microsoft.Extensions.Logging;
using Paramore.Brighter.Logging;
using Paramore.Brighter.Sqlite;

namespace Paramore.Brighter.Outbox.Sqlite
{
    /// <summary>
    /// Implements an outbox using Sqlite as a backing store
    /// </summary>
    public class SqliteOutboxSync : RelationDatabaseOutboxSync<SqliteConnection, SqliteCommand, SqliteDataReader,
        SqliteParameter>
    {
        private static readonly ILogger s_logger = ApplicationLogging.CreateLogger<SqliteOutboxSync>();

        private const int SqliteDuplicateKeyError = 1555;
        private const int SqliteUniqueKeyError = 19;
        private readonly SqliteConfiguration _configuration;
        private readonly ISqliteConnectionProvider _connectionProvider;

        /// <summary>
        /// Initializes a new instance of the <see cref="SqliteOutboxSync" /> class.
        /// </summary>
        /// <param name="configuration">The configuration to connect to this data store</param>
        /// <param name="connectionProvider">Provides a connection to the Db that allows us to enlist in an ambient transaction</param>
        public SqliteOutboxSync(SqliteConfiguration configuration, ISqliteConnectionProvider connectionProvider) : base(
            configuration.OutBoxTableName, new SqliteQueries(), ApplicationLogging.CreateLogger<SqliteOutboxSync>())
        {
            _configuration = configuration;
            ContinueOnCapturedContext = false;
            _connectionProvider = connectionProvider;
        }

        /// <summary>
        /// Initializes a new instance of the <see cref="SqliteOutboxSync" /> class.
        /// </summary>
        /// <param name="configuration">The configuration to connect to this data store</param>
        public SqliteOutboxSync(SqliteConfiguration configuration) : this(configuration,
            new SqliteConnectionProvider(configuration))
        {
        }

        protected override void WriteToStore(IAmABoxTransactionConnectionProvider transactionConnectionProvider,
            Func<SqliteConnection, SqliteCommand> commandFunc,
            Action loggingAction)
        {
            var connectionProvider = _connectionProvider;
            if (transactionConnectionProvider != null &&
                transactionConnectionProvider is ISqliteTransactionConnectionProvider provider)
                connectionProvider = provider;

            var connection = connectionProvider.GetConnection();

            if (connection.State != ConnectionState.Open)
                connection.Open();
            using (var command = commandFunc.Invoke(connection))
            {
                try
                {
                    if (transactionConnectionProvider != null && connectionProvider.HasOpenTransaction)
                        command.Transaction = connectionProvider.GetTransaction();
                    command.ExecuteNonQuery();
                }
                catch (SqliteException sqlException)
                {
                    if (IsExceptionUnqiueOrDuplicateIssue(sqlException))
                    {
                        loggingAction.Invoke();
                        return;
                    }

                    throw;
                }
                finally
                {
                    if (!connectionProvider.IsSharedConnection)
                        connection.Dispose();
                    else if (!connectionProvider.HasOpenTransaction)
                        connection.Close();
                }
            }
        }

        protected override async Task WriteToStoreAsync(
            IAmABoxTransactionConnectionProvider transactionConnectionProvider,
            Func<SqliteConnection, SqliteCommand> commandFunc,
            Action loggingAction, CancellationToken cancellationToken)
        {
            var connectionProvider = _connectionProvider;
            if (transactionConnectionProvider != null &&
                transactionConnectionProvider is ISqliteTransactionConnectionProvider provider)
                connectionProvider = provider;

            var connection = await connectionProvider.GetConnectionAsync(cancellationToken);

            if (connection.State != ConnectionState.Open)
                connection.Open();
            using (var command = commandFunc.Invoke(connection))
            {
                try
                {
                    if (transactionConnectionProvider != null && connectionProvider.HasOpenTransaction)
                        command.Transaction = connectionProvider.GetTransaction();
                    await command.ExecuteNonQueryAsync(cancellationToken);
                }
                catch (SqliteException sqlException)
                {
                    if (IsExceptionUnqiueOrDuplicateIssue(sqlException))
                    {
                        loggingAction.Invoke();
                        return;
                    }

                    throw;
                }
                finally
                {
                    if (!connectionProvider.IsSharedConnection)
                        connection.Dispose();
                    else if (!connectionProvider.HasOpenTransaction)
                        await connection.CloseAsync();
                }
            }
        }

        protected override T ReadFromStore<T>(Func<SqliteConnection, SqliteCommand> commandFunc,
            Func<SqliteDataReader, T> resultFunc)
        {
            var connection = _connectionProvider.GetConnection();

            if (connection.State != ConnectionState.Open)
                connection.Open();
            using (var command = commandFunc.Invoke(connection))
            {
                try
                {
                    return resultFunc.Invoke(command.ExecuteReader());
                }
                finally
                {
                    if (!_connectionProvider.IsSharedConnection)
                        connection.Dispose();
                    else if (!_connectionProvider.HasOpenTransaction)
                        connection.Close();
                }
            }
        }

        protected override async Task<T> ReadFromStoreAsync<T>(Func<SqliteConnection, SqliteCommand> commandFunc,
            Func<SqliteDataReader, Task<T>> resultFunc, CancellationToken cancellationToken)
        {
            var connection = await _connectionProvider.GetConnectionAsync(cancellationToken);

            if (connection.State != ConnectionState.Open)
                await connection.OpenAsync(cancellationToken);
            using (var command = commandFunc.Invoke(connection))
            {
                try
                {
                    return await resultFunc.Invoke(await command.ExecuteReaderAsync(cancellationToken));
                }
                finally
                {
                    if (!_connectionProvider.IsSharedConnection)
                        connection.Dispose();
                    else if (!_connectionProvider.HasOpenTransaction)
                        connection.Close();
                }
            }
        }

        protected override SqliteCommand CreateCommand(SqliteConnection connection, string sqlText, int outBoxTimeout,
            params SqliteParameter[] parameters)
        {
            var command = connection.CreateCommand();

            command.CommandTimeout = outBoxTimeout < 0 ? 0 : outBoxTimeout;
            command.CommandText = sqlText;
            command.Parameters.AddRange(parameters);

            return command;
        }

        protected override SqliteParameter[] CreatePagedOutstandingParameters(double milliSecondsSinceAdded,
            int pageSize, int pageNumber)
        {
            var parameters = new SqliteParameter[3];
            parameters[0] = CreateSqlParameter("PageNumber", pageNumber);
            parameters[1] = CreateSqlParameter("PageSize", pageSize);
            parameters[2] = CreateSqlParameter("OutstandingSince", milliSecondsSinceAdded);

            return parameters;
        }

        protected override SqliteParameter CreateSqlParameter(string parameterName, object value)
        {
            return new SqliteParameter(parameterName, value ?? DBNull.Value);
        }

        protected override SqliteParameter[] InitAddDbParameters(Message message, int? position = null)
        {
            var prefix = position.HasValue ? $"p{position}_" : "";
            var bagJson = JsonSerializer.Serialize(message.Header.Bag, JsonSerialisationOptions.Options);
            return new[]
            {
                new SqliteParameter($"@{prefix}MessageId", SqliteType.Text) { Value = message.Id.ToString() },
                new SqliteParameter($"@{prefix}MessageType", SqliteType.Text)
                {
                    Value = message.Header.MessageType.ToString()
                },
                new SqliteParameter($"@{prefix}Topic", SqliteType.Text) { Value = message.Header.Topic },
<<<<<<< HEAD
                new SqliteParameter($"@{prefix}Timestamp", SqliteType.Text)
                {
                    Value = message.Header.TimeStamp.ToString("s")
                },
                new SqliteParameter($"@{prefix}CorrelationId", SqliteType.Text)
                {
                    Value = message.Header.CorrelationId
                },
                new SqliteParameter($"@{prefix}ReplyTo", message.Header.ReplyTo),
                new SqliteParameter($"@{prefix}ContentType", message.Header.ContentType),
=======
                new SqliteParameter($"@{prefix}Timestamp", SqliteType.Text) { Value = message.Header.TimeStamp.ToString("s") },
                new SqliteParameter($"@{prefix}CorrelationId", SqliteType.Text) { Value = message.Header.CorrelationId },
                new SqliteParameter($"@{prefix}ReplyTo", SqliteType.Text) {Value =  message.Header.ReplyTo}, 
                new SqliteParameter($"@{prefix}ContentType", SqliteType.Text) {Value = message.Header.ContentType},
>>>>>>> 450f9bb0
                new SqliteParameter($"@{prefix}HeaderBag", SqliteType.Text) { Value = bagJson },
                _configuration.BinaryMessagePayload
                    ? new SqliteParameter($"@{prefix}Body", SqliteType.Blob) { Value = message.Body.Bytes }
                    : new SqliteParameter($"@{prefix}Body", SqliteType.Text) { Value = message.Body.Value }
            };
        }

        protected override Message MapFunction(SqliteDataReader dr)
        {
            using (dr)
            {
                if (dr.Read())
                {
                    return MapAMessage(dr);
                }

                return new Message();
            }
        }

        protected override async Task<Message> MapFunctionAsync(SqliteDataReader dr,
            CancellationToken cancellationToken)
        {
            using (dr)
            {
                if (await dr.ReadAsync(cancellationToken))
                {
                    return MapAMessage(dr);
                }

                return new Message();
            }
        }

        protected override IEnumerable<Message> MapListFunction(SqliteDataReader dr)
        {
            var messages = new List<Message>();
            while (dr.Read())
            {
                messages.Add(MapAMessage(dr));
            }

            dr.Close();

            return messages;
        }

        protected override async Task<IEnumerable<Message>> MapListFunctionAsync(SqliteDataReader dr,
            CancellationToken cancellationToken)
        {
            var messages = new List<Message>();
            while (await dr.ReadAsync(cancellationToken))
            {
                messages.Add(MapAMessage(dr));
            }

            dr.Close();

            return messages;
        }

        private static bool IsExceptionUnqiueOrDuplicateIssue(SqliteException sqlException)
        {
            return sqlException.SqliteErrorCode == SqliteDuplicateKeyError ||
                   sqlException.SqliteErrorCode == SqliteUniqueKeyError;
        }

        private Message MapAMessage(IDataReader dr)
        {
            var id = GetMessageId(dr);
            var messageType = GetMessageType(dr);
            var topic = GetTopic(dr);

            var header = new MessageHeader(id, topic, messageType);

            if (dr.FieldCount > 4)
            {
                DateTime timeStamp = GetTimeStamp(dr);
                var correlationId = GetCorrelationId(dr);
                var replyTo = GetReplyTo(dr);
                var contentType = GetContentType(dr);

                header = new MessageHeader(
                    messageId: id,
                    topic: topic,
                    messageType: messageType,
                    timeStamp: timeStamp,
                    handledCount: 0,
                    delayedMilliseconds: 0,
                    correlationId: correlationId,
                    replyTo: replyTo,
                    contentType: contentType);

                Dictionary<string, object> dictionaryBag = GetContextBag(dr);
                if (dictionaryBag != null)
                {
                    foreach (var key in dictionaryBag.Keys)
                    {
                        header.Bag.Add(key, dictionaryBag[key]);
                    }
                }
            }

            var body = _configuration.BinaryMessagePayload 
                ? new MessageBody(GetBodyAsBytes(dr)) 
                : new MessageBody(dr.GetString(dr.GetOrdinal("Body")));

            return new Message(header, body);
        }

        private byte[] GetBodyAsBytes(IDataReader dr)
        {
            var i = dr.GetOrdinal("Body");
            using var payload = new MemoryStream();

            var bufferSize = 4096; 
            var buffer = new byte[bufferSize];
            var bytesRead = dr.GetBytes(i, 0, buffer, 0, buffer.Length);
            
            payload.Write(buffer);
            
            while (bytesRead == buffer.Length)
            {
                bytesRead = dr.GetBytes(i, bytesRead, buffer, 0, buffer.Length);
                payload.Write(buffer);
            }

            return payload.ToArray();
        }

        private static string GetTopic(IDataReader dr)
        {
            return dr.GetString(dr.GetOrdinal("Topic"));
        }

        private static MessageType GetMessageType(IDataReader dr)
        {
            return (MessageType)Enum.Parse(typeof(MessageType), dr.GetString(dr.GetOrdinal("MessageType")));
        }

        private static Guid GetMessageId(IDataReader dr)
        {
            return Guid.Parse(dr.GetString(dr.GetOrdinal("MessageId")));
        }

        private string GetContentType(IDataReader dr)
        {
            var ordinal = dr.GetOrdinal("ContentType");
            if (dr.IsDBNull(ordinal)) return null;

            var replyTo = dr.GetString(ordinal);
            return replyTo;
        }

        private string GetReplyTo(IDataReader dr)
        {
            var ordinal = dr.GetOrdinal("ReplyTo");
            if (dr.IsDBNull(ordinal)) return null;

            var replyTo = dr.GetString(ordinal);
            return replyTo;
        }

        private static Dictionary<string, object> GetContextBag(IDataReader dr)
        {
            var i = dr.GetOrdinal("HeaderBag");
            var headerBag = dr.IsDBNull(i) ? "" : dr.GetString(i);
            var dictionaryBag =
                JsonSerializer.Deserialize<Dictionary<string, object>>(headerBag, JsonSerialisationOptions.Options);
            return dictionaryBag;
        }

        private Guid? GetCorrelationId(IDataReader dr)
        {
            var ordinal = dr.GetOrdinal("CorrelationId");
            if (dr.IsDBNull(ordinal)) return null;

            var correlationId = dr.GetGuid(ordinal);
            return correlationId;
        }

        private static DateTime GetTimeStamp(IDataReader dr)
        {
            var ordinal = dr.GetOrdinal("Timestamp");
            var timeStamp = dr.IsDBNull(ordinal)
                ? DateTime.MinValue
                : dr.GetDateTime(ordinal);
            return timeStamp;
        }
    }
}<|MERGE_RESOLUTION|>--- conflicted
+++ resolved
@@ -26,10 +26,7 @@
 using System;
 using System.Collections.Generic;
 using System.Data;
-<<<<<<< HEAD
 using System.IO;
-=======
->>>>>>> 450f9bb0
 using System.Text.Json;
 using System.Threading;
 using System.Threading.Tasks;
@@ -244,7 +241,6 @@
                     Value = message.Header.MessageType.ToString()
                 },
                 new SqliteParameter($"@{prefix}Topic", SqliteType.Text) { Value = message.Header.Topic },
-<<<<<<< HEAD
                 new SqliteParameter($"@{prefix}Timestamp", SqliteType.Text)
                 {
                     Value = message.Header.TimeStamp.ToString("s")
@@ -253,14 +249,8 @@
                 {
                     Value = message.Header.CorrelationId
                 },
-                new SqliteParameter($"@{prefix}ReplyTo", message.Header.ReplyTo),
-                new SqliteParameter($"@{prefix}ContentType", message.Header.ContentType),
-=======
-                new SqliteParameter($"@{prefix}Timestamp", SqliteType.Text) { Value = message.Header.TimeStamp.ToString("s") },
-                new SqliteParameter($"@{prefix}CorrelationId", SqliteType.Text) { Value = message.Header.CorrelationId },
-                new SqliteParameter($"@{prefix}ReplyTo", SqliteType.Text) {Value =  message.Header.ReplyTo}, 
+                new SqliteParameter($"@{prefix}ReplyTo", SqliteType.Text) {Value =  message.Header.ReplyTo},
                 new SqliteParameter($"@{prefix}ContentType", SqliteType.Text) {Value = message.Header.ContentType},
->>>>>>> 450f9bb0
                 new SqliteParameter($"@{prefix}HeaderBag", SqliteType.Text) { Value = bagJson },
                 _configuration.BinaryMessagePayload
                     ? new SqliteParameter($"@{prefix}Body", SqliteType.Blob) { Value = message.Body.Bytes }

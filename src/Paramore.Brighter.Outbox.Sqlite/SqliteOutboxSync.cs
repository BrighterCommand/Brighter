﻿#region Licence

/* The MIT License (MIT)
Copyright © 2014 Francesco Pighi <francesco.pighi@gmail.com>

Permission is hereby granted, free of charge, to any person obtaining a copy
of this software and associated documentation files (the “Software”), to deal
in the Software without restriction, including without limitation the rights
to use, copy, modify, merge, publish, distribute, sublicense, and/or sell
copies of the Software, and to permit persons to whom the Software is
furnished to do so, subject to the following conditions:

The above copyright notice and this permission notice shall be included in
all copies or substantial portions of the Software.

THE SOFTWARE IS PROVIDED “AS IS”, WITHOUT WARRANTY OF ANY KIND, EXPRESS OR
IMPLIED, INCLUDING BUT NOT LIMITED TO THE WARRANTIES OF MERCHANTABILITY,
FITNESS FOR A PARTICULAR PURPOSE AND NONINFRINGEMENT. IN NO EVENT SHALL THE
AUTHORS OR COPYRIGHT HOLDERS BE LIABLE FOR ANY CLAIM, DAMAGES OR OTHER
LIABILITY, WHETHER IN AN ACTION OF CONTRACT, TORT OR OTHERWISE, ARISING FROM,
OUT OF OR IN CONNECTION WITH THE SOFTWARE OR THE USE OR OTHER DEALINGS IN
THE SOFTWARE. */

#endregion

using System;
using System.Collections.Generic;
using System.Data;
<<<<<<< HEAD
using System.IO;
=======
>>>>>>> 1e7f6fd0
using System.Text.Json;
using System.Threading;
using System.Threading.Tasks;
using Microsoft.Data.Sqlite;
using Microsoft.Extensions.Logging;
using Paramore.Brighter.Logging;
using Paramore.Brighter.Sqlite;

namespace Paramore.Brighter.Outbox.Sqlite
{
    /// <summary>
    /// Implements an outbox using Sqlite as a backing store
    /// </summary>
    public class SqliteOutboxSync : RelationDatabaseOutboxSync<SqliteConnection, SqliteCommand, SqliteDataReader,
        SqliteParameter>
    {
        private static readonly ILogger s_logger = ApplicationLogging.CreateLogger<SqliteOutboxSync>();

        private const int SqliteDuplicateKeyError = 1555;
        private const int SqliteUniqueKeyError = 19;
        private readonly SqliteConfiguration _configuration;
        private readonly ISqliteConnectionProvider _connectionProvider;

        /// <summary>
        /// Initializes a new instance of the <see cref="SqliteOutboxSync" /> class.
        /// </summary>
        /// <param name="configuration">The configuration to connect to this data store</param>
        /// <param name="connectionProvider">Provides a connection to the Db that allows us to enlist in an ambient transaction</param>
        public SqliteOutboxSync(SqliteConfiguration configuration, ISqliteConnectionProvider connectionProvider) : base(
            configuration.OutBoxTableName, new SqliteQueries(), ApplicationLogging.CreateLogger<SqliteOutboxSync>())
        {
            _configuration = configuration;
            ContinueOnCapturedContext = false;
            _connectionProvider = connectionProvider;
        }

        /// <summary>
        /// Initializes a new instance of the <see cref="SqliteOutboxSync" /> class.
        /// </summary>
        /// <param name="configuration">The configuration to connect to this data store</param>
        public SqliteOutboxSync(SqliteConfiguration configuration) : this(configuration,
            new SqliteConnectionProvider(configuration))
        {
        }

        protected override void WriteToStore(IAmABoxTransactionConnectionProvider transactionConnectionProvider,
            Func<SqliteConnection, SqliteCommand> commandFunc,
            Action loggingAction)
        {
            var connectionProvider = _connectionProvider;
            if (transactionConnectionProvider != null &&
                transactionConnectionProvider is ISqliteTransactionConnectionProvider provider)
                connectionProvider = provider;

            var connection = connectionProvider.GetConnection();

            if (connection.State != ConnectionState.Open)
                connection.Open();
            using (var command = commandFunc.Invoke(connection))
            {
                try
                {
                    if (transactionConnectionProvider != null && connectionProvider.HasOpenTransaction)
                        command.Transaction = connectionProvider.GetTransaction();
                    command.ExecuteNonQuery();
                }
                catch (SqliteException sqlException)
                {
                    if (IsExceptionUnqiueOrDuplicateIssue(sqlException))
                    {
                        loggingAction.Invoke();
                        return;
                    }

                    throw;
                }
                finally
                {
                    if (!connectionProvider.IsSharedConnection)
                        connection.Dispose();
                    else if (!connectionProvider.HasOpenTransaction)
                        connection.Close();
                }
            }
        }

        protected override async Task WriteToStoreAsync(
            IAmABoxTransactionConnectionProvider transactionConnectionProvider,
            Func<SqliteConnection, SqliteCommand> commandFunc,
            Action loggingAction, CancellationToken cancellationToken)
        {
            var connectionProvider = _connectionProvider;
            if (transactionConnectionProvider != null &&
                transactionConnectionProvider is ISqliteTransactionConnectionProvider provider)
                connectionProvider = provider;

            var connection = await connectionProvider.GetConnectionAsync(cancellationToken);

            if (connection.State != ConnectionState.Open)
                connection.Open();
            using (var command = commandFunc.Invoke(connection))
            {
                try
                {
                    if (transactionConnectionProvider != null && connectionProvider.HasOpenTransaction)
                        command.Transaction = connectionProvider.GetTransaction();
                    await command.ExecuteNonQueryAsync(cancellationToken);
                }
                catch (SqliteException sqlException)
                {
                    if (IsExceptionUnqiueOrDuplicateIssue(sqlException))
                    {
                        loggingAction.Invoke();
                        return;
                    }

                    throw;
                }
                finally
                {
                    if (!connectionProvider.IsSharedConnection)
                        connection.Dispose();
                    else if (!connectionProvider.HasOpenTransaction)
                        await connection.CloseAsync();
                }
            }
        }

        protected override T ReadFromStore<T>(Func<SqliteConnection, SqliteCommand> commandFunc,
            Func<SqliteDataReader, T> resultFunc)
        {
            var connection = _connectionProvider.GetConnection();

            if (connection.State != ConnectionState.Open)
                connection.Open();
            using (var command = commandFunc.Invoke(connection))
            {
                try
                {
                    return resultFunc.Invoke(command.ExecuteReader());
                }
                finally
                {
                    if (!_connectionProvider.IsSharedConnection)
                        connection.Dispose();
                    else if (!_connectionProvider.HasOpenTransaction)
                        connection.Close();
                }
            }
        }

        protected override async Task<T> ReadFromStoreAsync<T>(Func<SqliteConnection, SqliteCommand> commandFunc,
            Func<SqliteDataReader, Task<T>> resultFunc, CancellationToken cancellationToken)
        {
            var connection = await _connectionProvider.GetConnectionAsync(cancellationToken);

            if (connection.State != ConnectionState.Open)
                await connection.OpenAsync(cancellationToken);
            using (var command = commandFunc.Invoke(connection))
            {
                try
                {
                    return await resultFunc.Invoke(await command.ExecuteReaderAsync(cancellationToken));
                }
                finally
                {
                    if (!_connectionProvider.IsSharedConnection)
                        connection.Dispose();
                    else if (!_connectionProvider.HasOpenTransaction)
                        connection.Close();
                }
            }
        }

        protected override SqliteCommand CreateCommand(SqliteConnection connection, string sqlText, int outBoxTimeout,
            params SqliteParameter[] parameters)
        {
            var command = connection.CreateCommand();

            command.CommandTimeout = outBoxTimeout < 0 ? 0 : outBoxTimeout;
            command.CommandText = sqlText;
            command.Parameters.AddRange(parameters);

            return command;
        }

        protected override SqliteParameter[] CreatePagedOutstandingParameters(double milliSecondsSinceAdded,
            int pageSize, int pageNumber)
        {
            var parameters = new SqliteParameter[3];
            parameters[0] = CreateSqlParameter("PageNumber", pageNumber);
            parameters[1] = CreateSqlParameter("PageSize", pageSize);
            parameters[2] = CreateSqlParameter("OutstandingSince", milliSecondsSinceAdded);

            return parameters;
        }

        protected override SqliteParameter CreateSqlParameter(string parameterName, object value)
        {
            return new SqliteParameter(parameterName, value ?? DBNull.Value);
        }

        protected override SqliteParameter[] InitAddDbParameters(Message message, int? position = null)
        {
            var prefix = position.HasValue ? $"p{position}_" : "";
            var bagJson = JsonSerializer.Serialize(message.Header.Bag, JsonSerialisationOptions.Options);
            return new[]
            {
                new SqliteParameter($"@{prefix}MessageId", SqliteType.Text) { Value = message.Id.ToString() },
                new SqliteParameter($"@{prefix}MessageType", SqliteType.Text)
                {
                    Value = message.Header.MessageType.ToString()
                },
                new SqliteParameter($"@{prefix}Topic", SqliteType.Text) { Value = message.Header.Topic },
<<<<<<< HEAD
                new SqliteParameter($"@{prefix}Timestamp", SqliteType.Text)
                {
                    Value = message.Header.TimeStamp.ToString("s")
                },
                new SqliteParameter($"@{prefix}CorrelationId", SqliteType.Text)
                {
                    Value = message.Header.CorrelationId
                },
                new SqliteParameter($"@{prefix}ReplyTo", SqliteType.Text) {Value =  message.Header.ReplyTo},
=======
                new SqliteParameter($"@{prefix}Timestamp", SqliteType.Text) { Value = message.Header.TimeStamp.ToString("s") },
                new SqliteParameter($"@{prefix}CorrelationId", SqliteType.Text) { Value = message.Header.CorrelationId },
                new SqliteParameter($"@{prefix}ReplyTo", SqliteType.Text) {Value =  message.Header.ReplyTo}, 
>>>>>>> 1e7f6fd0
                new SqliteParameter($"@{prefix}ContentType", SqliteType.Text) {Value = message.Header.ContentType},
                new SqliteParameter($"@{prefix}HeaderBag", SqliteType.Text) { Value = bagJson },
                _configuration.BinaryMessagePayload
                    ? new SqliteParameter($"@{prefix}Body", SqliteType.Blob) { Value = message.Body.Bytes }
                    : new SqliteParameter($"@{prefix}Body", SqliteType.Text) { Value = message.Body.Value }
            };
        }

        protected override Message MapFunction(SqliteDataReader dr)
        {
            using (dr)
            {
                if (dr.Read())
                {
                    return MapAMessage(dr);
                }

                return new Message();
            }
        }

        protected override async Task<Message> MapFunctionAsync(SqliteDataReader dr,
            CancellationToken cancellationToken)
        {
            using (dr)
            {
                if (await dr.ReadAsync(cancellationToken))
                {
                    return MapAMessage(dr);
                }

                return new Message();
            }
        }

        protected override IEnumerable<Message> MapListFunction(SqliteDataReader dr)
        {
            var messages = new List<Message>();
            while (dr.Read())
            {
                messages.Add(MapAMessage(dr));
            }

            dr.Close();

            return messages;
        }

        protected override async Task<IEnumerable<Message>> MapListFunctionAsync(SqliteDataReader dr,
            CancellationToken cancellationToken)
        {
            var messages = new List<Message>();
            while (await dr.ReadAsync(cancellationToken))
            {
                messages.Add(MapAMessage(dr));
            }

            dr.Close();

            return messages;
        }

        private static bool IsExceptionUnqiueOrDuplicateIssue(SqliteException sqlException)
        {
            return sqlException.SqliteErrorCode == SqliteDuplicateKeyError ||
                   sqlException.SqliteErrorCode == SqliteUniqueKeyError;
        }

        private Message MapAMessage(IDataReader dr)
        {
            var id = GetMessageId(dr);
            var messageType = GetMessageType(dr);
            var topic = GetTopic(dr);

            var header = new MessageHeader(id, topic, messageType);

            if (dr.FieldCount > 4)
            {
                DateTime timeStamp = GetTimeStamp(dr);
                var correlationId = GetCorrelationId(dr);
                var replyTo = GetReplyTo(dr);
                var contentType = GetContentType(dr);

                header = new MessageHeader(
                    messageId: id,
                    topic: topic,
                    messageType: messageType,
                    timeStamp: timeStamp,
                    handledCount: 0,
                    delayedMilliseconds: 0,
                    correlationId: correlationId,
                    replyTo: replyTo,
                    contentType: contentType);

                Dictionary<string, object> dictionaryBag = GetContextBag(dr);
                if (dictionaryBag != null)
                {
                    foreach (var key in dictionaryBag.Keys)
                    {
                        header.Bag.Add(key, dictionaryBag[key]);
                    }
                }
            }

            var body = _configuration.BinaryMessagePayload 
                ? new MessageBody(GetBodyAsBytes(dr)) 
                : new MessageBody(dr.GetString(dr.GetOrdinal("Body")));

            return new Message(header, body);
        }

        private byte[] GetBodyAsBytes(IDataReader dr)
        {
            var i = dr.GetOrdinal("Body");
            using var payload = new MemoryStream();

            var bufferSize = 4096; 
            var buffer = new byte[bufferSize];
            var bytesRead = dr.GetBytes(i, 0, buffer, 0, buffer.Length);
            
            payload.Write(buffer);
            
            while (bytesRead == buffer.Length)
            {
                bytesRead = dr.GetBytes(i, bytesRead, buffer, 0, buffer.Length);
                payload.Write(buffer);
            }

            return payload.ToArray();
        }

        private static string GetTopic(IDataReader dr)
        {
            return dr.GetString(dr.GetOrdinal("Topic"));
        }

        private static MessageType GetMessageType(IDataReader dr)
        {
            return (MessageType)Enum.Parse(typeof(MessageType), dr.GetString(dr.GetOrdinal("MessageType")));
        }

        private static Guid GetMessageId(IDataReader dr)
        {
            return Guid.Parse(dr.GetString(dr.GetOrdinal("MessageId")));
        }

        private string GetContentType(IDataReader dr)
        {
            var ordinal = dr.GetOrdinal("ContentType");
            if (dr.IsDBNull(ordinal)) return null;

            var replyTo = dr.GetString(ordinal);
            return replyTo;
        }

        private string GetReplyTo(IDataReader dr)
        {
            var ordinal = dr.GetOrdinal("ReplyTo");
            if (dr.IsDBNull(ordinal)) return null;

            var replyTo = dr.GetString(ordinal);
            return replyTo;
        }

        private static Dictionary<string, object> GetContextBag(IDataReader dr)
        {
            var i = dr.GetOrdinal("HeaderBag");
            var headerBag = dr.IsDBNull(i) ? "" : dr.GetString(i);
            var dictionaryBag =
                JsonSerializer.Deserialize<Dictionary<string, object>>(headerBag, JsonSerialisationOptions.Options);
            return dictionaryBag;
        }

        private Guid? GetCorrelationId(IDataReader dr)
        {
            var ordinal = dr.GetOrdinal("CorrelationId");
            if (dr.IsDBNull(ordinal)) return null;

            var correlationId = dr.GetGuid(ordinal);
            return correlationId;
        }

        private static DateTime GetTimeStamp(IDataReader dr)
        {
            var ordinal = dr.GetOrdinal("Timestamp");
            var timeStamp = dr.IsDBNull(ordinal)
                ? DateTime.MinValue
                : dr.GetDateTime(ordinal);
            return timeStamp;
        }
    }
}<|MERGE_RESOLUTION|>--- conflicted
+++ resolved
@@ -26,10 +26,7 @@
 using System;
 using System.Collections.Generic;
 using System.Data;
-<<<<<<< HEAD
-using System.IO;
-=======
->>>>>>> 1e7f6fd0
+using System.Linq;
 using System.Text.Json;
 using System.Threading;
 using System.Threading.Tasks;
@@ -244,7 +241,6 @@
                     Value = message.Header.MessageType.ToString()
                 },
                 new SqliteParameter($"@{prefix}Topic", SqliteType.Text) { Value = message.Header.Topic },
-<<<<<<< HEAD
                 new SqliteParameter($"@{prefix}Timestamp", SqliteType.Text)
                 {
                     Value = message.Header.TimeStamp.ToString("s")
@@ -254,11 +250,6 @@
                     Value = message.Header.CorrelationId
                 },
                 new SqliteParameter($"@{prefix}ReplyTo", SqliteType.Text) {Value =  message.Header.ReplyTo},
-=======
-                new SqliteParameter($"@{prefix}Timestamp", SqliteType.Text) { Value = message.Header.TimeStamp.ToString("s") },
-                new SqliteParameter($"@{prefix}CorrelationId", SqliteType.Text) { Value = message.Header.CorrelationId },
-                new SqliteParameter($"@{prefix}ReplyTo", SqliteType.Text) {Value =  message.Header.ReplyTo}, 
->>>>>>> 1e7f6fd0
                 new SqliteParameter($"@{prefix}ContentType", SqliteType.Text) {Value = message.Header.ContentType},
                 new SqliteParameter($"@{prefix}HeaderBag", SqliteType.Text) { Value = bagJson },
                 _configuration.BinaryMessagePayload

﻿using Microsoft.Extensions.DependencyInjection;
using Paramore.Brighter.FeatureSwitch;
using Paramore.Brighter.Observability;
using Polly.Registry;

namespace Paramore.Brighter.Extensions.DependencyInjection
{
    public class BrighterOptions : IBrighterOptions
    {
        /// <summary>
        ///  Configures the life time of the Command Processor. Defaults to Transient.
        /// </summary>
        public ServiceLifetime CommandProcessorLifetime { get; set; } = ServiceLifetime.Transient;

        /// <summary>
        /// Do we support feature switching? In which case please supply an initialized feature switch registry
        /// </summary>
        /// <returns></returns>
        public IAmAFeatureSwitchRegistry? FeatureSwitchRegistry { get; set; } = null;

        /// <summary>
        /// Configures the lifetime of the Handlers. Defaults to Scoped.
        /// </summary>
        public ServiceLifetime HandlerLifetime { get; set; } = ServiceLifetime.Transient;

        /// <summary>
        /// Configures how verbose our instrumentation is
        /// InstrumentationOptions.None - no instrumentation
        /// InstrumentationOptions.RequestInformation - just the request id, request type and operation
        /// InstrumentationOptions.RequestBody - the request body
        /// InstrumentationOptions.RequestContext - the request context
        /// InstrumentationOptions.All - all of the above
        /// </summary>
        public InstrumentationOptions InstrumentationOptions { get; set; }

        /// <summary>
        /// Configures the lifetime of mappers. Defaults to Singleton
        /// </summary>
        public ServiceLifetime MapperLifetime { get; set; } = ServiceLifetime.Singleton;

        /// <summary>
        /// Configures the polly policy registry.
        /// </summary>
        public IPolicyRegistry<string>? PolicyRegistry { get; set; } = new DefaultPolicy();

        /// <inheritdoc />
        public ResiliencePipelineRegistry<string> ResiliencePipelineRegistry { get; set; }

        /// <summary>
        /// Configures the request context factory. Defaults to <see cref="InMemoryRequestContextFactory" />.
        /// </summary>
        public IAmARequestContextFactory RequestContextFactory { get; set; } = new InMemoryRequestContextFactory();

        /// <summary>
        /// Configures the lifetime of any transformers. Defaults to Singleton
        /// </summary>
        public ServiceLifetime TransformerLifetime { get; set; } = ServiceLifetime.Singleton;
        
        
    }

    public interface IBrighterOptions
    {
        /// <summary>
        /// Configures the life time of the Command Processor.
        /// </summary>
        ServiceLifetime CommandProcessorLifetime { get; set; }

        /// <summary>
        /// Do we support feature switching? In which case please supply an initialized feature switch registry
        /// </summary>
        /// <returns></returns>
        IAmAFeatureSwitchRegistry? FeatureSwitchRegistry { get; set; }
        
         /// <summary>
        /// Configures the lifetime of the Handlers.
        /// </summary>
        ServiceLifetime HandlerLifetime { get; set; }
         
        /// <summary>
        /// What depth of instrumentation do we need
        /// InstrumentationOptions.None - no instrumentation
        /// InstrumentationOptions.RequestInformation - just the request id, request type and operation
        /// InstrumentationOptions.RequestBody - the request body
        /// InstrumentationOptions.RequestContext - the request context
        /// InstrumentationOptions.All - all of the above
        /// </summary> 
        InstrumentationOptions InstrumentationOptions { get; set; } 

        /// <summary>
        /// Configures the lifetime of mappers. 
        /// </summary>
        ServiceLifetime MapperLifetime { get; set; }

        /// <summary>
        ///  Configures the polly policy registry.
        /// </summary>
<<<<<<< HEAD
        IPolicyRegistry<string> PolicyRegistry { get; set; }
        
        /// <summary>
        /// Configure the polly resilience pipeline registry
        /// </summary>
        ResiliencePipelineRegistry<string> ResiliencePipelineRegistry { get; set; }
=======
        IPolicyRegistry<string>? PolicyRegistry { get; set; }
>>>>>>> 76076f1d

        /// <summary>
        ///     Configures the request context factory. Defaults to <see cref="InMemoryRequestContextFactory" />.
        /// </summary>
        IAmARequestContextFactory RequestContextFactory { get; set; }
        
        /// <summary>
        /// Configures the lifetime of any transformers.
        /// </summary>
        ServiceLifetime TransformerLifetime { get; set; }

   }
}<|MERGE_RESOLUTION|>--- conflicted
+++ resolved
@@ -44,7 +44,7 @@
         public IPolicyRegistry<string>? PolicyRegistry { get; set; } = new DefaultPolicy();
 
         /// <inheritdoc />
-        public ResiliencePipelineRegistry<string> ResiliencePipelineRegistry { get; set; }
+        public ResiliencePipelineRegistry<string>? ResiliencePipelineRegistry { get; set; }
 
         /// <summary>
         /// Configures the request context factory. Defaults to <see cref="InMemoryRequestContextFactory" />.
@@ -95,16 +95,12 @@
         /// <summary>
         ///  Configures the polly policy registry.
         /// </summary>
-<<<<<<< HEAD
-        IPolicyRegistry<string> PolicyRegistry { get; set; }
+        IPolicyRegistry<string>? PolicyRegistry { get; set; }
         
         /// <summary>
         /// Configure the polly resilience pipeline registry
         /// </summary>
-        ResiliencePipelineRegistry<string> ResiliencePipelineRegistry { get; set; }
-=======
-        IPolicyRegistry<string>? PolicyRegistry { get; set; }
->>>>>>> 76076f1d
+        ResiliencePipelineRegistry<string>? ResiliencePipelineRegistry { get; set; }
 
         /// <summary>
         ///     Configures the request context factory. Defaults to <see cref="InMemoryRequestContextFactory" />.

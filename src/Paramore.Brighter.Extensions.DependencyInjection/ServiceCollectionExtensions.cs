﻿#region Licence

/* The MIT License (MIT)
Copyright © 2022 Ian Cooper <ian_hammond_cooper@yahoo.co.uk>

Permission is hereby granted, free of charge, to any person obtaining a copy
of this software and associated documentation files (the “Software”), to deal
in the Software without restriction, including without limitation the rights
to use, copy, modify, merge, publish, distribute, sublicense, and/or sell
copies of the Software, and to permit persons to whom the Software is
furnished to do so, subject to the following conditions:

The above copyright notice and this permission notice shall be included in
all copies or substantial portions of the Software.

THE SOFTWARE IS PROVIDED “AS IS”, WITHOUT WARRANTY OF ANY KIND, EXPRESS OR
IMPLIED, INCLUDING BUT NOT LIMITED TO THE WARRANTIES OF MERCHANTABILITY,
FITNESS FOR A PARTICULAR PURPOSE AND NONINFRINGEMENT. IN NO EVENT SHALL THE
AUTHORS OR COPYRIGHT HOLDERS BE LIABLE FOR ANY CLAIM, DAMAGES OR OTHER
LIABILITY, WHETHER IN AN ACTION OF CONTRACT, TORT OR OTHERWISE, ARISING FROM,
OUT OF OR IN CONNECTION WITH THE SOFTWARE OR THE USE OR OTHER DEALINGS IN
THE SOFTWARE. */

#endregion

using System;
using System.Linq;
using Microsoft.Extensions.DependencyInjection;
using Microsoft.Extensions.DependencyInjection.Extensions;
using Microsoft.Extensions.Logging;
using Paramore.Brighter.FeatureSwitch;
using Paramore.Brighter.Logging;
using System.Text.Json;
using Paramore.Brighter.JsonConverters;
using Paramore.Brighter.Observability;
using Paramore.Brighter.Transforms.Storage;
using Polly.Registry;

namespace Paramore.Brighter.Extensions.DependencyInjection
{
    public static class ServiceCollectionExtensions
    {
        /// <summary>
        /// Will add Brighter into the .NET IoC Container - ServiceCollection
        /// Registers the following with the service collection :-
        ///  - BrighterOptions - how should we configure Brighter
        ///  - Feature Switch Registry - optional if features switch support is desired
        ///  - Inbox - defaults to InMemoryInbox if none supplied 
        ///  - SubscriberRegistry - what handlers subscribe to what requests
        ///  - MapperRegistry - what mappers translate what messages
        /// </summary>
        /// <param name="services">The collection of services that we want to add registrations to</param>
        /// <param name="configure">A callback that defines what options to set when Brighter is built</param>
        /// <returns>A builder that can be used to populate the IoC container with handlers and mappers by inspection
        /// - used by built in factory from CommandProcessor</returns>
        /// <exception cref="ArgumentNullException">Thrown if we have no IoC provided ServiceCollection</exception>
        public static IBrighterBuilder AddBrighter(
            this IServiceCollection services,
            Action<BrighterOptions>? configure = null)
        {
            if (services == null)
                throw new ArgumentNullException(nameof(services));

            var options = new BrighterOptions();
            configure?.Invoke(options);
            services.TryAddSingleton<IBrighterOptions>(options);

            return BrighterHandlerBuilder(services, options);
        }

        /// <summary>
        /// This is public so that we can call it from <see cref="ServiceCollectionExtensions.AddServiceActivator"/>
        /// which allows that extension method to be called with a <see cref="ServiceActivatorOptions"/> configuration
        /// that derives from <see cref="BrighterOptions"/>.
        /// DON'T CALL THIS DIRECTLY
        /// Registers the following with the service collection :-
        ///  - BrighterOptions - how should we configure Brighter
        ///  - Feature Switch Registry - optional if features switch support is desired
        ///  - Inbox - defaults to InMemoryInbox if none supplied 
        ///  - SubscriberRegistry - what handlers subscribe to what requests
        ///  - MapperRegistry - what mappers translate what messages
        ///  - Request Context Factory - how do we create a request context for a pipeline
        /// </summary>
        /// <param name="services">The collection of services that we want to add registrations to</param>
        /// <param name="options"></param>
        /// <returns></returns>
        public static IBrighterBuilder BrighterHandlerBuilder(IServiceCollection services, BrighterOptions options)
        {
            var subscriberRegistry = new ServiceCollectionSubscriberRegistry(services, options.HandlerLifetime);
            services.TryAddSingleton(subscriberRegistry);

            var transformRegistry = new ServiceCollectionTransformerRegistry(services, options.TransformerLifetime);
            services.TryAddSingleton(transformRegistry);

            var mapperRegistry = new ServiceCollectionMessageMapperRegistry(services, options.MapperLifetime);
            services.TryAddSingleton(mapperRegistry);
            
            services.TryAddSingleton(options.RequestContextFactory);

            if (options.FeatureSwitchRegistry != null)
                services.TryAddSingleton(options.FeatureSwitchRegistry);

            //Add the policy registry
            IPolicyRegistry<string>? policyRegistry;
            if (options.PolicyRegistry == null) policyRegistry = new DefaultPolicy();
            else policyRegistry = AddDefaults(options.PolicyRegistry);

            services.TryAdd(new ServiceDescriptor(typeof(IAmACommandProcessor), BuildCommandProcessor, options.CommandProcessorLifetime));

            var builder =  new ServiceCollectionBrighterBuilder(
                services,
                subscriberRegistry,
                mapperRegistry,
                transformRegistry,
                policyRegistry
            );

            return builder
                .UseScheduler(new InMemorySchedulerFactory())
                .UseExternalLuggageStore<NullLuggageStore>();
        }

        /// <summary>
        /// An external bus is the use of Message Oriented Middleware (MoM) to dispatch a message between a producer
        /// and a consumer. The assumption is that this  is being used for inter-process communication, for example the
        /// work queue pattern for distributing work, or between microservicves
        /// Registers singletons with the service collection :-
        /// - An Event Bus - used to send message externally and contains:
        ///     -- Producer Registry - A list of producers we can send middleware messages with 
        ///     -- Outbox - stores messages so that they can be written in the same transaction as entity writes
        ///     -- Outbox Transaction Provider - used to provide a transaction that spans the Outbox write and
        ///         your updates to your entities
        ///     -- RelationalDb Connection Provider - if your transaction provider is for a relational db we register this
        ///         interface to access your Db and make it available to your own classes
        ///     -- Transaction Connection Provider  - if your transaction provider is also a relational db connection
        ///         provider it will implement this interface which inherits from both
        ///     -- External Bus Configuration - the configuration parameters for an external bus, mainly used internally
        ///     -- UseRpc - do we want to use RPC i.e. a command blocks waiting for a response, over middleware.
        /// </summary>
        /// <param name="brighterBuilder">The Brighter builder to add this option to</param>
        /// <param name="configure">A callback that allows you to configure <see cref="ExternalBusConfiguration"/> options</param>
        /// <param name="serviceLifetime">The lifetime of the transaction provider</param>
        /// <returns>The Brighter builder to allow chaining of requests</returns>
        public static IBrighterBuilder UseExternalBus(
            this IBrighterBuilder brighterBuilder,
            Action<ExternalBusConfiguration> configure,
            ServiceLifetime serviceLifetime = ServiceLifetime.Scoped)
        {
            if (brighterBuilder is null)
                throw new ArgumentNullException($"{nameof(brighterBuilder)} cannot be null.", nameof(brighterBuilder));

            var busConfiguration = new ExternalBusConfiguration();
            configure?.Invoke(busConfiguration);

            if (busConfiguration.ProducerRegistry == null)
                throw new ConfigurationException("An external bus must have an IAmAProducerRegistry");

            if (busConfiguration.UseRpc && busConfiguration.ReplyQueueSubscriptions == null)
                throw new ConfigurationException("If the you configure RPC, you must configure the ReplyQueueSubscriptions");
            
            brighterBuilder.Services.TryAddSingleton<IAmAPublicationFinder, FindPublicationByPublicationTopicOrRequestType >();
            brighterBuilder.Services.TryAddSingleton(busConfiguration.ProducerRegistry);

            //default to using System Transactions if nothing provided, so we always technically can share the outbox transaction
            Type transactionProvider = busConfiguration.TransactionProvider ?? typeof(CommittableTransactionProvider);

            //Find the transaction type from the provider
            Type transactionProviderInterface = typeof(IAmABoxTransactionProvider<>);
            Type? transactionType = null;
            foreach (Type i in transactionProvider.GetInterfaces())
            {
                if (i.IsGenericType && i.GetGenericTypeDefinition() == transactionProviderInterface)
                {
                    transactionType = i.GetGenericArguments()[0];
                }
            }

            if (transactionType == null)
                throw new ConfigurationException(
                    $"Unable to register provider of type {transactionProvider.Name}. It does not implement {typeof(IAmABoxTransactionProvider<>).Name}.");

            //register the generic interface with the transaction type
            var boxProviderType = transactionProviderInterface.MakeGenericType(transactionType);

            // Register the transaction provider against both the generic and non-generic interface. The non-generic interface is needed by the CommandProcessor
            brighterBuilder.Services.Add(new ServiceDescriptor(boxProviderType, transactionProvider, serviceLifetime));
            brighterBuilder.Services.Add(new ServiceDescriptor(typeof(IAmABoxTransactionProvider), transactionProvider, serviceLifetime));

<<<<<<< HEAD
            if (busConfiguration.ConnectionProvider != null)
            {
                //NOTE: It is a little unsatisfactory to hard code our types in here
                RegisterRelationalProviderServicesMaybe(brighterBuilder, busConfiguration.ConnectionProvider, transactionProvider, serviceLifetime);
                RegisterDynamoProviderServicesMaybe(brighterBuilder, busConfiguration.ConnectionProvider, transactionProvider, serviceLifetime);
            }

=======
            //NOTE: It is a little unsatisfactory to hard code our types in here
            RegisterRelationalProviderServicesMaybe(brighterBuilder, busConfiguration.ConnectionProvider,
                transactionProvider, serviceLifetime);
            
>>>>>>> 33858cbb
            //we always need an outbox in case of producer callbacks
            var outbox = busConfiguration.Outbox ?? new InMemoryOutbox(TimeProvider.System);

            //we create the outbox from interfaces from the determined transaction type to prevent the need
            //to pass generic types as we know the transaction provider type
            var syncOutboxType = typeof(IAmAnOutboxSync<,>).MakeGenericType(typeof(Message), transactionType);
            var asyncOutboxType = typeof(IAmAnOutboxAsync<,>).MakeGenericType(typeof(Message), transactionType);

            var outboxInterfaces = outbox.GetType().GetInterfaces();
            var syncOutboxInterface = outboxInterfaces
                .FirstOrDefault(i => i.IsGenericType && i.GetGenericTypeDefinition() == syncOutboxType);
            var asyncOutboxInterface = outboxInterfaces
                .FirstOrDefault(i => i.IsGenericType && i.GetGenericTypeDefinition() == asyncOutboxType);

            if (syncOutboxInterface == null && asyncOutboxType == null)
            {
                throw new ConfigurationException(
                    $"Unable to register outbox of type {outbox.GetType().Name} - no transaction provider has been registered that matches the outbox's transaction type");
            }

            if (syncOutboxInterface != null)
            {
                var outboxDescriptor =
                        new ServiceDescriptor(syncOutboxType, _ => outbox, ServiceLifetime.Singleton);
                brighterBuilder.Services.Add(outboxDescriptor);
            }

            if (asyncOutboxInterface != null)
            {
                var asyncOutboxdescriptor =
                        new ServiceDescriptor(asyncOutboxType, _ => outbox, ServiceLifetime.Singleton);
                brighterBuilder.Services.Add(asyncOutboxdescriptor);
            }
            
            // If no distributed locking service is added, then add the in memory variant
            var distributedLock = busConfiguration.DistributedLock ?? new InMemoryLock();
            brighterBuilder.Services.AddSingleton(distributedLock);

            if (busConfiguration.UseRpc)
                brighterBuilder.Services.TryAddSingleton<IUseRpc>(new UseRpc(busConfiguration.UseRpc, busConfiguration.ReplyQueueSubscriptions!));
            
            brighterBuilder.Services.TryAddSingleton<IAmExternalBusConfiguration>(busConfiguration);
           
            brighterBuilder.Services.TryAdd(new ServiceDescriptor(typeof(IAmAnOutboxProducerMediator),
               (serviceProvider) => BuildOutBoxProducerMediator(
                   serviceProvider, transactionType, busConfiguration, brighterBuilder.PolicyRegistry, outbox
               ) ?? throw new ConfigurationException("Unable to create an outbox producer mediator; are you missing a registration?"),
               ServiceLifetime.Singleton));

            return brighterBuilder;
        }

        /// <summary>
        /// Set a default <see cref="IAmAPublicationFinder"/>
        /// </summary>
        /// <param name="builder"></param>
        /// <param name="lifetime"></param>
        /// <typeparam name="T"></typeparam>
        /// <returns></returns>
        public static IBrighterBuilder UsePublicationFinder<T>(this IBrighterBuilder builder, ServiceLifetime lifetime = ServiceLifetime.Transient)
            where T : class, IAmAPublicationFinder
        {
            builder.Services.Add(new ServiceDescriptor(typeof(IAmAPublicationFinder), typeof(T), lifetime));
            return builder;
        }
        
        /// <summary>
        /// Set a default <see cref="IAmAPublicationFinder"/>
        /// </summary>
        /// <param name="builder"></param>
        /// <param name="instance"></param>
        /// <typeparam name="T"></typeparam>
        /// <returns></returns>
        public static IBrighterBuilder UsePublicationFinder<T>(this IBrighterBuilder builder, T instance)
            where T : class, IAmAPublicationFinder
        {
            builder.Services.AddSingleton<IAmAPublicationFinder>(instance);
            return builder;
        }
        
         /// <summary>
         /// An external request scheduler factory
         /// </summary>
         /// <param name="builder">The builder.</param>
         /// <param name="factory">The message scheduler factory</param>
         /// <returns></returns>
         public static IBrighterBuilder UseScheduler<T>(this IBrighterBuilder builder, T factory)
            where T : IAmAMessageSchedulerFactory, IAmARequestSchedulerFactory
         { 
             builder
                 .UseRequestScheduler(factory)
                 .UseMessageScheduler(factory);
             return builder;
         }
         
         /// <summary>
         /// An external request scheduler factory
         /// </summary>
         /// <param name="builder">The builder.</param>
         /// <param name="factory">The message scheduler factory</param>
         /// <returns></returns>
         public static IBrighterBuilder UseScheduler<T>(this IBrighterBuilder builder, Func<IServiceProvider, T> factory)
            where T : IAmAMessageSchedulerFactory, IAmARequestSchedulerFactory
         {
             builder
                 .UseRequestScheduler(provider => factory(provider))
                 .UseMessageScheduler(provider => factory(provider));
             return builder;
         }
        
        /// <summary>
        /// An external request scheduler factory
        /// </summary>
        /// <param name="builder">The builder.</param>
        /// <param name="factory">The message scheduler factory</param>
        /// <returns></returns>
        public static IBrighterBuilder UseRequestScheduler(this IBrighterBuilder builder, IAmARequestSchedulerFactory factory)
        {
            builder.Services.AddSingleton(factory);
            builder.Services.TryAddSingleton(provide =>
            {
                var command = provide.GetRequiredService<IAmACommandProcessor>();
                var schedulerfactory = provide.GetRequiredService<IAmARequestSchedulerFactory>();
                return schedulerfactory.CreateSync(command);
            });
            builder.Services.TryAddSingleton(provide =>
            {
                var command = provide.GetRequiredService<IAmACommandProcessor>();
                var schedulerFactory = provide.GetRequiredService<IAmARequestSchedulerFactory>();
                return schedulerFactory.CreateAsync(command);
            });
            return builder;
        }
        
        /// <summary>
        /// An external request scheduler factory
        /// </summary>
        /// <param name="builder">The builder.</param>
        /// <param name="factory">The message scheduler factory</param>
        /// <returns></returns>
        public static IBrighterBuilder UseRequestScheduler(this IBrighterBuilder builder, Func<IServiceProvider, IAmAMessageSchedulerFactory> factory)
        {
            builder.Services.AddSingleton(factory);
            return builder;
        }
        
        /// <summary>
        /// An external message scheduler factory
        /// </summary>
        /// <param name="builder">The builder.</param>
        /// <param name="factory">The message scheduler factory</param>
        /// <returns></returns>
        public static IBrighterBuilder UseMessageScheduler(this IBrighterBuilder builder, IAmAMessageSchedulerFactory factory)
        {
            builder.Services.AddSingleton(factory);
            builder.Services.TryAddSingleton(provider =>
            {
                var messageSchedulerFactory = provider.GetRequiredService<IAmAMessageSchedulerFactory>();
                var processor = provider.GetRequiredService<IAmACommandProcessor>();
                return messageSchedulerFactory.Create(processor);
            });
            builder.Services.TryAddSingleton(provide => (IAmAMessageSchedulerAsync)provide.GetRequiredService<IAmAMessageScheduler>());
            builder.Services.TryAddSingleton(provide => (IAmAMessageSchedulerSync)provide.GetRequiredService<IAmAMessageScheduler>());
            return builder;
        }
        
        /// <summary>
        /// An external message scheduler factory
        /// </summary>
        /// <param name="builder">The builder.</param>
        /// <param name="factory">The message scheduler factory</param>
        /// <returns></returns>
        public static IBrighterBuilder UseMessageScheduler(this IBrighterBuilder builder, Func<IServiceProvider, IAmAMessageSchedulerFactory> factory)
        {
            builder.Services.AddSingleton(factory);
            return builder;
        }
        
        private static INeedInstrumentation AddEventBus(
            IServiceProvider provider,
            INeedMessaging messagingBuilder,
            IUseRpc? useRequestResponse)
        {
            var eventBus = provider.GetService<IAmAnOutboxProducerMediator>();
            var hasEventBus = eventBus != null;
            
            var eventBusConfiguration = provider.GetService<IAmExternalBusConfiguration>();
            var transactionProvider = provider.GetService<IAmABoxTransactionProvider>();
            var serviceActivatorOptions = provider.GetService<IServiceActivatorOptions>();

            INeedInstrumentation? instrumentationBuilder = null;
            bool useRpc = useRequestResponse != null && useRequestResponse.RPC;

            if (!hasEventBus) instrumentationBuilder = messagingBuilder.NoExternalBus();

            if (hasEventBus && !useRpc)
            {
                instrumentationBuilder = messagingBuilder.ExternalBus(
                    ExternalBusType.FireAndForget,
                    eventBus!,
                    transactionProvider,
                    eventBusConfiguration!.ResponseChannelFactory,
                    eventBusConfiguration.ReplyQueueSubscriptions,
                    serviceActivatorOptions?.InboxConfiguration);
            }

            if (hasEventBus && useRpc)
            {
                instrumentationBuilder = messagingBuilder.ExternalBus(
                    ExternalBusType.RPC,
                    eventBus!,
                    transactionProvider,
                    eventBusConfiguration!.ResponseChannelFactory,
                    eventBusConfiguration.ReplyQueueSubscriptions,
                    serviceActivatorOptions?.InboxConfiguration);
            }

            return instrumentationBuilder!;
        }

        private static IPolicyRegistry<string>? AddDefaults(IPolicyRegistry<string>? policyRegistry)
        {
            if (policyRegistry == null)
                throw new ConfigurationException("You must add a policy registry, to which defaults can be added");
            
            if (!policyRegistry.ContainsKey(CommandProcessor.RETRYPOLICY))
                throw new ConfigurationException(
                    "The policy registry is missing the CommandProcessor.RETRYPOLICY policy which is required");

            if (!policyRegistry.ContainsKey(CommandProcessor.CIRCUITBREAKER))
                throw new ConfigurationException(
                    "The policy registry is missing the CommandProcessor.CIRCUITBREAKER policy which is required");

            return policyRegistry;
        }

        private static IAmACommandProcessor BuildCommandProcessor(IServiceProvider provider)
        {
            var loggerFactory = provider.GetService<ILoggerFactory>();
            //if not supplied, use the default logger factory, which has no providers
            if (loggerFactory != null)
                ApplicationLogging.LoggerFactory = loggerFactory;


            var options = provider.GetRequiredService<IBrighterOptions>();
            var subscriberRegistry = provider.GetRequiredService<ServiceCollectionSubscriberRegistry>();
            var useRequestResponse = provider.GetService<IUseRpc>();

            var handlerFactory = new ServiceProviderHandlerFactory(provider);
            var handlerConfiguration = new HandlerConfiguration(subscriberRegistry, handlerFactory);

            var handlerBuilder = CommandProcessorBuilder.StartNew();

            var featureSwitchRegistry = provider.GetService<IAmAFeatureSwitchRegistry>();

            if (featureSwitchRegistry != null)
                handlerBuilder = handlerBuilder.ConfigureFeatureSwitches(featureSwitchRegistry);
            
            var policyBuilder = handlerBuilder.Handlers(handlerConfiguration);

            var messagingBuilder = options.PolicyRegistry == null
                ? policyBuilder.DefaultPolicy()
                : policyBuilder.Policies(options.PolicyRegistry);
            
            var command = AddEventBus(provider, messagingBuilder, useRequestResponse)
                .ConfigureInstrumentation(provider.GetService<IAmABrighterTracer>(), options.InstrumentationOptions)
                .RequestContextFactory(provider.GetRequiredService<IAmARequestContextFactory>())
                .RequestSchedulerFactory(provider.GetRequiredService<IAmARequestSchedulerFactory>())
                .Build();
            
            var eventBusConfiguration = provider.GetService<IAmExternalBusConfiguration>();
            var producerRegistry = provider.GetService<IAmAProducerRegistry>();
            var messageSchedulerFactory = eventBusConfiguration?.MessageSchedulerFactory ?? provider.GetRequiredService<IAmAMessageSchedulerFactory>();
            producerRegistry?.Producers
                .Each(x => x.Scheduler ??= messageSchedulerFactory.Create(command));

            return command;
        }
        
        private static IAmAnOutboxProducerMediator? BuildOutBoxProducerMediator(IServiceProvider serviceProvider,
            Type transactionType,
            ExternalBusConfiguration busConfiguration,
            IPolicyRegistry<string>? policyRegistry,
            IAmAnOutbox outbox) 
        {
            //Because the bus has specialized types as members, we need to create the bus type dynamically
            //again to prevent someone configuring Brighter from having to pass generic types
            var busType = typeof(OutboxProducerMediator<,>).MakeGenericType(typeof(Message), transactionType);

            return (IAmAnOutboxProducerMediator?)Activator.CreateInstance(
                busType,
                busConfiguration.ProducerRegistry,
                policyRegistry,
                MessageMapperRegistry(serviceProvider),
                TransformFactory(serviceProvider),
                TransformFactoryAsync(serviceProvider),
                Tracer(serviceProvider),
                PublicationFinder(serviceProvider),
                outbox,
                RequestContextFactory(serviceProvider),
                busConfiguration.OutboxTimeout,
                busConfiguration.MaxOutStandingMessages,
                busConfiguration.MaxOutStandingCheckInterval,
                busConfiguration.OutBoxBag,
                TimeProvider.System,
                busConfiguration.InstrumentationOptions);
        }

        /// <summary>
        /// Config the Json Serializer that is used inside of Brighter
        /// </summary>
        /// <param name="brighterBuilder">The Brighter Builder</param>
        /// <param name="configure">Action to configure the options</param>
        /// <returns>Brighter Builder</returns>
        public static IBrighterBuilder ConfigureJsonSerialisation(this IBrighterBuilder brighterBuilder,
            Action<JsonSerializerOptions> configure)
        {
            var options = new JsonSerializerOptions();

            configure.Invoke(options);

            JsonSerialisationOptions.Options = options;

            return brighterBuilder;
        }

        /// <summary>
        /// Registers message mappers with the registry. Normally you don't need to call this, it is called by the builder for Brighter or the Service Activator
        /// Visibility is required for use from both
        /// </summary>
        /// <param name="provider">The IoC container to request the message mapper registry from</param>
        /// <returns>The message mapper registry, populated with any message mappers from the ioC container</returns>
        public static MessageMapperRegistry MessageMapperRegistry(IServiceProvider provider)
        {
            var serviceCollectionMessageMapperRegistry = provider.GetRequiredService<ServiceCollectionMessageMapperRegistry>();

            var messageMapperRegistry = new MessageMapperRegistry(
                new ServiceProviderMapperFactory(provider),
                new ServiceProviderMapperFactoryAsync(provider),
                serviceCollectionMessageMapperRegistry.DefaultMessageMapper,
                serviceCollectionMessageMapperRegistry.DefaultMessageMapperAsync
            );

            foreach (var messageMapper in serviceCollectionMessageMapperRegistry.Mappers)
            {
                messageMapperRegistry.Register(messageMapper.Key, messageMapper.Value);
            }

            foreach (var messageMapper in serviceCollectionMessageMapperRegistry.AsyncMappers)
            {
                messageMapperRegistry.RegisterAsync(messageMapper.Key, messageMapper.Value);
            }
            

            return messageMapperRegistry;
        }

        private static void RegisterRelationalProviderServicesMaybe(
            IBrighterBuilder brighterBuilder,
            Type connectionProvider,
            Type transactionProvider,
            ServiceLifetime serviceLifetime
        )
        {
            //not all box transaction providers are also relational connection providers
            if (typeof(IAmARelationalDbConnectionProvider).IsAssignableFrom(connectionProvider))
            {
                brighterBuilder.Services.Add(new ServiceDescriptor(typeof(IAmARelationalDbConnectionProvider),
                    connectionProvider, serviceLifetime));
            }

            //not all box transaction providers are also relational connection providers
            if (typeof(IAmATransactionConnectionProvider).IsAssignableFrom(transactionProvider))
            {
                //register the combined interface just in case
                brighterBuilder.Services.Add(new ServiceDescriptor(typeof(IAmATransactionConnectionProvider),
                    transactionProvider, serviceLifetime));
            }
        }

        /// <summary>
        /// Grabs the Request Context Factory from DI. Mainly used to create a similar level of
        /// abstraction to the other providers for building an external service bus
        /// </summary>
        /// <param name="provider"></param>
        public static IAmARequestContextFactory RequestContextFactory(IServiceProvider provider)
        {
            return provider.GetRequiredService<IAmARequestContextFactory>();
        }

        public static IAmAPublicationFinder PublicationFinder(IServiceProvider provider)
        {
            return provider.GetRequiredService<IAmAPublicationFinder>();
        }
        
        private static IAmABrighterTracer? Tracer(IServiceProvider serviceProvider)
        {
            return serviceProvider.GetService<BrighterTracer>();
        }

        /// <summary>                                                            x
        /// Creates transforms. Normally you don't need to call this, it is called by the builder for Brighter or
        /// the Service Activator
        /// Visibility is required for use from both
        /// </summary>
        /// <param name="provider">The IoC container to build the transform factory over</param>
        /// <returns></returns>
        public static ServiceProviderTransformerFactory TransformFactory(IServiceProvider provider)
        {
            return new ServiceProviderTransformerFactory(provider);
        }

        /// <summary>
        /// Creates transforms. Normally you don't need to call this, it is called by the builder for Brighter or
        /// the Service Activator
        /// Visibility is required for use from both
        /// </summary>
        /// <param name="provider">The IoC container to build the transform factory over</param>
        /// <returns></returns>
        public static ServiceProviderTransformerFactoryAsync TransformFactoryAsync(IServiceProvider provider)
        {
            return new ServiceProviderTransformerFactoryAsync(provider);
        }
        
        /// <summary>
        /// Adds a singleton instance of an external luggage (claim check) store provider to the Brighter framework.
        /// This method is used when you have a pre-initialized instance of your storage provider.
        /// The store provider must implement both <see cref="IAmAStorageProvider"/> for synchronous operations
        /// and <see cref="IAmAStorageProviderAsync"/> for asynchronous operations.
        /// </summary>
        /// <typeparam name="TStoreProvider">The concrete type of the storage provider.
        /// Must implement <see cref="IAmAStorageProvider"/> and <see cref="IAmAStorageProviderAsync"/>.</typeparam>
        /// <param name="builder">The <see cref="IBrighterBuilder"/> instance to which the storage provider will be added.</param>
        /// <returns>The <see cref="IBrighterBuilder"/> instance for chaining.</returns>
        public static IBrighterBuilder UseExternalLuggageStore<TStoreProvider>(this IBrighterBuilder builder)
            where TStoreProvider : class, IAmAStorageProvider, IAmAStorageProviderAsync
        {
            builder.Services.AddSingleton<TStoreProvider>()
                .RegisterLuggageStore<TStoreProvider>();

            return builder;
        }
        
        /// <summary>
        /// Adds a singleton instance of an external luggage (claim check) store provider to the Brighter framework.
        /// This method is used when you have a pre-initialized instance of your storage provider.
        /// The store provider must implement both <see cref="IAmAStorageProvider"/> for synchronous operations
        /// and <see cref="IAmAStorageProviderAsync"/> for asynchronous operations.
        /// </summary>
        /// <typeparam name="TStoreProvider">The concrete type of the storage provider.
        /// Must implement <see cref="IAmAStorageProvider"/> and <see cref="IAmAStorageProviderAsync"/>.</typeparam>
        /// <param name="builder">The <see cref="IBrighterBuilder"/> instance to which the storage provider will be added.</param>
        /// <param name="storeProvider">The pre-initialized instance of the storage provider.</param>
        /// <returns>The <see cref="IBrighterBuilder"/> instance for chaining.</returns>
        public static IBrighterBuilder UseExternalLuggageStore<TStoreProvider>(this IBrighterBuilder builder, TStoreProvider storeProvider)
            where TStoreProvider : class, IAmAStorageProvider, IAmAStorageProviderAsync
        {
            builder.Services.AddSingleton(storeProvider)
                 .RegisterLuggageStore<TStoreProvider>();

            return builder;
        }
        
        /// <summary>
        /// Adds a singleton instance of a luggage (claim check) store provider to the Brighter framework,
        /// resolved via a factory function. This method is used when the storage provider
        /// needs to be instantiated by the service provider (e.g., to inject its own dependencies).
        /// The store provider must implement both <see cref="IAmAStorageProvider"/> for synchronous operations
        /// and <see cref="IAmAStorageProviderAsync"/> for asynchronous operations.
        /// </summary>
        /// <typeparam name="TStoreProvider">The concrete type of the storage provider.
        /// Must implement <see cref="IAmAStorageProvider"/> and <see cref="IAmAStorageProviderAsync"/>.</typeparam>
        /// <param name="builder">The <see cref="IBrighterBuilder"/> instance to which the storage provider will be added.</param>
        /// <param name="storeProvider">A factory function that takes an <see cref="IServiceProvider"/> and returns an instance of the storage provider.</param>
        /// <returns>The <see cref="IBrighterBuilder"/> instance for chaining.</returns>
        public static IBrighterBuilder UseExternalLuggageStore<TStoreProvider>(this IBrighterBuilder builder, Func<IServiceProvider, TStoreProvider> storeProvider)
            where TStoreProvider : class, IAmAStorageProvider, IAmAStorageProviderAsync
        {
            builder.Services.AddSingleton(storeProvider)
                .RegisterLuggageStore<TStoreProvider>();
            
            return builder;
        }

        private static void RegisterLuggageStore<TStoreProvider>(this IServiceCollection services)
            where TStoreProvider : class, IAmAStorageProvider, IAmAStorageProviderAsync
        {
            services
                .AddSingleton(provider =>
                {
                    IAmAStorageProvider store = provider.GetRequiredService<TStoreProvider>();
                    store.Tracer = provider.GetRequiredService<IAmABrighterTracer>();
                    store.EnsureStoreExists();
                    return store;
                })
                .AddSingleton(provider =>
                {
                    IAmAStorageProviderAsync store = provider.GetRequiredService<TStoreProvider>();
                    store.Tracer = provider.GetRequiredService<IAmABrighterTracer>();
                    store.EnsureStoreExistsAsync().GetAwaiter().GetResult();
                    return store;
                });
        }
    }
}<|MERGE_RESOLUTION|>--- conflicted
+++ resolved
@@ -186,20 +186,10 @@
             brighterBuilder.Services.Add(new ServiceDescriptor(boxProviderType, transactionProvider, serviceLifetime));
             brighterBuilder.Services.Add(new ServiceDescriptor(typeof(IAmABoxTransactionProvider), transactionProvider, serviceLifetime));
 
-<<<<<<< HEAD
             if (busConfiguration.ConnectionProvider != null)
-            {
                 //NOTE: It is a little unsatisfactory to hard code our types in here
                 RegisterRelationalProviderServicesMaybe(brighterBuilder, busConfiguration.ConnectionProvider, transactionProvider, serviceLifetime);
-                RegisterDynamoProviderServicesMaybe(brighterBuilder, busConfiguration.ConnectionProvider, transactionProvider, serviceLifetime);
-            }
-
-=======
-            //NOTE: It is a little unsatisfactory to hard code our types in here
-            RegisterRelationalProviderServicesMaybe(brighterBuilder, busConfiguration.ConnectionProvider,
-                transactionProvider, serviceLifetime);
-            
->>>>>>> 33858cbb
+
             //we always need an outbox in case of producer callbacks
             var outbox = busConfiguration.Outbox ?? new InMemoryOutbox(TimeProvider.System);
 

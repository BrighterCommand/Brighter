#region Licence

/* The MIT License (MIT)
Copyright © 2022 Ian Cooper <ian_hammond_cooper@yahoo.co.uk>

Permission is hereby granted, free of charge, to any person obtaining a copy
of this software and associated documentation files (the “Software”), to deal
in the Software without restriction, including without limitation the rights
to use, copy, modify, merge, publish, distribute, sublicense, and/or sell
copies of the Software, and to permit persons to whom the Software is
furnished to do so, subject to the following conditions:

The above copyright notice and this permission notice shall be included in
all copies or substantial portions of the Software.

THE SOFTWARE IS PROVIDED “AS IS”, WITHOUT WARRANTY OF ANY KIND, EXPRESS OR
IMPLIED, INCLUDING BUT NOT LIMITED TO THE WARRANTIES OF MERCHANTABILITY,
FITNESS FOR A PARTICULAR PURPOSE AND NONINFRINGEMENT. IN NO EVENT SHALL THE
AUTHORS OR COPYRIGHT HOLDERS BE LIABLE FOR ANY CLAIM, DAMAGES OR OTHER
LIABILITY, WHETHER IN AN ACTION OF CONTRACT, TORT OR OTHERWISE, ARISING FROM,
OUT OF OR IN CONNECTION WITH THE SOFTWARE OR THE USE OR OTHER DEALINGS IN
THE SOFTWARE. */

#endregion

using System;
using Microsoft.Extensions.DependencyInjection;
using Microsoft.Extensions.DependencyInjection.Extensions;
using Microsoft.Extensions.Logging;
using Paramore.Brighter.FeatureSwitch;
using Paramore.Brighter.Logging;
using System.Text.Json;
using System.Transactions;
using Paramore.Brighter.DynamoDb;
using Polly.Registry;

namespace Paramore.Brighter.Extensions.DependencyInjection
{
    public static class ServiceCollectionExtensions
    {
        /// <summary>
        /// Will add Brighter into the .NET IoC Container - ServiceCollection
        /// Registers the following with the service collection :-
        ///  - BrighterOptions - how should we configure Brighter
        ///  - Feature Switch Registry - optional if features switch support is desired
        ///  - Inbox - defaults to InMemoryInbox if none supplied 
        ///  - SubscriberRegistry - what handlers subscribe to what requests
        ///  - MapperRegistry - what mappers translate what messages
        /// </summary>
        /// <param name="services">The collection of services that we want to add registrations to</param>
        /// <param name="configure">A callback that defines what options to set when Brighter is built</param>
        /// <returns>A builder that can be used to populate the IoC container with handlers and mappers by inspection
        /// - used by built in factory from CommandProcessor</returns>
        /// <exception cref="ArgumentNullException">Thrown if we have no IoC provided ServiceCollection</exception>
        public static IBrighterBuilder AddBrighter(
            this IServiceCollection services,
            Action<BrighterOptions> configure = null)
        {
            if (services == null)
                throw new ArgumentNullException(nameof(services));

            var options = new BrighterOptions();
            configure?.Invoke(options);
            services.TryAddSingleton<IBrighterOptions>(options);

            return BrighterHandlerBuilder(services, options);
        }
        
        /// <summary>
        /// This is public so that we can call it from <see cref="ServiceCollectionExtensions.AddServiceActivator"/>
        /// which allows that extension method to be called with a <see cref="ServiceActivatorOptions"/> configuration
        /// that derives from <see cref="BrighterOptions"/>.
        /// DON'T CALL THIS DIRECTLY
        /// Registers the following with the service collection :-
        ///  - BrighterOptions - how should we configure Brighter
        ///  - Feature Switch Registry - optional if features switch support is desired
        ///  - Inbox - defaults to InMemoryInbox if none supplied 
        ///  - SubscriberRegistry - what handlers subscribe to what requests
        ///  - MapperRegistry - what mappers translate what messages
        /// </summary>
        /// <param name="services">The collection of services that we want to add registrations to</param>
        /// <param name="options"></param>
        /// <returns></returns>
        public static IBrighterBuilder BrighterHandlerBuilder(IServiceCollection services, BrighterOptions options)
        {
            var subscriberRegistry = new ServiceCollectionSubscriberRegistry(services, options.HandlerLifetime);
            services.TryAddSingleton(subscriberRegistry);

            var transformRegistry = new ServiceCollectionTransformerRegistry(services, options.TransformerLifetime);
            services.TryAddSingleton(transformRegistry);

            var mapperRegistry = new ServiceCollectionMessageMapperRegistry(services, options.MapperLifetime);
            services.TryAddSingleton(mapperRegistry);

            if (options.FeatureSwitchRegistry != null)
                services.TryAddSingleton(options.FeatureSwitchRegistry);

            //Add the policy registry
            IPolicyRegistry<string> policyRegistry;
            if (options.PolicyRegistry == null) policyRegistry = new DefaultPolicy();
            else policyRegistry = AddDefaults(options.PolicyRegistry);
            
            services.TryAdd(new ServiceDescriptor(typeof(IAmACommandProcessor),
                (serviceProvider) => (IAmACommandProcessor)BuildCommandProcessor(serviceProvider),
                options.CommandProcessorLifetime));

            return new ServiceCollectionBrighterBuilder(
                services,
                subscriberRegistry,
                mapperRegistry,
                transformRegistry,
                policyRegistry
            );
        }

        /// <summary>
        /// An external bus is the use of Message Oriented Middleware (MoM) to dispatch a message between a producer
        /// and a consumer. The assumption is that this  is being used for inter-process communication, for example the
        /// work queue pattern for distributing work, or between microservicves
        /// Registers singletons with the service collection :-
        /// - An Event Bus - used to send message externally and contains:
        ///     -- Producer Registry - A list of producers we can send middleware messages with 
        ///     -- Outbox - stores messages so that they can be written in the same transaction as entity writes
        ///     -- Outbox Transaction Provider - used to provide a transaction that spans the Outbox write and
        ///         your updates to your entities
        ///     -- RelationalDb Connection Provider - if your transaction provider is for a relational db we register this
        ///         interface to access your Db and make it available to your own classes
        ///     -- Transaction Connection Provider  - if your transaction provider is also a relational db connection
        ///         provider it will implement this interface which inherits from both
        ///     -- External Bus Configuration - the configuration parameters for an external bus, mainly used internally
        ///     -- UseRpc - do we want to use RPC i.e. a command blocks waiting for a response, over middleware.
        /// </summary>
        /// <param name="brighterBuilder">The Brighter builder to add this option to</param>
        /// <param name="configure">A callback that allows you to configure <see cref="ExternalBusConfiguration"/> options</param>
        /// <param name="transactionProvider">The transaction provider for the outbox, can be null for in-memory default
        /// of <see cref="CommittableTransactionProvider"/> which you must set the generic type to <see cref="CommittableTransaction"/> for
        /// </param>
        /// <param name="serviceLifetime">The lifetime of the transaction provider</param>
        /// <returns>The Brighter builder to allow chaining of requests</returns>
        public static IBrighterBuilder UseExternalBus(
            this IBrighterBuilder brighterBuilder,
            Action<ExternalBusConfiguration> configure,
            ServiceLifetime serviceLifetime = ServiceLifetime.Scoped)
        {
            if (brighterBuilder is null)
                throw new ArgumentNullException($"{nameof(brighterBuilder)} cannot be null.", nameof(brighterBuilder));
            
            var busConfiguration = new ExternalBusConfiguration();
            configure?.Invoke(busConfiguration);
            brighterBuilder.Services.TryAddSingleton<IAmExternalBusConfiguration>(busConfiguration);

            //default to using System Transactions if nothing provided, so we always technically can share the outbox transaction
            Type transactionProvider = busConfiguration.TransactionProvider ?? typeof(CommittableTransactionProvider);
            
            //Find the transaction type from the provider
            Type transactionProviderInterface = typeof(IAmABoxTransactionProvider<>);
            Type transactionType = null;
            foreach (Type i in transactionProvider.GetInterfaces())
                if (i.IsGenericType && i.GetGenericTypeDefinition() == transactionProviderInterface)
                    transactionType = i.GetGenericArguments()[0];

            if (transactionType == null)
                throw new ConfigurationException(
                    $"Unable to register provider of type {transactionProvider.Name}. It does not implement {typeof(IAmABoxTransactionProvider<>).Name}.");

            //register the generic interface with the transaction type
            var boxProviderType = transactionProviderInterface.MakeGenericType(transactionType);
            
            brighterBuilder.Services.Add(new ServiceDescriptor(boxProviderType, transactionProvider, serviceLifetime));

            //NOTE: It is a little unsatisfactory to hard code our types in here
            RegisterRelationalProviderServicesMaybe(brighterBuilder, busConfiguration.ConnectionProvider, transactionProvider, serviceLifetime);
            RegisterDynamoProviderServicesMaybe(brighterBuilder, busConfiguration.ConnectionProvider, transactionProvider, serviceLifetime);

            return ExternalBusBuilder(brighterBuilder, busConfiguration, transactionType);
        }

        private static INeedARequestContext AddEventBus(
            IServiceProvider provider, 
            INeedMessaging messagingBuilder,
            IUseRpc useRequestResponse)
        {
            var eventBus = provider.GetService<IAmAnExternalBusService>();
            var eventBusConfiguration = provider.GetService<IAmExternalBusConfiguration>();
            var messageMapperRegistry = MessageMapperRegistry(provider);
            var messageTransformFactory = TransformFactory(provider);

            INeedARequestContext ret = null;
            var hasEventBus = eventBus != null;
            bool useRpc = useRequestResponse != null && useRequestResponse.RPC;
            
            if (!hasEventBus) ret = messagingBuilder.NoExternalBus();
            
            if (hasEventBus && !useRpc)
            {
                ret = messagingBuilder.ExternalBus(
                    ExternalBusType.FireAndForget,
                    eventBus,
                    messageMapperRegistry,
                    messageTransformFactory,
                    eventBusConfiguration.ResponseChannelFactory,
                    eventBusConfiguration.ReplyQueueSubscriptions);
            }
            
            if (hasEventBus && useRpc)
            {
                ret = messagingBuilder.ExternalBus(
                    ExternalBusType.RPC,
                    eventBus,
                    messageMapperRegistry,
                    messageTransformFactory,
                    eventBusConfiguration.ResponseChannelFactory,
                    eventBusConfiguration.ReplyQueueSubscriptions
                );
            }

            return ret;
        }

        private static IPolicyRegistry<string> AddDefaults(IPolicyRegistry<string> policyRegistry)
        {
            if (!policyRegistry.ContainsKey(CommandProcessor.RETRYPOLICY))
                throw new ConfigurationException(
                    "The policy registry is missing the CommandProcessor.RETRYPOLICY policy which is required");

            if (!policyRegistry.ContainsKey(CommandProcessor.CIRCUITBREAKER))
                throw new ConfigurationException(
                    "The policy registry is missing the CommandProcessor.CIRCUITBREAKER policy which is required");

            return policyRegistry;
        }

        private static object BuildCommandProcessor(IServiceProvider provider)
        {
            var loggerFactory = provider.GetService<ILoggerFactory>();
            ApplicationLogging.LoggerFactory = loggerFactory;

            var options = provider.GetService<IBrighterOptions>();
            var subscriberRegistry = provider.GetService<ServiceCollectionSubscriberRegistry>();
            var useRequestResponse = provider.GetService<IUseRpc>();

            var handlerFactory = new ServiceProviderHandlerFactory(provider);
            var handlerConfiguration = new HandlerConfiguration(subscriberRegistry, handlerFactory);

            var needHandlers = CommandProcessorBuilder.With();

            var featureSwitchRegistry = provider.GetService<IAmAFeatureSwitchRegistry>();

            if (featureSwitchRegistry != null)
                needHandlers = needHandlers.ConfigureFeatureSwitches(featureSwitchRegistry);

            var policyBuilder = needHandlers.Handlers(handlerConfiguration);

            var messagingBuilder = options.PolicyRegistry == null
                ? policyBuilder.DefaultPolicy()
                : policyBuilder.Policies(options.PolicyRegistry);

            INeedARequestContext ret = AddEventBus(provider, messagingBuilder, useRequestResponse);

            var commandProcessor = ret
                .RequestContextFactory(options.RequestContextFactory)
                .Build();

            return commandProcessor;
        }

        private static IBrighterBuilder ExternalBusBuilder(
            IBrighterBuilder brighterBuilder,
            IAmExternalBusConfiguration externalBusConfiguration, 
            Type transactionType)
        {
            if (externalBusConfiguration.ProducerRegistry == null)
                throw new ConfigurationException("An external bus must have an IAmAProducerRegistry");

            var serviceCollection = brighterBuilder.Services;

            serviceCollection.TryAddSingleton<IAmExternalBusConfiguration>(externalBusConfiguration);
            serviceCollection.TryAddSingleton<IAmAProducerRegistry>(externalBusConfiguration.ProducerRegistry);
           
            //we always need an outbox in case of producer callbacks
            var outbox = externalBusConfiguration.Outbox;
            if (outbox == null)
            {
                outbox = new InMemoryOutbox();
            }

            //we create the outbox from interfaces from the determined transaction type to prevent the need
            //to pass generic types as we know the transaction provider type
            var syncOutboxType = typeof(IAmAnOutboxSync<,>).MakeGenericType(typeof(Message), transactionType);
            var asyncOutboxType = typeof(IAmAnOutboxAsync<,>).MakeGenericType(typeof(Message), transactionType);

            foreach (Type i in outbox.GetType().GetInterfaces())
            {
                if (i.IsGenericType && i.GetGenericTypeDefinition() == syncOutboxType)
                {
                    var outboxDescriptor = new ServiceDescriptor(syncOutboxType, _ => outbox, ServiceLifetime.Singleton);
                    serviceCollection.Add(outboxDescriptor);
                }

                if (i.IsGenericType && i.GetGenericTypeDefinition() == asyncOutboxType)
                {
                    var asyncOutboxdescriptor = new ServiceDescriptor(asyncOutboxType, _ => outbox, ServiceLifetime.Singleton);
                    serviceCollection.Add(asyncOutboxdescriptor);
                }
            }

            if (externalBusConfiguration.UseRpc)
            {
                serviceCollection.TryAddSingleton<IUseRpc>(new UseRpc(externalBusConfiguration.UseRpc,
                    externalBusConfiguration.ReplyQueueSubscriptions));
            }
            
            //Because the bus has specialized types as members, we need to create the bus type dynamically
            //again to prevent someone configuring Brighter from having to pass generic types
            var busType = typeof(ExternalBusServices<,>).MakeGenericType(typeof(Message), transactionType);
            
            IAmAnExternalBusService bus = (IAmAnExternalBusService)Activator.CreateInstance(busType,
                externalBusConfiguration.ProducerRegistry,
                brighterBuilder.PolicyRegistry,
                outbox,
                externalBusConfiguration.OutboxBulkChunkSize,
                externalBusConfiguration.OutboxTimeout);

            serviceCollection.TryAddSingleton<IAmAnExternalBusService>(bus);

            return brighterBuilder;
        }

        /// <summary>
        /// Config the Json Serializer that is used inside of Brighter
        /// </summary>
        /// <param name="brighterBuilder">The Brighter Builder</param>
        /// <param name="configure">Action to configure the options</param>
        /// <returns>Brighter Builder</returns>
        public static IBrighterBuilder ConfigureJsonSerialisation(this IBrighterBuilder brighterBuilder,
            Action<JsonSerializerOptions> configure)
        {
            var options = new JsonSerializerOptions();

            configure.Invoke(options);

            JsonSerialisationOptions.Options = options;

            return brighterBuilder;
        }

        /// <summary>
        /// Registers message mappers with the registry. Normally you don't need to call this, it is called by the builder for Brighter or the Service Activator
        /// Visibility is required for use from both
        /// </summary>
        /// <param name="provider">The IoC container to request the message mapper registry from</param>
        /// <returns>The message mapper registry, populated with any message mappers from the ioC container</returns>
        public static MessageMapperRegistry MessageMapperRegistry(IServiceProvider provider)
        {
            var serviceCollectionMessageMapperRegistry = provider.GetService<ServiceCollectionMessageMapperRegistry>();

            var messageMapperRegistry = new MessageMapperRegistry(new ServiceProviderMapperFactory(provider));

            foreach (var messageMapper in serviceCollectionMessageMapperRegistry)
            {
                messageMapperRegistry.Add(messageMapper.Key, messageMapper.Value);
            }

            return messageMapperRegistry;
        }
        
        private static void RegisterDynamoProviderServicesMaybe(
            IBrighterBuilder brighterBuilder, 
            Type connectionProvider, 
            Type transactionProvider, 
            ServiceLifetime serviceLifetime)
        {
            //not all box transaction providers are also relational connection providers
            if (typeof(IAmADynamoDbConnectionProvider).IsAssignableFrom(connectionProvider))
            {
                brighterBuilder.Services.Add(new ServiceDescriptor(typeof(IAmADynamoDbConnectionProvider),
                    connectionProvider, serviceLifetime));
            }
            
            //not all box transaction providers are also relational connection providers
            if (typeof(IAmADynamoDbTransactionProvider).IsAssignableFrom(transactionProvider))
            {
                //register the combined interface just in case
                brighterBuilder.Services.Add(new ServiceDescriptor(typeof(IAmADynamoDbTransactionProvider),
                    transactionProvider, serviceLifetime));
            }
        }

        private static void RegisterRelationalProviderServicesMaybe(
            IBrighterBuilder brighterBuilder,
            Type connectionProvider,
            Type transactionProvider, 
            ServiceLifetime serviceLifetime
            )
        {
<<<<<<< HEAD
            //not all box transaction providers are also relational connection providers
            if (typeof(IAmARelationalDbConnectionProvider).IsAssignableFrom(connectionProvider))
            {
                brighterBuilder.Services.Add(new ServiceDescriptor(typeof(IAmARelationalDbConnectionProvider),
                    connectionProvider, serviceLifetime));
            }
            
            //not all box transaction providers are also relational connection providers
            if (typeof(IAmATransactionConnectionProvider).IsAssignableFrom(transactionProvider))
            {
                //register the combined interface just in case
                brighterBuilder.Services.Add(new ServiceDescriptor(typeof(IAmATransactionConnectionProvider),
                    transactionProvider, serviceLifetime));
            }
=======
            None = 0,
            FireAndForget = 1,
            RPC = 2
        }
        
        private static INeedARequestContext AddExternalBusMaybe(
            IBrighterOptions options, 
            IAmAProducerRegistry producerRegistry, 
            INeedMessaging messagingBuilder,
            MessageMapperRegistry messageMapperRegistry, 
            InboxConfiguration inboxConfiguration, 
            IAmAnOutboxSync<Message> outbox,
            IAmABoxTransactionConnectionProvider overridingConnectionProvider, 
            IUseRpc useRequestResponse,
            int outboxBulkChunkSize,
            IAmAMessageTransformerFactory transformerFactory)
        {
            ExternalBusType externalBusType = GetExternalBusType(producerRegistry, useRequestResponse);

            if (externalBusType == ExternalBusType.None)
                return messagingBuilder.NoExternalBus();
            
            if (externalBusType == ExternalBusType.FireAndForget)
                return messagingBuilder.ExternalBus(
                    new ExternalBusConfiguration(
                        producerRegistry, 
                        messageMapperRegistry, 
                        outboxBulkChunkSize: outboxBulkChunkSize, 
                        useInbox: inboxConfiguration,
                        transformerFactory: transformerFactory),
                    outbox,
                    overridingConnectionProvider);

            if (externalBusType == ExternalBusType.RPC)
                return messagingBuilder.ExternalRPC(
                    new ExternalBusConfiguration(
                        producerRegistry,
                        messageMapperRegistry,
                        responseChannelFactory: options.ChannelFactory,
                        useInbox: inboxConfiguration),
                    outbox,
                    useRequestResponse.ReplyQueueSubscriptions,
                    overridingConnectionProvider);

            throw new ArgumentOutOfRangeException("The external bus type requested was not understood");
>>>>>>> 083fea67
        }

        /// <summary>
        /// Creates transforms. Normally you don't need to call this, it is called by the builder for Brighter or
        /// the Service Activator
        /// Visibility is required for use from both
        /// </summary>
        /// <param name="provider">The IoC container to build the transform factory over</param>
        /// <returns></returns>
        public static ServiceProviderTransformerFactory TransformFactory(IServiceProvider provider)
        {
            return new ServiceProviderTransformerFactory(provider);
        }
    }
}<|MERGE_RESOLUTION|>--- conflicted
+++ resolved
@@ -20,7 +20,7 @@
 LIABILITY, WHETHER IN AN ACTION OF CONTRACT, TORT OR OTHERWISE, ARISING FROM,
 OUT OF OR IN CONNECTION WITH THE SOFTWARE OR THE USE OR OTHER DEALINGS IN
 THE SOFTWARE. */
-
+ 
 #endregion
 
 using System;
@@ -65,7 +65,7 @@
 
             return BrighterHandlerBuilder(services, options);
         }
-        
+
         /// <summary>
         /// This is public so that we can call it from <see cref="ServiceCollectionExtensions.AddServiceActivator"/>
         /// which allows that extension method to be called with a <see cref="ServiceActivatorOptions"/> configuration
@@ -99,7 +99,7 @@
             IPolicyRegistry<string> policyRegistry;
             if (options.PolicyRegistry == null) policyRegistry = new DefaultPolicy();
             else policyRegistry = AddDefaults(options.PolicyRegistry);
-            
+
             services.TryAdd(new ServiceDescriptor(typeof(IAmACommandProcessor),
                 (serviceProvider) => (IAmACommandProcessor)BuildCommandProcessor(serviceProvider),
                 options.CommandProcessorLifetime));
@@ -173,13 +173,13 @@
             RegisterDynamoProviderServicesMaybe(brighterBuilder, busConfiguration.ConnectionProvider, transactionProvider, serviceLifetime);
 
             return ExternalBusBuilder(brighterBuilder, busConfiguration, transactionType);
-        }
+            }
 
         private static INeedARequestContext AddEventBus(
             IServiceProvider provider, 
             INeedMessaging messagingBuilder,
             IUseRpc useRequestResponse)
-        {
+            {
             var eventBus = provider.GetService<IAmAnExternalBusService>();
             var eventBusConfiguration = provider.GetService<IAmExternalBusConfiguration>();
             var messageMapperRegistry = MessageMapperRegistry(provider);
@@ -190,7 +190,7 @@
             bool useRpc = useRequestResponse != null && useRequestResponse.RPC;
             
             if (!hasEventBus) ret = messagingBuilder.NoExternalBus();
-            
+             
             if (hasEventBus && !useRpc)
             {
                 ret = messagingBuilder.ExternalBus(
@@ -200,10 +200,10 @@
                     messageTransformFactory,
                     eventBusConfiguration.ResponseChannelFactory,
                     eventBusConfiguration.ReplyQueueSubscriptions);
-            }
-            
+        }
+
             if (hasEventBus && useRpc)
-            {
+         {
                 ret = messagingBuilder.ExternalBus(
                     ExternalBusType.RPC,
                     eventBus,
@@ -215,10 +215,10 @@
             }
 
             return ret;
-        }
+             }
 
         private static IPolicyRegistry<string> AddDefaults(IPolicyRegistry<string> policyRegistry)
-        {
+             {
             if (!policyRegistry.ContainsKey(CommandProcessor.RETRYPOLICY))
                 throw new ConfigurationException(
                     "The policy registry is missing the CommandProcessor.RETRYPOLICY policy which is required");
@@ -228,10 +228,10 @@
                     "The policy registry is missing the CommandProcessor.CIRCUITBREAKER policy which is required");
 
             return policyRegistry;
-        }
+             }
 
         private static object BuildCommandProcessor(IServiceProvider provider)
-        {
+             {
             var loggerFactory = provider.GetService<ILoggerFactory>();
             ApplicationLogging.LoggerFactory = loggerFactory;
 
@@ -262,7 +262,7 @@
                 .Build();
 
             return commandProcessor;
-        }
+         }
 
         private static IBrighterBuilder ExternalBusBuilder(
             IBrighterBuilder brighterBuilder,
@@ -276,13 +276,13 @@
 
             serviceCollection.TryAddSingleton<IAmExternalBusConfiguration>(externalBusConfiguration);
             serviceCollection.TryAddSingleton<IAmAProducerRegistry>(externalBusConfiguration.ProducerRegistry);
-           
+
             //we always need an outbox in case of producer callbacks
             var outbox = externalBusConfiguration.Outbox;
             if (outbox == null)
             {
                 outbox = new InMemoryOutbox();
-            }
+        }
 
             //we create the outbox from interfaces from the determined transaction type to prevent the need
             //to pass generic types as we know the transaction provider type
@@ -292,7 +292,7 @@
             foreach (Type i in outbox.GetType().GetInterfaces())
             {
                 if (i.IsGenericType && i.GetGenericTypeDefinition() == syncOutboxType)
-                {
+        {
                     var outboxDescriptor = new ServiceDescriptor(syncOutboxType, _ => outbox, ServiceLifetime.Singleton);
                     serviceCollection.Add(outboxDescriptor);
                 }
@@ -302,10 +302,10 @@
                     var asyncOutboxdescriptor = new ServiceDescriptor(asyncOutboxType, _ => outbox, ServiceLifetime.Singleton);
                     serviceCollection.Add(asyncOutboxdescriptor);
                 }
-            }
+        }
 
             if (externalBusConfiguration.UseRpc)
-            {
+        {
                 serviceCollection.TryAddSingleton<IUseRpc>(new UseRpc(externalBusConfiguration.UseRpc,
                     externalBusConfiguration.ReplyQueueSubscriptions));
             }
@@ -320,12 +320,12 @@
                 outbox,
                 externalBusConfiguration.OutboxBulkChunkSize,
                 externalBusConfiguration.OutboxTimeout);
-
+            
             serviceCollection.TryAddSingleton<IAmAnExternalBusService>(bus);
 
             return brighterBuilder;
         }
-
+        
         /// <summary>
         /// Config the Json Serializer that is used inside of Brighter
         /// </summary>
@@ -336,14 +336,14 @@
             Action<JsonSerializerOptions> configure)
         {
             var options = new JsonSerializerOptions();
-
+            
             configure.Invoke(options);
 
             JsonSerialisationOptions.Options = options;
-
+            
             return brighterBuilder;
         }
-
+        
         /// <summary>
         /// Registers message mappers with the registry. Normally you don't need to call this, it is called by the builder for Brighter or the Service Activator
         /// Visibility is required for use from both
@@ -363,7 +363,7 @@
 
             return messageMapperRegistry;
         }
-        
+
         private static void RegisterDynamoProviderServicesMaybe(
             IBrighterBuilder brighterBuilder, 
             Type connectionProvider, 
@@ -372,14 +372,14 @@
         {
             //not all box transaction providers are also relational connection providers
             if (typeof(IAmADynamoDbConnectionProvider).IsAssignableFrom(connectionProvider))
-            {
+        {
                 brighterBuilder.Services.Add(new ServiceDescriptor(typeof(IAmADynamoDbConnectionProvider),
                     connectionProvider, serviceLifetime));
-            }
-            
+        }
+        
             //not all box transaction providers are also relational connection providers
             if (typeof(IAmADynamoDbTransactionProvider).IsAssignableFrom(transactionProvider))
-            {
+        {
                 //register the combined interface just in case
                 brighterBuilder.Services.Add(new ServiceDescriptor(typeof(IAmADynamoDbTransactionProvider),
                     transactionProvider, serviceLifetime));
@@ -393,68 +393,20 @@
             ServiceLifetime serviceLifetime
             )
         {
-<<<<<<< HEAD
             //not all box transaction providers are also relational connection providers
             if (typeof(IAmARelationalDbConnectionProvider).IsAssignableFrom(connectionProvider))
-            {
+        {
                 brighterBuilder.Services.Add(new ServiceDescriptor(typeof(IAmARelationalDbConnectionProvider),
                     connectionProvider, serviceLifetime));
-            }
-            
+        }
+        
             //not all box transaction providers are also relational connection providers
             if (typeof(IAmATransactionConnectionProvider).IsAssignableFrom(transactionProvider))
-            {
+        {
                 //register the combined interface just in case
                 brighterBuilder.Services.Add(new ServiceDescriptor(typeof(IAmATransactionConnectionProvider),
                     transactionProvider, serviceLifetime));
             }
-=======
-            None = 0,
-            FireAndForget = 1,
-            RPC = 2
-        }
-        
-        private static INeedARequestContext AddExternalBusMaybe(
-            IBrighterOptions options, 
-            IAmAProducerRegistry producerRegistry, 
-            INeedMessaging messagingBuilder,
-            MessageMapperRegistry messageMapperRegistry, 
-            InboxConfiguration inboxConfiguration, 
-            IAmAnOutboxSync<Message> outbox,
-            IAmABoxTransactionConnectionProvider overridingConnectionProvider, 
-            IUseRpc useRequestResponse,
-            int outboxBulkChunkSize,
-            IAmAMessageTransformerFactory transformerFactory)
-        {
-            ExternalBusType externalBusType = GetExternalBusType(producerRegistry, useRequestResponse);
-
-            if (externalBusType == ExternalBusType.None)
-                return messagingBuilder.NoExternalBus();
-            
-            if (externalBusType == ExternalBusType.FireAndForget)
-                return messagingBuilder.ExternalBus(
-                    new ExternalBusConfiguration(
-                        producerRegistry, 
-                        messageMapperRegistry, 
-                        outboxBulkChunkSize: outboxBulkChunkSize, 
-                        useInbox: inboxConfiguration,
-                        transformerFactory: transformerFactory),
-                    outbox,
-                    overridingConnectionProvider);
-
-            if (externalBusType == ExternalBusType.RPC)
-                return messagingBuilder.ExternalRPC(
-                    new ExternalBusConfiguration(
-                        producerRegistry,
-                        messageMapperRegistry,
-                        responseChannelFactory: options.ChannelFactory,
-                        useInbox: inboxConfiguration),
-                    outbox,
-                    useRequestResponse.ReplyQueueSubscriptions,
-                    overridingConnectionProvider);
-
-            throw new ArgumentOutOfRangeException("The external bus type requested was not understood");
->>>>>>> 083fea67
         }
 
         /// <summary>

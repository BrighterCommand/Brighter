--- conflicted
+++ resolved
@@ -82,7 +82,7 @@
             if (_configuration.NumberOfShards > 20)
             {
                 throw new ArgumentOutOfRangeException(nameof(DynamoDbConfiguration.NumberOfShards), "Maximum number of shards is 20");
-        }
+            }
         }
 
         /// <inheritdoc />
@@ -111,10 +111,6 @@
         /// </summary>
         /// <param name="message">The message to be stored</param>
         /// <param name="outBoxTimeout">Timeout in milliseconds; -1 for default timeout</param>
-<<<<<<< HEAD
-=======
-        /// <param name="cancellationToken">Allows the sender to cancel the request pipeline. Optional</param>        
->>>>>>> 887c904f
         /// <param name="transactionProvider"></param>
         /// <param name="cancellationToken">Allows the sender to cancel the request pipeline. Optional</param>
         public async Task AddAsync(Message message,
@@ -193,6 +189,11 @@
             return messages.Select(msg => msg.ConvertToMessage());
         }
 
+        public IList<Message> Get(int pageSize = 100, int pageNumber = 1, Dictionary<string, object> args = null)
+        {
+            throw new NotImplementedException();
+        }
+
         /// <inheritdoc />
         /// <summary>
         ///     Finds a command with the specified identifier.
@@ -233,13 +234,7 @@
 
             return messages;
         }
-        
-        [Obsolete("Removed in v10, Please use OutstandingMessages instead.")]
-        public IList<Message> Get(int pageSize = 100, int pageNumber = 1, Dictionary<string, object> args = null)
-        {
-            throw new NotImplementedException();
-        }
-        
+
         /// <summary>
         /// Get paginated list of Messages.
         /// </summary>
@@ -248,10 +243,13 @@
         /// <param name="cancellationToken"></param>
         /// <param name="args">Additional parameters required for search, if any</param>
         /// <returns>A list of messages</returns>
-        public async Task<IList<Message>> GetAsync(int pageSize = 100, int pageNumber = 1, Dictionary<string, object> args = null,
+        public Task<IList<Message>> GetAsync(
+            int pageSize = 100, 
+            int pageNumber = 1, 
+            Dictionary<string, object> args = null,
             CancellationToken cancellationToken = default)
         {
-            throw new NotImplementedException();
+            throw new NotSupportedException();
         }
 
         /// <summary>
@@ -403,18 +401,18 @@
             return messages.Select(msg => msg.ConvertToMessage());
         }
 
-        public async Task<IEnumerable<Message>> DispatchedMessagesAsync(int hoursDispatchedSince, int pageSize = 100,
+        public Task<int> GetNumberOfOutstandingMessagesAsync(CancellationToken cancellationToken)
+        {
+            throw new NotImplementedException();
+        }
+
+        public Task DeleteAsync(CancellationToken cancellationToken, params Guid[] messageIds)
+        {
+            throw new NotImplementedException();
+        }
+
+        public Task<IEnumerable<Message>> DispatchedMessagesAsync(int hoursDispatchedSince, int pageSize = 100,
             CancellationToken cancellationToken = default)
-        {
-            throw new NotImplementedException();
-        }
-
-        public Task<int> GetNumberOfOutstandingMessagesAsync(CancellationToken cancellationToken)
-        {
-            throw new NotImplementedException();
-        }
-
-        public Task DeleteAsync(CancellationToken cancellationToken, params Guid[] messageIds)
         {
             throw new NotImplementedException();
         }
@@ -504,5 +502,5 @@
 
             return null;
         }
-     }
+    }
 }
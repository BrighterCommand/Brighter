--- conflicted
+++ resolved
@@ -1,11 +1,7 @@
 <Project Sdk="Microsoft.NET.Sdk">
 
   <PropertyGroup>
-<<<<<<< HEAD
-    <TargetFramework>net9.0</TargetFramework>
-=======
     <TargetFrameworks>$(BrighterTargetFrameworks)</TargetFrameworks>
->>>>>>> 268e05ae
     <ImplicitUsings>enable</ImplicitUsings>
     <Nullable>enable</Nullable>
     <Authors>Paul Reardon</Authors>

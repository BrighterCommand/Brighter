--- conflicted
+++ resolved
@@ -1,11 +1,7 @@
 <Project Sdk="Microsoft.NET.Sdk">
 
   <PropertyGroup>
-<<<<<<< HEAD
-    <TargetFramework>net9.0</TargetFramework>
-=======
     <TargetFrameworks>$(BrigtherTargetFrameworks)</TargetFrameworks>
->>>>>>> ffd0f89c
     <ImplicitUsings>enable</ImplicitUsings>
     <Nullable>enable</Nullable>
     <Authors>Paul Reardon</Authors>

--- conflicted
+++ resolved
@@ -5,13 +5,9 @@
     </PropertyGroup>
 
     <ItemGroup>
-<<<<<<< HEAD
-      <PackageReference Include="AWSSDK.DynamoDBv2" Version="3.3.106.5" />
       <PackageReference Include="Microsoft.Extensions.DependencyInjection" Version="3.1.4" />
       <PackageReference Include="RabbitMQ.Client" Version="6.0.0" />
-=======
       <PackageReference Include="AWSSDK.DynamoDBv2" Version="3.3.106.9" />
->>>>>>> 29a8be69
     </ItemGroup>
    
 </Project>
﻿<Project Sdk="Microsoft.NET.Sdk">

    <PropertyGroup>
        <TargetFramework>netstandard2.0</TargetFramework>
    </PropertyGroup>

    <ItemGroup>
<<<<<<< HEAD
      <PackageReference Include="AWSSDK.Core" Version="3.5.1.22" />
      <PackageReference Include="AWSSDK.DynamoDBv2" Version="3.5.1.2" />
=======
      <PackageReference Include="AWSSDK.Core" Version="3.5.1.24" />
      <PackageReference Include="AWSSDK.DynamoDBv2" Version="3.5.0.24" />
>>>>>>> 6a342c97
    </ItemGroup>
   
</Project><|MERGE_RESOLUTION|>--- conflicted
+++ resolved
@@ -5,13 +5,8 @@
     </PropertyGroup>
 
     <ItemGroup>
-<<<<<<< HEAD
-      <PackageReference Include="AWSSDK.Core" Version="3.5.1.22" />
       <PackageReference Include="AWSSDK.DynamoDBv2" Version="3.5.1.2" />
-=======
       <PackageReference Include="AWSSDK.Core" Version="3.5.1.24" />
-      <PackageReference Include="AWSSDK.DynamoDBv2" Version="3.5.0.24" />
->>>>>>> 6a342c97
     </ItemGroup>
    
 </Project>
--- conflicted
+++ resolved
@@ -1,20 +1,11 @@
 <Project Sdk="Microsoft.NET.Sdk">
 
-<<<<<<< HEAD
-    <PropertyGroup>
-        <TargetFramework>net9.0</TargetFramework>
-        <ImplicitUsings>enable</ImplicitUsings>
-        <Nullable>enable</Nullable>
-        <RootNamespace>Paramore.Brighter.Storage.Azure</RootNamespace>
-    </PropertyGroup>
-=======
   <PropertyGroup>
     <TargetFrameworks>$(BrighterTargetFrameworks)</TargetFrameworks>
     <ImplicitUsings>enable</ImplicitUsings>
     <Nullable>enable</Nullable>
     <RootNamespace>Paramore.Brighter.Storage.Azure</RootNamespace>
   </PropertyGroup>
->>>>>>> 268e05ae
 
   <ItemGroup>
     <ProjectReference Include="..\Paramore.Brighter\Paramore.Brighter.csproj"/>

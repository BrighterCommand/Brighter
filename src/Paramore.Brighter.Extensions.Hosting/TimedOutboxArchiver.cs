--- conflicted
+++ resolved
@@ -1,6 +1,7 @@
 using System;
 using System.Threading;
 using System.Threading.Tasks;
+using Microsoft.Extensions.DependencyInjection;
 using Microsoft.Extensions.Hosting;
 using Microsoft.Extensions.Logging;
 using Paramore.Brighter.Logging;
@@ -16,15 +17,11 @@
         private readonly IAmAnArchiveProvider _archiveProvider;
         private Timer _timer;
 
-<<<<<<< HEAD
+        private static readonly SemaphoreSlim _semaphore = new SemaphoreSlim(1, 1);
+
         public TimedOutboxArchiver(
             IAmAnOutbox outbox, 
             IAmAnArchiveProvider archiveProvider,
-=======
-        private static readonly SemaphoreSlim _semaphore = new SemaphoreSlim(1, 1);
-
-        public TimedOutboxArchiver(IAmAnOutbox<Message> outbox, IAmAnArchiveProvider archiveProvider,
->>>>>>> a96b3580
             TimedOutboxArchiverOptions options)
         {
             _outbox = outbox;
@@ -59,20 +56,13 @@
         {
             if (await _semaphore.WaitAsync(TimeSpan.Zero, cancellationToken))
             {
-<<<<<<< HEAD
-                var outBoxArchiver = new OutboxArchiver<TMessage, TTransaction>(
-                    _outbox,
-                    _archiveProvider,
-                    _options.BatchSize);
-=======
                 s_logger.LogInformation("Outbox Archiver looking for messages to Archive");
                 try
                 {
-                    var outBoxArchiver = new OutboxArchiver(
+                    var outBoxArchiver = new OutboxArchiver<TMessage, TTransaction>(
                         _outbox,
                         _archiveProvider,
                         _options.BatchSize);
->>>>>>> a96b3580
 
                     await outBoxArchiver.ArchiveAsync(_options.MinimumAge, cancellationToken);
                 }

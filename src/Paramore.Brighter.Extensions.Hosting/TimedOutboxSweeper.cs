--- conflicted
+++ resolved
@@ -49,7 +49,11 @@
             {
                 s_logger.LogInformation("Outbox Sweeper looking for unsent messages");
 
-<<<<<<< HEAD
+                var scope = _serviceScopeFactory.CreateScope();
+                try
+                {
+                    IAmACommandProcessor commandProcessor = scope.ServiceProvider.GetService<IAmACommandProcessor>();
+
                 var outBoxSweeper = new OutboxSweeper(
                     millisecondsSinceSent: _options.MinimumMessageAge,
                     commandProcessor: commandProcessor,
@@ -57,19 +61,6 @@
                     _options.BatchSize,
                     _options.UseBulk,
                     _options.Args);
-=======
-                var scope = _serviceScopeFactory.CreateScope();
-                try
-                {
-                    IAmACommandProcessor commandProcessor = scope.ServiceProvider.GetService<IAmACommandProcessor>();
->>>>>>> a74571c0
-
-                    var outBoxSweeper = new OutboxSweeper(
-                        millisecondsSinceSent: _options.MinimumMessageAge,
-                        commandProcessor: commandProcessor,
-                        _options.BatchSize,
-                        _options.UseBulk,
-                        _options.Args);
 
                     if (_options.UseBulk)
                         outBoxSweeper.SweepAsyncOutbox();

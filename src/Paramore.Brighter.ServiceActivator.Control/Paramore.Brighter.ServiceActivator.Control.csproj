--- conflicted
+++ resolved
@@ -1,15 +1,5 @@
 <Project Sdk="Microsoft.NET.Sdk">
 
-<<<<<<< HEAD
-    <PropertyGroup>
-        <TargetFramework>net9.0</TargetFramework>
-        <ImplicitUsings>enable</ImplicitUsings>
-        <Nullable>enable</Nullable>
-        <Authors>Paul Reardon</Authors>
-        <Description>The Control modules for Brighter Service Activator</Description>
-        <PackageTags>Command;Event;Service Activator;Decoupled;Invocation;Messaging;Remote;Command Dispatcher;Command Processor;Request;Service;Task Queue;Work Queue;Retry;Circuit Breaker;Availability</PackageTags>
-    </PropertyGroup>
-=======
   <PropertyGroup>
     <TargetFrameworks>$(BrigtherTargetFrameworks)</TargetFrameworks>
     <ImplicitUsings>enable</ImplicitUsings>
@@ -18,7 +8,6 @@
     <Description>The Control modules for Brighter Service Activator</Description>
     <PackageTags>Command;Event;Service Activator;Decoupled;Invocation;Messaging;Remote;Command Dispatcher;Command Processor;Request;Service;Task Queue;Work Queue;Retry;Circuit Breaker;Availability</PackageTags>
   </PropertyGroup>
->>>>>>> ffd0f89c
 
   <ItemGroup>
     <ProjectReference Include="..\Paramore.Brighter.Extensions.DependencyInjection\Paramore.Brighter.Extensions.DependencyInjection.csproj"/>

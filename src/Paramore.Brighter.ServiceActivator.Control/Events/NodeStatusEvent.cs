--- conflicted
+++ resolved
@@ -1,23 +1,33 @@
-﻿using System.Diagnostics;
+﻿using System.ComponentModel.DataAnnotations;
+using System.Diagnostics;
 using System.Text.Json.Serialization;
+using NJsonSchema;
+using NJsonSchema.Annotations;
 using Paramore.Brighter.JsonConverters;
 using Paramore.Brighter.NJsonConverters;
 
 namespace Paramore.Brighter.ServiceActivator.Control.Events;
 
-public class NodeStatusEvent() : Event(Guid.NewGuid().ToString())
+public record NodeStatusEvent : IEvent
 {
     /// <summary>
-<<<<<<< HEAD
-=======
+    /// Correlates this command with a previous command or event.
+    /// </summary>
+    /// <value>The <see cref="Id"/> that correlates this command with a previous command or event.</value>
+    [JsonConverter(typeof(IdConverter))]
+    [Newtonsoft.Json.JsonConverter(typeof(NIdConverter))]
+    [JsonSchema(JsonObjectType.String)] 
+    public Id? CorrelationId { get; set; }
+
+    /// <summary>
     /// The event Id
     /// </summary>
     [JsonConverter(typeof(IdConverter))]
     [Newtonsoft.Json.JsonConverter(typeof(NIdConverter))]
+    [JsonSchema(JsonObjectType.String)] 
     public Id Id { get; set; } = null!;
 
     /// <summary>
->>>>>>> 268e05ae
     /// The Diagnostics Span
     /// </summary>
     public Activity Span { get; set; } = Activity.Current!;
@@ -40,7 +50,7 @@
     /// <summary>
     /// Is this node Healthy
     /// </summary>
-    public bool IsHealthy { get; init; }
+    public bool IsHealthy { get; init; } = false;
 
     /// <summary>
     /// The Number of Performers currently running on the Node

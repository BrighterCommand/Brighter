--- conflicted
+++ resolved
@@ -26,16 +26,6 @@
 using System;
 using System.Data;
 using System.Data.Common;
-<<<<<<< HEAD
-using System.IO;
-using System.Linq;
-using System.Net.Mime;
-using System.Text.Json;
-using System.Threading;
-using System.Threading.Tasks;
-using Microsoft.Extensions.Logging;
-=======
->>>>>>> c51a419f
 using MySqlConnector;
 using Paramore.Brighter.Logging;
 using Paramore.Brighter.MySql;
@@ -74,124 +64,7 @@
         /// <inheritdoc />
         protected override IDbDataParameter CreateSqlParameter(string parameterName, object? value)
         {
-<<<<<<< HEAD
-            return new MySqlParameter { ParameterName = parameterName, Value = value };
-        }
-
-
-        protected override IDbDataParameter[] InitAddDbParameters(Message message, int? position = null)
-        {
-            var prefix = position.HasValue ? $"p{position}_" : "";
-            var bagJson = JsonSerializer.Serialize(message.Header.Bag, JsonSerialisationOptions.Options);
-
-            return new[]
-            {
-                new MySqlParameter { ParameterName = $"@{prefix}MessageId", DbType = DbType.String, Value = message.Id.Value },
-                new MySqlParameter { ParameterName = $"@{prefix}MessageType", DbType = DbType.String, Value = message.Header.MessageType.ToString() },
-                new MySqlParameter { ParameterName = $"@{prefix}Topic", DbType = DbType.String, Value = message.Header.Topic.Value, },
-                new MySqlParameter
-                {
-                    ParameterName = $"@{prefix}Timestamp", DbType = DbType.DateTimeOffset, Value = message.Header.TimeStamp.ToUniversalTime()
-                }, //always store in UTC, as this is how we query messages
-                new MySqlParameter { ParameterName = $"@{prefix}CorrelationId", DbType = DbType.String, Value = message.Header.CorrelationId.Value },
-                new MySqlParameter { ParameterName = $"@{prefix}ReplyTo", DbType = DbType.String, Value = message.Header.ReplyTo?.Value },
-                new MySqlParameter { ParameterName = $"@{prefix}ContentType", DbType = DbType.String, Value = message.Header.ContentType?.ToString() },
-                new MySqlParameter { ParameterName = $"@{prefix}PartitionKey", DbType = DbType.String, Value = message.Header.PartitionKey.Value },
-                new MySqlParameter { ParameterName = $"@{prefix}HeaderBag", DbType = DbType.String, Value = bagJson }, _configuration.BinaryMessagePayload
-                    ? new MySqlParameter { ParameterName = $"@{prefix}Body", DbType = DbType.Binary, Value = message.Body.Bytes }
-                    : new MySqlParameter { ParameterName = $"@{prefix}Body", DbType = DbType.String, Value = message.Body.Value },
-                new MySqlParameter { ParameterName = $"@{prefix}Source", DbType = DbType.String, Value = message.Header.Source.AbsoluteUri },
-                new MySqlParameter { ParameterName = $"@{prefix}Type", DbType = DbType.String, Value = message.Header.Type },
-                new MySqlParameter { ParameterName = $"@{prefix}DataSchema", DbType = DbType.String, Value = message.Header.DataSchema?.AbsoluteUri },
-                new MySqlParameter { ParameterName = $"@{prefix}Subject", DbType = DbType.String, Value = message.Header.Subject },
-                new MySqlParameter { ParameterName = $"@{prefix}TraceParent", DbType = DbType.String, Value = message.Header.TraceParent?.Value },
-                new MySqlParameter { ParameterName = $"@{prefix}TraceState", DbType = DbType.String, Value = message.Header.TraceState?.Value },
-                new MySqlParameter { ParameterName = $"@{prefix}Baggage", DbType = DbType.String, Value = message.Header.Baggage.ToString() }
-            };
-        }
-
-        protected override IDbDataParameter[] CreatePagedOutstandingParameters(TimeSpan since, int pageSize,
-            int pageNumber, IDbDataParameter[] inParams)
-        {
-            var parameters = new IDbDataParameter[3];
-            parameters[0] = CreateSqlParameter("Skip", Math.Max(pageNumber - 1, 0) * pageSize);
-            parameters[1] = CreateSqlParameter("Take", pageSize);
-            parameters[2] = CreateSqlParameter("TimestampSince", DateTimeOffset.UtcNow.Subtract(since));
-
-            return parameters.Concat(inParams).ToArray();
-        }
-
-        protected override Message MapFunction(DbDataReader dr)
-        {
-            if (dr.Read())
-            {
-                return MapAMessage(dr);
-            }
-
-            return new Message();
-        }
-
-        protected override async Task<Message> MapFunctionAsync(DbDataReader dr, CancellationToken cancellationToken)
-        {
-            if (await dr.ReadAsync(cancellationToken))
-            {
-                return MapAMessage(dr);
-            }
-
-            return new Message();
-        }
-
-        protected override IEnumerable<Message> MapListFunction(DbDataReader dr)
-        {
-            var messages = new List<Message>();
-            while (dr.Read())
-            {
-                messages.Add(MapAMessage(dr));
-            }
-
-            dr.Close();
-
-            return messages;
-        }
-
-        protected override async Task<IEnumerable<Message>> MapListFunctionAsync(
-            DbDataReader dr,
-            CancellationToken cancellationToken)
-        {
-            var messages = new List<Message>();
-            while (await dr.ReadAsync(cancellationToken))
-            {
-                messages.Add(MapAMessage(dr));
-            }
-#if NETSTANDARD2_0
-            dr.Close();
-#else
-            await dr.CloseAsync();
-#endif
-
-            return messages;
-        }
-
-
-        protected override async Task<int> MapOutstandingCountAsync(DbDataReader dr,
-            CancellationToken cancellationToken)
-        {
-            int outstandingMessages = -1;
-            if (await dr.ReadAsync(cancellationToken))
-            {
-                outstandingMessages = dr.GetInt32(0);
-            }
-
-#if NETSTANDARD2_0
-            dr.Close();
-#else
-            await dr.CloseAsync();
-#endif
-
-            return outstandingMessages;
-=======
             return new MySqlParameter { ParameterName = parameterName, Value = value ?? DBNull.Value };
->>>>>>> c51a419f
         }
 
         /// <inheritdoc />

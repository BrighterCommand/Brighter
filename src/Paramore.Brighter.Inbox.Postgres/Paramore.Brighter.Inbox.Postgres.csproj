--- conflicted
+++ resolved
@@ -12,19 +12,6 @@
   </ItemGroup>
 
   <ItemGroup>
-<<<<<<< HEAD
-    <PackageReference Include="Npgsql" Version="8.0.1" />
-    <PackageReference Update="MinVer" Version="4.3.0">
-      <PrivateAssets>all</PrivateAssets>
-      <IncludeAssets>runtime; build; native; contentfiles; analyzers; buildtransitive</IncludeAssets>
-    </PackageReference>
-
-    <PackageReference Update="Microsoft.SourceLink.GitHub" Version="8.0.0">
-      <PrivateAssets>all</PrivateAssets>
-      <IncludeAssets>runtime; build; native; contentfiles; analyzers; buildtransitive</IncludeAssets>
-    </PackageReference>
-=======
     <PackageReference Include="Npgsql" />
->>>>>>> f8cb35e3
   </ItemGroup>
 </Project>
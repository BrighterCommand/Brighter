<Project Sdk="Microsoft.NET.Sdk">

  <PropertyGroup>
    <Description>This is an implementation of the inbox used for decoupled invocation of commands by Paramore.Brighter, using PostgreSql</Description>
    <TargetFrameworks>netstandard2.0;net6.0;net7.0</TargetFrameworks>
    <PackageTags>MySql;Command;Event;Service Activator;Decoupled;Invocation;Messaging;Remote;Command Dispatcher;Command Processor;Request;Service;Task Queue;Work Queue;Retry;Circuit Breaker;Availability</PackageTags>
  </PropertyGroup>

  <ItemGroup>
    <ProjectReference Include="..\Paramore.Brighter.PostgreSql\Paramore.Brighter.PostgreSql.csproj" />
    <ProjectReference Include="..\Paramore.Brighter\Paramore.Brighter.csproj" />
  </ItemGroup>

  <ItemGroup>
<<<<<<< HEAD
=======

    <PackageReference Include="Npgsql" Version="7.0.6" />

>>>>>>> 81bdddf2
    <PackageReference Update="MinVer" Version="4.3.0">
      <PrivateAssets>all</PrivateAssets>
      <IncludeAssets>runtime; build; native; contentfiles; analyzers; buildtransitive</IncludeAssets>
    </PackageReference>
  </ItemGroup>

  <ItemGroup>
    <Reference Include="Npgsql">
      <HintPath>..\..\libs\Npgsql\netstandard2.0\Npgsql.dll</HintPath>
    </Reference>
  </ItemGroup>

</Project><|MERGE_RESOLUTION|>--- conflicted
+++ resolved
@@ -12,22 +12,10 @@
   </ItemGroup>
 
   <ItemGroup>
-<<<<<<< HEAD
-=======
-
     <PackageReference Include="Npgsql" Version="7.0.6" />
-
->>>>>>> 81bdddf2
     <PackageReference Update="MinVer" Version="4.3.0">
       <PrivateAssets>all</PrivateAssets>
       <IncludeAssets>runtime; build; native; contentfiles; analyzers; buildtransitive</IncludeAssets>
     </PackageReference>
   </ItemGroup>
-
-  <ItemGroup>
-    <Reference Include="Npgsql">
-      <HintPath>..\..\libs\Npgsql\netstandard2.0\Npgsql.dll</HintPath>
-    </Reference>
-  </ItemGroup>
-
 </Project>
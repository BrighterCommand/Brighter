--- conflicted
+++ resolved
@@ -3,11 +3,7 @@
     public class MsSqlQueries : IRelationDatabaseOutboxQueries
     {
         public string PagedDispatchedCommand { get; } = "SELECT * FROM (SELECT ROW_NUMBER() OVER(ORDER BY Timestamp DESC) AS NUMBER, * FROM {0}) AS TBL WHERE DISPATCHED IS NOT NULL AND DISPATCHED < DATEADD(millisecond, @OutStandingSince, getutcdate()) AND NUMBER BETWEEN ((@PageNumber-1)*@PageSize+1) AND (@PageNumber*@PageSize) ORDER BY Timestamp DESC";
-<<<<<<< HEAD
-        public string PagedReadCommand { get; } = "SELECT * FROM (SELECT ROW_NUMBER() OVER(ORDER BY Timestamp ASC) AS NUMBER, * FROM {0}) AS TBL WHERE NUMBER BETWEEN ((@PageNumber-1)*@PageSize+1) AND (@PageNumber*@PageSize) ORDER BY Timestamp ASC";
-=======
         public string PagedReadCommand { get; } = "SELECT * FROM (SELECT ROW_NUMBER() OVER(ORDER BY Timestamp DESC) AS NUMBER, * FROM {0}) AS TBL WHERE NUMBER BETWEEN ((@PageNumber-1)*@PageSize+1) AND (@PageNumber*@PageSize) ORDER BY Timestamp DESC";
->>>>>>> 5ee0ec2d
         public string PagedOutstandingCommand { get; } = "SELECT * FROM (SELECT ROW_NUMBER() OVER(ORDER BY Timestamp ASC) AS NUMBER, * FROM {0} WHERE DISPATCHED IS NULL) AS TBL WHERE TIMESTAMP < DATEADD(millisecond, -@OutStandingSince, getutcdate()) AND NUMBER BETWEEN ((@PageNumber-1)*@PageSize+1) AND (@PageNumber*@PageSize) ORDER BY Timestamp ASC";
         public string AddCommand { get; } = "INSERT INTO {0} (MessageId, MessageType, Topic, Timestamp, CorrelationId, ReplyTo, ContentType, PartitionKey, HeaderBag, Body) VALUES (@MessageId, @MessageType, @Topic, @Timestamp, @CorrelationId, @ReplyTo, @ContentType, @PartitionKey, @HeaderBag, @Body)";
         public string BulkAddCommand { get; } = "INSERT INTO {0} (MessageId, MessageType, Topic, Timestamp, CorrelationId, ReplyTo, ContentType, PartitionKey, HeaderBag, Body) VALUES {1}";
@@ -16,11 +12,6 @@
         public string GetMessageCommand { get; } = "SELECT * FROM {0} WHERE MessageId = @MessageId";
         public string GetMessagesCommand { get; } = "SELECT * FROM {0} WHERE MessageId IN ( {1} )";
         public string DeleteMessagesCommand { get; } = "DELETE FROM {0} WHERE MessageId IN ( {1} )";
-<<<<<<< HEAD
-        public string DispatchedCommand { get; } = "Select top(@PageSize) * FROM {0} WHERE Dispatched is not NULL and Dispatched < DATEADD(hour, (@DispatchedSince * -1), getutcdate()) Order BY Dispatched";
-=======
-
         public string DispatchedCommand { get; } = "Select top(@PageSize) * FROM {0} WHERE Dispatched is not NULL and Dispatched < DATEADD(hour, @DispatchedSince, getutcdate()) Order BY Dispatched";
->>>>>>> 5ee0ec2d
     }
 }
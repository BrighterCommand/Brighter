<Project Sdk="Microsoft.NET.Sdk.Web">

<<<<<<< HEAD
    <PropertyGroup>
        <OutputType>Library</OutputType>
        <TargetFramework>net9.0</TargetFramework>
        <ImplicitUsings>enable</ImplicitUsings>
        <Nullable>enable</Nullable>
        <Authors>Paul Reardon</Authors>
        <IsPackable>true</IsPackable>
        <Description>The API extensions for the Brighter Service Activator Control module</Description>
        <PackageTags>Command;Event;Service Activator;Decoupled;Invocation;Messaging;Remote;Command Dispatcher;Command Processor;Request;Service;Task Queue;Work Queue;Retry;Circuit Breaker;Availability</PackageTags>
    </PropertyGroup>
=======
  <PropertyGroup>
    <OutputType>Library</OutputType>
    <TargetFrameworks>$(BrigtherCoreTargetFrameworks)</TargetFrameworks>
    <ImplicitUsings>enable</ImplicitUsings>
    <Nullable>enable</Nullable>
    <Authors>Paul Reardon</Authors>
    <IsPackable>true</IsPackable>
    <Description>The API extensions for the Brighter Service Activator Control module</Description>
    <PackageTags>Command;Event;Service Activator;Decoupled;Invocation;Messaging;Remote;Command Dispatcher;Command Processor;Request;Service;Task Queue;Work Queue;Retry;Circuit Breaker;Availability</PackageTags>
  </PropertyGroup>
>>>>>>> ffd0f89c

  <ItemGroup>
    <ProjectReference Include="..\Paramore.Brighter.ServiceActivator.Control\Paramore.Brighter.ServiceActivator.Control.csproj"/>
  </ItemGroup>

</Project><|MERGE_RESOLUTION|>--- conflicted
+++ resolved
@@ -1,17 +1,5 @@
 <Project Sdk="Microsoft.NET.Sdk.Web">
 
-<<<<<<< HEAD
-    <PropertyGroup>
-        <OutputType>Library</OutputType>
-        <TargetFramework>net9.0</TargetFramework>
-        <ImplicitUsings>enable</ImplicitUsings>
-        <Nullable>enable</Nullable>
-        <Authors>Paul Reardon</Authors>
-        <IsPackable>true</IsPackable>
-        <Description>The API extensions for the Brighter Service Activator Control module</Description>
-        <PackageTags>Command;Event;Service Activator;Decoupled;Invocation;Messaging;Remote;Command Dispatcher;Command Processor;Request;Service;Task Queue;Work Queue;Retry;Circuit Breaker;Availability</PackageTags>
-    </PropertyGroup>
-=======
   <PropertyGroup>
     <OutputType>Library</OutputType>
     <TargetFrameworks>$(BrigtherCoreTargetFrameworks)</TargetFrameworks>
@@ -22,7 +10,6 @@
     <Description>The API extensions for the Brighter Service Activator Control module</Description>
     <PackageTags>Command;Event;Service Activator;Decoupled;Invocation;Messaging;Remote;Command Dispatcher;Command Processor;Request;Service;Task Queue;Work Queue;Retry;Circuit Breaker;Availability</PackageTags>
   </PropertyGroup>
->>>>>>> ffd0f89c
 
   <ItemGroup>
     <ProjectReference Include="..\Paramore.Brighter.ServiceActivator.Control\Paramore.Brighter.ServiceActivator.Control.csproj"/>

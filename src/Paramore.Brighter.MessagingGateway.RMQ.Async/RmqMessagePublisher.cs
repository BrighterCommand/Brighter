﻿#region Licence

/* The MIT License (MIT)
Copyright © 2014 Ian Cooper <ian_hammond_cooper@yahoo.co.uk>

Permission is hereby granted, free of charge, to any person obtaining a copy
of this software and associated documentation files (the “Software”), to deal
in the Software without restriction, including without limitation the rights
to use, copy, modify, merge, publish, distribute, sublicense, and/or sell
copies of the Software, and to permit persons to whom the Software is
furnished to do so, subject to the following conditions:

The above copyright notice and this permission notice shall be included in
all copies or substantial portions of the Software.

THE SOFTWARE IS PROVIDED “AS IS”, WITHOUT WARRANTY OF ANY KIND, EXPRESS OR
IMPLIED, INCLUDING BUT NOT LIMITED TO THE WARRANTIES OF MERCHANTABILITY,
FITNESS FOR A PARTICULAR PURPOSE AND NONINFRINGEMENT. IN NO EVENT SHALL THE
AUTHORS OR COPYRIGHT HOLDERS BE LIABLE FOR ANY CLAIM, DAMAGES OR OTHER
LIABILITY, WHETHER IN AN ACTION OF CONTRACT, TORT OR OTHERWISE, ARISING FROM,
OUT OF OR IN CONNECTION WITH THE SOFTWARE OR THE USE OR OTHER DEALINGS IN
THE SOFTWARE. */

#endregion

using System;
using System.Collections;
using System.Collections.Generic;
using System.Linq;
using System.Threading;
using System.Threading.Tasks;
using Microsoft.Extensions.Logging;
using Paramore.Brighter.Extensions;
using Paramore.Brighter.Logging;
using RabbitMQ.Client;

namespace Paramore.Brighter.MessagingGateway.RMQ.Async;

/// <summary>
/// Class RmqMessagePublisher.
/// </summary>
<<<<<<< HEAD
internal partial class RmqMessagePublisher
=======
internal sealed class RmqMessagePublisher
>>>>>>> 79916f66
{
    private static readonly ILogger s_logger = ApplicationLogging.CreateLogger<RmqMessagePublisher>();

    private static readonly string[] _headersToReset =
    [
        HeaderNames.DELAY_MILLISECONDS,
        HeaderNames.MESSAGE_TYPE,
        HeaderNames.TOPIC,
        HeaderNames.HANDLED_COUNT,
        HeaderNames.DELIVERY_TAG,
        HeaderNames.CORRELATION_ID
    ];

    private readonly IChannel _channel;
    private readonly RmqMessagingGatewayConnection _connection;

    /// <summary>
    /// Initializes a new instance of the <see cref="RmqMessagePublisher"/> class.
    /// </summary>
    /// <param name="channel">The channel.</param>
    /// <param name="connection">The exchange we want to talk to.</param>
    /// <exception cref="System.ArgumentNullException">
    /// channel
    /// or
    /// exchangeName
    /// </exception>
    public RmqMessagePublisher(IChannel channel, RmqMessagingGatewayConnection connection)
    {
        if (channel is null)
        {
            throw new ArgumentNullException(nameof(channel));
        }

        if (connection is null)
        {
            throw new ArgumentNullException(nameof(connection));
        }

        _connection = connection;

        _channel = channel;
    }

    /// <summary>
    /// Publishes the message.
    /// </summary>
    /// <param name="message">The message.</param>
    /// <param name="delay">The delay in ms. 0 is no delay. Defaults to 0</param>
    /// <param name="cancellationToken">A <see cref="CancellationToken"/> that cancels the Publish operation</param>
    public async Task PublishMessageAsync(Message message, TimeSpan? delay = null,
        CancellationToken cancellationToken = default)
    {
        if (_connection.Exchange is null)
            throw new InvalidOperationException("RMQMessagingGateway: No Exchange specified");

        var messageId = message.Id;
        var deliveryTag = message.Header.Bag.ContainsKey(HeaderNames.DELIVERY_TAG)
            ? message.DeliveryTag.ToString()
            : null;

        var headers = new Dictionary<string, object?>
        {
            // Cloud event
            [HeaderNames.CLOUD_EVENTS_ID] = message.Header.MessageId,
            [HeaderNames.CLOUD_EVENTS_SPEC_VERSION] = message.Header.SpecVersion,
            [HeaderNames.CLOUD_EVENTS_TYPE] = message.Header.Type,
            [HeaderNames.CLOUD_EVENTS_SOURCE] = message.Header.Source.ToString(),
            [HeaderNames.CLOUD_EVENTS_TIME] = message.Header.TimeStamp.ToRcf3339(),

            // Brighter custom headers
            [HeaderNames.MESSAGE_TYPE] = message.Header.MessageType.ToString(),
            [HeaderNames.TOPIC] = message.Header.Topic.Value,
            [HeaderNames.HANDLED_COUNT] = message.Header.HandledCount,
        };

        if (!string.IsNullOrEmpty(message.Header.Subject))
        {
            headers.Add(HeaderNames.CLOUD_EVENTS_SUBJECT, message.Header.Subject);
        }

        if (message.Header.DataSchema != null)
        {
            headers.Add(HeaderNames.CLOUD_EVENTS_DATA_SCHEMA, message.Header.DataSchema.ToString());
        }

        if (message.Header.CorrelationId != string.Empty)
            headers.Add(HeaderNames.CORRELATION_ID, message.Header.CorrelationId);

        message.Header.Bag.Each(header =>
        {
            if (!_headersToReset.Any(htr => htr.Equals(header.Key))) headers.Add(header.Key, header.Value);
        });

        if (!string.IsNullOrEmpty(deliveryTag))
            headers.Add(HeaderNames.DELIVERY_TAG, deliveryTag!);

        if (delay > TimeSpan.Zero)
            headers.Add(HeaderNames.DELAY_MILLISECONDS, delay.Value.TotalMilliseconds);

        await _channel.BasicPublishAsync(
            _connection.Exchange.Name,
            message.Header.Topic,
            false,
            CreateBasicProperties(
                messageId,
                message.Header.TimeStamp,
                message.Body.ContentType,
                message.Header.ContentType ?? "plain/text",
                message.Header.ReplyTo ?? string.Empty,
                message.Persist,
                headers),
            message.Body.Bytes, cancellationToken);
    }

    /// <summary>
    /// Requeues the message.
    /// </summary>
    /// <param name="message">The message.</param>
    /// <param name="queueName">The queue name.</param>
    /// <param name="timeOut">Delay. Set to TimeSpan.Zero for not delay</param>
    /// <param name="cancellationToken">A <see cref="CancellationToken"/> that cancels the requeue</param>
    public async Task RequeueMessageAsync(Message message, ChannelName queueName, TimeSpan timeOut,
        CancellationToken cancellationToken = default)
    {
        var messageId = Guid.NewGuid().ToString();
        const string deliveryTag = "1";

        Log.RegeneratingMessage(s_logger, message.Id, deliveryTag, messageId, 1);

        var headers = new Dictionary<string, object?>
        {
            // Cloud event
            [HeaderNames.CLOUD_EVENTS_ID] = message.Header.MessageId,
            [HeaderNames.CLOUD_EVENTS_SPEC_VERSION] = message.Header.SpecVersion,
            [HeaderNames.CLOUD_EVENTS_TYPE] = message.Header.Type,
            [HeaderNames.CLOUD_EVENTS_SOURCE] = message.Header.Source.ToString(),
            [HeaderNames.CLOUD_EVENTS_TIME] = message.Header.TimeStamp.ToRcf3339(),

            // Brighter custom headers
            [HeaderNames.MESSAGE_TYPE] = message.Header.MessageType.ToString(),
            [HeaderNames.TOPIC] = message.Header.Topic.Value,
            [HeaderNames.HANDLED_COUNT] = message.Header.HandledCount,
        };
        
        if (!string.IsNullOrEmpty(message.Header.Subject))
        {
            headers.Add(HeaderNames.CLOUD_EVENTS_SUBJECT, message.Header.Subject);
        }
        
        if (message.Header.DataSchema != null)
        {
            headers.Add(HeaderNames.CLOUD_EVENTS_DATA_SCHEMA, message.Header.DataSchema.ToString());
        }

        if (message.Header.CorrelationId != string.Empty)
            headers.Add(HeaderNames.CORRELATION_ID, message.Header.CorrelationId);

        message.Header.Bag.Each((header) =>
        {
            if (!_headersToReset.Any(htr => htr.Equals(header.Key))) headers.Add(header.Key, header.Value);
        });

        headers.Add(HeaderNames.DELIVERY_TAG, deliveryTag);

        if (timeOut > TimeSpan.Zero)
        {
            headers.Add(HeaderNames.DELAY_MILLISECONDS, timeOut.TotalMilliseconds);
        }

        if (!message.Header.Bag.Any(h =>
                h.Key.Equals(HeaderNames.ORIGINAL_MESSAGE_ID, StringComparison.CurrentCultureIgnoreCase)))
        {
            headers.Add(HeaderNames.ORIGINAL_MESSAGE_ID, message.Id);
        }

        // To send it to the right queue use the default (empty) exchange
        await _channel.BasicPublishAsync(
            string.Empty,
            queueName.Value,
            false,
            CreateBasicProperties(
                messageId,
                message.Header.TimeStamp,
                message.Body.ContentType,
                message.Header.ContentType ?? "plain/text",
                message.Header.ReplyTo ?? string.Empty,
                message.Persist,
                headers),
            message.Body.Bytes, cancellationToken);
    }

    private static BasicProperties CreateBasicProperties(
        string id,
        DateTimeOffset timeStamp,
        string type,
        string contentType,
        string replyTo,
        bool persistMessage,
        IDictionary<string, object?>? headers = null)
    {
        var basicProperties = new BasicProperties
        {
            DeliveryMode =
                persistMessage
                    ? DeliveryModes.Persistent
                    : DeliveryModes.Transient, // delivery mode set to 2 if message is persistent or 1 if non-persistent
            ContentType = contentType,
            Type = type,
            MessageId = id,
            Timestamp = new AmqpTimestamp(UnixTimestamp.GetUnixTimestampSeconds(timeStamp.DateTime))
        };

        if (!string.IsNullOrEmpty(replyTo))
        {
            basicProperties.ReplyTo = replyTo;
        }

        if (headers is not null)
        {
            foreach (var header in headers)
            {
                if (header.Value is not null && !IsAnAmqpType(header.Value))
                {
                    throw new ConfigurationException(
                        $"The value {header.Value} is type {header.Value.GetType()} for header {header.Key} value only supports the AMQP 0-8/0-9 standard entry types S, I, D, T and F, as well as the QPid-0-8 specific b, d, f, l, s, t, x and V types and the AMQP 0-9-1 A type.");
                }
            }

            basicProperties.Headers = headers;
        }

        return basicProperties;
    }

    /// <summary>
    /// Supports the AMQP 0-8/0-9 standard entry types S, I, D, T
    /// and F, as well as the QPid-0-8 specific b, d, f, l, s, t
    /// x and V types and the AMQP 0-9-1 A type.
    /// </summary>
    /// <param name="value"></param>
    /// <returns></returns>
    private static bool IsAnAmqpType(object value)
    {
        return value switch
        {
            null or string _ or byte[] _ or int _ or uint _ or decimal _ or AmqpTimestamp _ or IDictionary _ or IList _
                or byte _ or sbyte _ or double _ or float _ or long _ or short _ or bool _ => true,
            _ => false
        };
    }

    private static partial class Log
    {
        [LoggerMessage(LogLevel.Information, "RmqMessagePublisher: Regenerating message {OldMessageId} with DeliveryTag of {OldDeliveryTag} to {MessageId} with DeliveryTag of {DeliveryTag}")]
        public static partial void RegeneratingMessage(ILogger logger, string oldMessageId, string oldDeliveryTag, string messageId, int deliveryTag);
    }
}<|MERGE_RESOLUTION|>--- conflicted
+++ resolved
@@ -39,11 +39,7 @@
 /// <summary>
 /// Class RmqMessagePublisher.
 /// </summary>
-<<<<<<< HEAD
-internal partial class RmqMessagePublisher
-=======
-internal sealed class RmqMessagePublisher
->>>>>>> 79916f66
+internal sealed partial class RmqMessagePublisher
 {
     private static readonly ILogger s_logger = ApplicationLogging.CreateLogger<RmqMessagePublisher>();
 

﻿#region Licence

/* The MIT License (MIT)
Copyright © 2015 Ian Cooper <ian_hammond_cooper@yahoo.co.uk>

Permission is hereby granted, free of charge, to any person obtaining a copy
of this software and associated documentation files (the “Software”), to deal
in the Software without restriction, including without limitation the rights
to use, copy, modify, merge, publish, distribute, sublicense, and/or sell
copies of the Software, and to permit persons to whom the Software is
furnished to do so, subject to the following conditions:

The above copyright notice and this permission notice shall be included in
all copies or substantial portions of the Software.

THE SOFTWARE IS PROVIDED “AS IS”, WITHOUT WARRANTY OF ANY KIND, EXPRESS OR
IMPLIED, INCLUDING BUT NOT LIMITED TO THE WARRANTIES OF MERCHANTABILITY,
FITNESS FOR A PARTICULAR PURPOSE AND NONINFRINGEMENT. IN NO EVENT SHALL THE
AUTHORS OR COPYRIGHT HOLDERS BE LIABLE FOR ANY CLAIM, DAMAGES OR OTHER
LIABILITY, WHETHER IN AN ACTION OF CONTRACT, TORT OR OTHERWISE, ARISING FROM,
OUT OF OR IN CONNECTION WITH THE SOFTWARE OR THE USE OR OTHER DEALINGS IN
THE SOFTWARE. */

#endregion

using System;
using System.Collections.Generic;
using System.Threading;
using System.Threading.Tasks;
using Microsoft.Extensions.Logging;
using Paramore.Brighter.Logging;
using Paramore.Brighter.Tasks;
using RabbitMQ.Client;
using RabbitMQ.Client.Events;
using RabbitMQ.Client.Exceptions;

namespace Paramore.Brighter.MessagingGateway.RMQ.Async;

/// <summary>
/// Class MessageGatewayConnectionPool.
/// </summary>
public partial class RmqMessageGatewayConnectionPool(string connectionName, ushort connectionHeartbeat)
{
    private static readonly Dictionary<string, PooledConnection> s_connectionPool = new();

    private static readonly SemaphoreSlim s_lock = new SemaphoreSlim(1, 1);
    private static readonly ILogger s_logger = ApplicationLogging.CreateLogger<RmqMessageGatewayConnectionPool>();
    private static readonly Random jitter = new Random();

    /// <summary>
    /// Return matching RabbitMQ subscription if exist (match by amqp scheme)
    /// or create new subscription to RabbitMQ (thread-safe)
    /// </summary>
    /// <param name="connectionFactory"></param>
    /// <returns></returns>
    public IConnection GetConnection(ConnectionFactory connectionFactory) => BrighterAsyncContext.Run(() => GetConnectionAsync(connectionFactory));

    /// <summary>
    /// Return matching RabbitMQ subscription if exist (match by amqp scheme)
    /// or create new subscription to RabbitMQ (thread-safe)
    /// </summary>
    /// <param name="connectionFactory">A <see cref="ConnectionFactory"/> to create new connections</param>
    /// <param name="cancellationToken">A <see cref="CancellationToken"/> to cancel the operation</param>
    /// <returns></returns>
    public async Task<IConnection> GetConnectionAsync(ConnectionFactory connectionFactory, CancellationToken cancellationToken = default)
    {
        var connectionId = GetConnectionId(connectionFactory);

        var connectionFound = s_connectionPool.TryGetValue(connectionId, out PooledConnection? pooledConnection);

        if (connectionFound && pooledConnection!.Connection.IsOpen)
            return pooledConnection.Connection;

        await s_lock.WaitAsync(cancellationToken);
        
        try
        {
            connectionFound = s_connectionPool.TryGetValue(connectionId, out pooledConnection);

            if (connectionFound == false || pooledConnection!.Connection.IsOpen == false)
            {
                pooledConnection = await CreateConnectionAsync(connectionFactory, cancellationToken);
            }
        }
        finally
        {
            s_lock.Release();
        }

        return pooledConnection.Connection;
    }

      public async Task ResetConnectionAsync(ConnectionFactory connectionFactory, CancellationToken cancellationToken = default)
      {
          await s_lock.WaitAsync(cancellationToken);

          try
          {
              await DelayReconnectingAsync();

              try
              {
                  await CreateConnectionAsync(connectionFactory, cancellationToken);
              }
              catch (BrokerUnreachableException exception)
              {
                  Log.FailedToResetSubscriptionToRabbitMqEndpoint(s_logger, connectionFactory.Endpoint, exception);
              }
          }
          finally
          {
              s_lock.Release();
          }
      }
    
    /// <summary>
    /// Remove the connection from the pool
    /// </summary>
    /// <param name="connectionFactory">The factory that creates broker connections</param>
    public async Task RemoveConnectionAsync(ConnectionFactory connectionFactory, CancellationToken cancellationToken = default)
    {
        var connectionId = GetConnectionId(connectionFactory);

        if (s_connectionPool.ContainsKey(connectionId))
        {
            await s_lock.WaitAsync(cancellationToken);
            try
            {
                await TryRemoveConnectionAsync(connectionId);
            }
            finally
            {
                s_lock.Release();
            }
        }
    }

    private async Task<PooledConnection> CreateConnectionAsync(ConnectionFactory connectionFactory, CancellationToken cancellationToken = default)
    {
        var connectionId = GetConnectionId(connectionFactory);

        await TryRemoveConnectionAsync(connectionId);

        Log.CreatingSubscriptionToRabbitMqEndpoint(s_logger, connectionFactory.Endpoint);

        connectionFactory.RequestedHeartbeat = TimeSpan.FromSeconds(connectionHeartbeat);
        connectionFactory.RequestedConnectionTimeout = TimeSpan.FromMilliseconds(5000);
        connectionFactory.SocketReadTimeout = TimeSpan.FromMilliseconds(5000);
        connectionFactory.SocketWriteTimeout = TimeSpan.FromMilliseconds(5000);

        var connection = await connectionFactory.CreateConnectionAsync(connectionName, cancellationToken);

        Log.NewConnectedToAddedToPool(s_logger, connection.Endpoint, connection.ClientProvidedName);


        async Task ShutdownHandler(object sender, ShutdownEventArgs e)
        {
            Log.SubscriptionHasBeenShutdown(s_logger, connection.Endpoint, e.ToString());

            await s_lock.WaitAsync(e.CancellationToken);

            try
            {
                await TryRemoveConnectionAsync(connectionId);
            }
            finally
            {
                s_lock.Release();
            }
        }

        connection.ConnectionShutdownAsync += ShutdownHandler;

        var pooledConnection = new PooledConnection(connection, ShutdownHandler);

        s_connectionPool.Add(connectionId, pooledConnection);

        return pooledConnection;
    }
    
    private static async Task DelayReconnectingAsync() => await Task.Delay(jitter.Next(5, 100));
    
    private async Task TryRemoveConnectionAsync(string connectionId)
    {
        if (s_connectionPool.TryGetValue(connectionId, out PooledConnection? pooledConnection))
        {
            pooledConnection.Connection.ConnectionShutdownAsync -= pooledConnection.ShutdownHandler;
            await pooledConnection.Connection.DisposeAsync();
            s_connectionPool.Remove(connectionId);
        }
    }

    private static string GetConnectionId(ConnectionFactory connectionFactory)
        =>
            $"{connectionFactory.UserName}.{connectionFactory.Password}.{connectionFactory.HostName}.{connectionFactory.Port}.{connectionFactory.VirtualHost}"
                .ToLowerInvariant();

<<<<<<< HEAD
    private record PooledConnection(IConnection Connection, AsyncEventHandler<ShutdownEventArgs> ShutdownHandler);

    private static partial class Log
    {
        [LoggerMessage(LogLevel.Error, "RmqMessageGatewayConnectionPool: Failed to reset subscription to Rabbit MQ endpoint {URL}")]
        public static partial void FailedToResetSubscriptionToRabbitMqEndpoint(ILogger logger, AmqpTcpEndpoint url, Exception exception);

        [LoggerMessage(LogLevel.Debug, "RmqMessageGatewayConnectionPool: Creating subscription to Rabbit MQ endpoint {URL}")]
        public static partial void CreatingSubscriptionToRabbitMqEndpoint(ILogger logger, AmqpTcpEndpoint url);

        [LoggerMessage(LogLevel.Debug, "RmqMessageGatewayConnectionPool: new connected to {URL} added to pool named {ProviderName}")]
        public static partial void NewConnectedToAddedToPool(ILogger logger, AmqpTcpEndpoint url, string? providerName);

        [LoggerMessage(LogLevel.Warning, "RmqMessageGatewayConnectionPool: The subscription {URL} has been shutdown due to {ErrorMessage}")]
        public static partial void SubscriptionHasBeenShutdown(ILogger logger, AmqpTcpEndpoint url, string errorMessage);
    }
}
=======
    private sealed record PooledConnection(IConnection Connection, AsyncEventHandler<ShutdownEventArgs> ShutdownHandler);
}
>>>>>>> 79916f66
<|MERGE_RESOLUTION|>--- conflicted
+++ resolved
@@ -195,8 +195,7 @@
             $"{connectionFactory.UserName}.{connectionFactory.Password}.{connectionFactory.HostName}.{connectionFactory.Port}.{connectionFactory.VirtualHost}"
                 .ToLowerInvariant();
 
-<<<<<<< HEAD
-    private record PooledConnection(IConnection Connection, AsyncEventHandler<ShutdownEventArgs> ShutdownHandler);
+    private sealed record PooledConnection(IConnection Connection, AsyncEventHandler<ShutdownEventArgs> ShutdownHandler);
 
     private static partial class Log
     {
@@ -213,7 +212,3 @@
         public static partial void SubscriptionHasBeenShutdown(ILogger logger, AmqpTcpEndpoint url, string errorMessage);
     }
 }
-=======
-    private sealed record PooledConnection(IConnection Connection, AsyncEventHandler<ShutdownEventArgs> ShutdownHandler);
-}
->>>>>>> 79916f66

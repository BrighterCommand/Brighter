﻿<Project Sdk="Microsoft.NET.Sdk">
  <PropertyGroup>
    <Description>This is an implementation of the outbox used for decoupled invocation of commands by Paramore.Brighter, using MySql</Description>
    <Authors>Derek Comartin</Authors>
    <TargetFrameworks>netstandard2.0</TargetFrameworks>
    <PackageTags>MySql;Command;Event;Service Activator;Decoupled;Invocation;Messaging;Remote;Command Dispatcher;Command Processor;Request;Service;Task Queue;Work Queue;Retry;Circuit Breaker;Availability</PackageTags>
  </PropertyGroup>
  <ItemGroup>
    <ProjectReference Include="..\Paramore.Brighter\Paramore.Brighter.csproj" />
  </ItemGroup>
  <ItemGroup>
<<<<<<< HEAD
    <PackageReference Include="Microsoft.Extensions.DependencyInjection" Version="3.1.4" />
    <PackageReference Include="MySqlConnector" Version="0.66.0" />
    <PackageReference Include="RabbitMQ.Client" Version="6.0.0" />
    
=======
    <PackageReference Include="MySqlConnector" Version="0.69.4" />
>>>>>>> d5f29427
  </ItemGroup>
</Project><|MERGE_RESOLUTION|>--- conflicted
+++ resolved
@@ -9,13 +9,6 @@
     <ProjectReference Include="..\Paramore.Brighter\Paramore.Brighter.csproj" />
   </ItemGroup>
   <ItemGroup>
-<<<<<<< HEAD
-    <PackageReference Include="Microsoft.Extensions.DependencyInjection" Version="3.1.4" />
-    <PackageReference Include="MySqlConnector" Version="0.66.0" />
-    <PackageReference Include="RabbitMQ.Client" Version="6.0.0" />
-    
-=======
     <PackageReference Include="MySqlConnector" Version="0.69.4" />
->>>>>>> d5f29427
   </ItemGroup>
 </Project>
--- conflicted
+++ resolved
@@ -40,11 +40,7 @@
     /// <summary>
     ///     Class MySqlInbox.
     /// </summary>
-<<<<<<< HEAD
-    public partial class MySqlInbox : IAmAnInboxSync, IAmAnInboxAsync
-=======
     public class MySqlInbox : RelationalDatabaseInbox
->>>>>>> 79916f66
     {
         private const int MySqlDuplicateKeyError = 1062;
         private readonly IAmARelationalDbConnectionProvider _connectionProvider;
@@ -95,11 +91,7 @@
             {
                 if (ex.Number == MySqlDuplicateKeyError)
                 {
-<<<<<<< HEAD
-                    Log.DuplicateCommandWarning(s_logger, command.Id);
-=======
                     loggingAction.Invoke();
->>>>>>> 79916f66
                     return;
                 }
 
@@ -169,21 +161,10 @@
         {
             var parameters = new[]
             {
-<<<<<<< HEAD
-                if (sqlException.Number == MySqlDuplicateKeyError)
-                {
-                    Log.DuplicateCommandWarning(s_logger, command.Id);
-                    return;
-                }
-
-                throw;
-            }
-=======
                 CreateSqlParameter("CommandID", commandId),
                 CreateSqlParameter("ContextKey", contextKey)
             };
             return parameters;
->>>>>>> 79916f66
         }
 
         protected override IDbDataParameter[] CreateExistsParameters(string commandId, string contextKey)
@@ -270,11 +251,5 @@
                 dr.Close();
             }
         }
-
-        private static partial class Log
-        {
-            [LoggerMessage(LogLevel.Warning, "MySqlOutbox: A duplicate Command with the CommandId {Id} was inserted into the Outbox, ignoring and continuing")]
-            public static partial void DuplicateCommandWarning(ILogger logger, string id);
-        }
     }
 }

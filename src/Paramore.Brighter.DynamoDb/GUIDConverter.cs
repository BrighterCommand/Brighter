--- conflicted
+++ resolved
@@ -8,14 +8,8 @@
     {
         public DynamoDBEntry ToEntry(object value)
         {
-<<<<<<< HEAD
+
             var uuid = (Guid)value;
-=======
-            var uuid = value as Guid? ??
-                       throw new InvalidOperationException(
-                           $"Supplied type was of type {value.GetType().Name} not Guid");
-
->>>>>>> 5fd34c5f
             var json = uuid.ToString();
 
             DynamoDBEntry entry = new Primitive

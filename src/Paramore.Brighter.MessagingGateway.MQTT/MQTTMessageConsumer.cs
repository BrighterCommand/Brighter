﻿using System;
using System.Buffers;
using System.Collections.Generic;
using System.Text;
using System.Text.Json;
using System.Threading;
using System.Threading.Tasks;
using Microsoft.Extensions.Logging;
using MQTTnet;
using MQTTnet.Packets;
using MQTTnet.Protocol;
using Paramore.Brighter.Logging;

namespace Paramore.Brighter.MessagingGateway.MQTT
{
    /// <summary>
    /// Class MQTTMessageConsumer.
    /// The <see cref="MQTTMessageConsumer"/> is used on the server to receive messages from the broker. It abstracts away the details of 
    /// inter-process communication tasks from the server. It handles subscription establishment, request reception and dispatching.
    /// </summary>
    public partial class MQTTMessageConsumer : IAmAMessageConsumerSync, IAmAMessageConsumerAsync
    {
        private readonly string _topic;
        private readonly Queue<Message> _messageQueue = new Queue<Message>();
        private static readonly ILogger s_logger = ApplicationLogging.CreateLogger<MQTTMessageConsumer>();
        private readonly Message _noopMessage = new Message();
        private readonly IMqttClient _mqttClient;
        private readonly MqttClientOptions _mqttClientOptions;

        /// <summary>
        /// Initializes a new instance of the <see cref="MQTTMessageConsumer" /> class.
        /// Sync over Async within constructor
        /// </summary>
        /// <param name="configuration"></param>
        public MQTTMessageConsumer(MQTTMessagingGatewayConsumerConfiguration configuration)
        {
            _topic =  $"{configuration.TopicPrefix}/#" ?? throw new ArgumentNullException(nameof(configuration.TopicPrefix));
            
            MqttClientOptionsBuilder mqttClientOptionsBuilder = new MqttClientOptionsBuilder()
               .WithTcpServer(configuration.Hostname)
               .WithCleanSession(configuration.CleanSession);

            if (!string.IsNullOrEmpty(configuration.ClientID))
            {
                mqttClientOptionsBuilder = mqttClientOptionsBuilder.WithClientId($"{configuration.ClientID}");
            }

            if (!string.IsNullOrEmpty(configuration.Username))
            {
                mqttClientOptionsBuilder = mqttClientOptionsBuilder.WithCredentials(configuration.Username, configuration.Password);
            }

            _mqttClientOptions = mqttClientOptionsBuilder.Build();

            //TODO: Switch to using the low level client here, as it allows us explicit control over ack, recieve etc.
            //This is slated for post V10, for now, we just want to upgrade this support the V10 release
            _mqttClient = new MqttClientFactory().CreateMqttClient();

            _mqttClient.ApplicationMessageReceivedAsync += e =>
            {
<<<<<<< HEAD
                Log.MqttMessageConsumerReceivedMessage(s_logger, configuration.TopicPrefix);
                string message = Encoding.UTF8.GetString(e.ApplicationMessage.Payload);
                _messageQueue.Enqueue(JsonSerializer.Deserialize<Message>(message, JsonSerialisationOptions.Options));
=======
                s_logger.LogInformation("MQTTMessageConsumer: Received message from queue {TopicPrefix}", configuration.TopicPrefix);
                var message = JsonSerializer.Deserialize<Message>(e.ApplicationMessage.Payload.ToArray(), JsonSerialisationOptions.Options);
                foreach (MqttUserProperty property in e.ApplicationMessage.UserProperties)
                {
                    if (property.Name == HeaderNames.Type)
                    {
                        message.Header.Type = property.Value;
                    }
                    else if (property.Name == HeaderNames.SpecVersion)
                    {
                        message.Header.SpecVersion = property.Value;
                    }
                    else if (property.Name == HeaderNames.Source)
                    {
                        if (Uri.TryCreate(property.Value, UriKind.RelativeOrAbsolute, out var source))
                        {
                            message.Header.Source = source;
                        }
                    }
                    else if (property.Name == HeaderNames.Subject)
                    {
                        message.Header.Subject = property.Value;
                    }
                    else if (property.Name == HeaderNames.DataContentType)
                    {
                        message.Header.ContentType = property.Value;
                    }
                    else if (property.Name == HeaderNames.DataSchema)
                    {
                        if (Uri.TryCreate(property.Value, UriKind.RelativeOrAbsolute, out var dataSchema))
                        {
                            message.Header.DataSchema = dataSchema;
                        }
                    }
                }
                _messageQueue.Enqueue(message);
>>>>>>> 79916f66
                return Task.CompletedTask;
            };

            Task connectTask = Connect(configuration.ConnectionAttempts);
            connectTask
                .GetAwaiter()
                .GetResult();
        }

        /// <summary>
        /// Not implemented Acknowledge Method.
        /// </summary>
        /// <param name="message"></param>
        public void Acknowledge(Message message)
        {
        }
        
        /// <summary>
        /// Not implemented Acknowledge Method.
        /// </summary>
        /// <param name="message"></param>
        public Task AcknowledgeAsync(Message message, CancellationToken cancellationToken = default(CancellationToken))
        {
            return Task.CompletedTask;
        }


        public void Dispose()
        {
            _mqttClient.Dispose();
        }
        
        
        public ValueTask DisposeAsync()
        {
           _mqttClient.Dispose();
           return new ValueTask(Task.CompletedTask);
        }

        /// <summary>
        /// Clears the internal Queue buffer.
        /// </summary>
        public void Purge()
        {
            _messageQueue.Clear();
        }
        
        /// <summary>
        /// Clears the internal Queue buffer.
        /// </summary>
        /// <param name="cancellationToken">Allows cancellation of the purge task</param>
        public Task PurgeAsync(CancellationToken cancellationToken = default(CancellationToken))
        {
           Purge();
           return Task.CompletedTask;
        }

        /// <summary>
        /// Retrieves the current received messages from the internal buffer.
        /// </summary>
        /// <param name="timeOut">The time to delay retrieval. Defaults to 300ms</param>
        public Message[] Receive(TimeSpan? timeOut = null)
        {
            if (_messageQueue.Count==0)
                return new[] { _noopMessage };

            var messages = new List<Message>();
            timeOut ??= TimeSpan.FromMilliseconds(300);

            using (var cts = new CancellationTokenSource(timeOut.Value))
            {
                cts.Token.Register(() => { throw new TimeoutException(); });
                while (!cts.IsCancellationRequested && _messageQueue.Count > 0)
                {
                    try
                    {
                        Message message = _messageQueue.Dequeue();
                        messages.Add(message);
                    }
                    catch (TimeoutException)
                    {
                        Log.MqttMessageConsumerTimedOutRetrievingMessages(s_logger, _messageQueue.Count);
                    }
                }
            }

            return messages.ToArray();
        }
        
        public Task<Message[]> ReceiveAsync(TimeSpan? timeOut = null, CancellationToken cancellationToken = default(CancellationToken))
        {
            return Task.FromResult(Receive(timeOut));
        }

        /// <summary>
        /// Not implemented Reject Method.
        /// </summary>
        /// <param name="message"></param>
        public void Reject(Message message)
        {
        }

        /// <summary>
        /// Not implemented Reject Method.
        /// </summary>
        /// <param name="message"></param>
        /// <param name="cancellationToken"></param>
        public Task RejectAsync(Message message, CancellationToken cancellationToken = default(CancellationToken))
        {
            return Task.CompletedTask;
        }


        /// <summary>
        /// Not implemented Requeue Method.
        /// </summary>
        /// <param name="message"></param>
        /// <param name="delay"></param>
        public bool Requeue(Message message, TimeSpan? delay = null)
        {
            return false;
        }
        
        public Task<bool> RequeueAsync(Message message, TimeSpan? delay = null,
            CancellationToken cancellationToken = default(CancellationToken))
        {
            return Task.FromResult(false);
        }

        private async Task Connect(int connectionAttempts)
        {
            for (int i = 0; i < connectionAttempts; i++)
            {
                try
                {
                    await _mqttClient.ConnectAsync(_mqttClientOptions, CancellationToken.None);
                    Log.MqttConsumerClientConnected(s_logger);

                    await _mqttClient.SubscribeAsync(new MqttTopicFilter { Topic = _topic, QualityOfServiceLevel = MqttQualityOfServiceLevel.AtLeastOnce });
                    Log.SubscribedToTopic(s_logger, _topic);

                    return;
                }
                catch (Exception)
                {
                    Log.UnableToConnectMqttConsumerClient(s_logger);
                }
            }
        }

        private static partial class Log
        {
            [LoggerMessage(LogLevel.Information, "MQTTMessageConsumer: Received message from queue {TopicPrefix}")]
            public static partial void MqttMessageConsumerReceivedMessage(ILogger logger, object topicPrefix);

            [LoggerMessage(LogLevel.Warning, "MQTTMessageConsumer: Timed out retrieving messages.  Queue length: {QueueLength}")]
            public static partial void MqttMessageConsumerTimedOutRetrievingMessages(ILogger logger, int queueLength);

            [LoggerMessage(LogLevel.Information, "MQTT Consumer Client Connected")]
            public static partial void MqttConsumerClientConnected(ILogger logger);

            [LoggerMessage(LogLevel.Information, "Subscribed to {Topic}")]
            public static partial void SubscribedToTopic(ILogger logger, string topic);
            
            [LoggerMessage(LogLevel.Error, "Unable to connect MQTT Consumer Client")]
            public static partial void UnableToConnectMqttConsumerClient(ILogger logger);
        }
    }
}
<|MERGE_RESOLUTION|>--- conflicted
+++ resolved
@@ -58,12 +58,7 @@
 
             _mqttClient.ApplicationMessageReceivedAsync += e =>
             {
-<<<<<<< HEAD
                 Log.MqttMessageConsumerReceivedMessage(s_logger, configuration.TopicPrefix);
-                string message = Encoding.UTF8.GetString(e.ApplicationMessage.Payload);
-                _messageQueue.Enqueue(JsonSerializer.Deserialize<Message>(message, JsonSerialisationOptions.Options));
-=======
-                s_logger.LogInformation("MQTTMessageConsumer: Received message from queue {TopicPrefix}", configuration.TopicPrefix);
                 var message = JsonSerializer.Deserialize<Message>(e.ApplicationMessage.Payload.ToArray(), JsonSerialisationOptions.Options);
                 foreach (MqttUserProperty property in e.ApplicationMessage.UserProperties)
                 {
@@ -99,7 +94,6 @@
                     }
                 }
                 _messageQueue.Enqueue(message);
->>>>>>> 79916f66
                 return Task.CompletedTask;
             };
 

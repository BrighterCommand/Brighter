--- conflicted
+++ resolved
@@ -1,9 +1,5 @@
-<<<<<<< HEAD
-﻿#region Licence
-=======
 #region Licence
 
->>>>>>> ce1fd61b
 /* The MIT License (MIT)
 Copyright © 2014 Ian Cooper <ian_hammond_cooper@yahoo.co.uk>
 
@@ -189,16 +185,10 @@
         /// <param name="inboxConfiguration">What inbox do we use for request-reply</param>
         /// <returns></returns>
         public INeedInstrumentation ExternalBus(
-<<<<<<< HEAD
-            ExternalBusType busType, 
+            ExternalBusType busType,
             IAmAnOutboxProducerMediator bus,
             IAmABoxTransactionProvider? transactionProvider = null,
-            IAmAChannelFactory? responseChannelFactory = null, 
-=======
-            ExternalBusType busType,
-            IAmAnOutboxProducerMediator bus,
             IAmAChannelFactory? responseChannelFactory = null,
->>>>>>> ce1fd61b
             IEnumerable<Subscription>? subscriptions = null,
             InboxConfiguration? inboxConfiguration = null)
         {
@@ -323,12 +313,8 @@
                     requestContextFactory: _requestContextFactory,
                     policyRegistry: _policyRegistry,
                     bus: _bus,
-<<<<<<< HEAD
                     transactionProvider: _transactionProvider,
                     featureSwitchRegistry: _featureSwitchRegistry, 
-=======
-                    featureSwitchRegistry: _featureSwitchRegistry,
->>>>>>> ce1fd61b
                     inboxConfiguration: _inboxConfiguration,
                     tracer: _tracer,
                     instrumentationOptions: _instrumetationOptions.Value,
@@ -342,12 +328,8 @@
                     requestContextFactory: _requestContextFactory,
                     policyRegistry: _policyRegistry,
                     bus: _bus,
-<<<<<<< HEAD
                     transactionProvider: _transactionProvider,
                     featureSwitchRegistry: _featureSwitchRegistry, 
-=======
-                    featureSwitchRegistry: _featureSwitchRegistry,
->>>>>>> ce1fd61b
                     inboxConfiguration: _inboxConfiguration,
                     replySubscriptions: _replySubscriptions,
                     responseChannelFactory: _responseChannelFactory,
@@ -424,10 +406,7 @@
         INeedInstrumentation ExternalBus(
             ExternalBusType busType,
             IAmAnOutboxProducerMediator bus,
-<<<<<<< HEAD
             IAmABoxTransactionProvider? transactionProvider = null,
-=======
->>>>>>> ce1fd61b
             IAmAChannelFactory? responseChannelFactory = null,
             IEnumerable<Subscription>? subscriptions = null,
             InboxConfiguration? inboxConfiguration = null);

--- conflicted
+++ resolved
@@ -22,11 +22,8 @@
 
 #endregion
 
-<<<<<<< HEAD
 using Paramore.Brighter.FeatureSwitch;
-=======
 using Polly.Fallback;
->>>>>>> 4ce37093
 
 namespace Paramore.Brighter
 {
@@ -82,11 +79,8 @@
         private IAmAHandlerFactory _handlerFactory;
         private IAmAHandlerFactoryAsync _asyncHandlerFactory;
         private IAmAPolicyRegistry _policyRegistry;
-<<<<<<< HEAD
         private IAmAFeatureSwitchRegistry _featureSwitchRegistry;
-=======
         private IAmAChannelFactory _responseChannelFactory;
->>>>>>> 4ce37093
         private int _messageStoreWriteTimeout;
         private int _messagingGatewaySendTimeout;
         private bool _useTaskQueues = false;
@@ -344,15 +338,12 @@
         /// <returns>IAmACommandProcessorBuilder.</returns>
         IAmACommandProcessorBuilder RequestContextFactory(IAmARequestContextFactory requestContextFactory);
 
-<<<<<<< HEAD
         /// <summary>
         /// 
         /// </summary>
         /// <param name="featureSwitchRegistry"></param>
         /// <returns></returns>
         INeedARequestContext ConfigureFeatureSwitches(IAmAFeatureSwitchRegistry featureSwitchRegistry);
-=======
->>>>>>> 4ce37093
     }
     
     /// <summary>

--- conflicted
+++ resolved
@@ -153,11 +153,7 @@
         /// <returns>INeedLogging.</returns>
         /// <exception cref="ConfigurationException">The policy registry is missing the CommandProcessor.RETRYPOLICY policy which is required</exception>
         /// <exception cref="ConfigurationException">The policy registry is missing the CommandProcessor.CIRCUITBREAKER policy which is required</exception>
-<<<<<<< HEAD
-        public INeedResiliencePipeline Policies(IPolicyRegistry<string> policyRegistry)
-=======
-        public INeedMessaging Policies(IPolicyRegistry<string>? policyRegistry)
->>>>>>> 76076f1d
+        public INeedResiliencePipeline Policies(IPolicyRegistry<string>? policyRegistry)
         {
             if (policyRegistry == null)
                 throw new ConfigurationException("You must register a policy registry");
@@ -421,8 +417,7 @@
         /// </summary>
         /// <param name="policyRegistry">The policy registry.</param>
         /// <returns>INeedLogging.</returns>
-<<<<<<< HEAD
-        INeedResiliencePipeline Policies(IPolicyRegistry<string> policyRegistry);
+        INeedResiliencePipeline Policies(IPolicyRegistry<string>? policyRegistry);
 
         /// <summary>
         /// Knows the policy.
@@ -442,9 +437,6 @@
         /// <param name="resiliencePipelineRegistry">The policy registry.</param>
         /// <returns>INeedLogging.</returns>
         INeedMessaging ResilencePipeline(ResiliencePipelineRegistry<string> resiliencePipelineRegistry);
-=======
-        INeedMessaging Policies(IPolicyRegistry<string>? policyRegistry);
->>>>>>> 76076f1d
 
         /// <summary>
         /// Knows the policy.

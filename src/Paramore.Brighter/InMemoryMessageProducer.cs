--- conflicted
+++ resolved
@@ -131,16 +131,9 @@
             var messages = messageBatch!.Messages as Message[] ?? messageBatch.Messages.ToArray();
             foreach (var message in messages)
             {
-<<<<<<< HEAD
                 BrighterTracer.WriteProducerEvent(Span, MessagingSystem.InternalBus, message, instrumentationOptions);
                 bus.Enqueue(message);
                 OnMessagePublished?.Invoke(true, message.Id);
-=======
-                BrighterTracer.WriteProducerEvent(Span, MessagingSystem.InternalBus, msg, _instrumentationOptions);
-                _bus.Enqueue(msg);
-                OnMessagePublished?.Invoke(true, msg.Id);
-                yield return [msg.Id];
->>>>>>> 69a8f6a6
             }
 
             return Task.CompletedTask;

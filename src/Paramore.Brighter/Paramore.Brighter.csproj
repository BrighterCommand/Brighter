--- conflicted
+++ resolved
@@ -2,11 +2,7 @@
   <PropertyGroup>
     <Description>The Command Dispatcher pattern is an addition to the Command design pattern that decouples the dispatcher for a service from its execution. A Command Dispatcher component maps commands to handlers. A Command Processor pattern provides a  framework for handling orthogonal concerns such as logging, timeouts, or circuit breakers</Description>
     <Authors>Ian Cooper</Authors>
-<<<<<<< HEAD
-    <TargetFrameworks>netstandard2.0;net8.0</TargetFrameworks>
-=======
     <TargetFrameworks>netstandard2.0;net8.0;net9.0</TargetFrameworks>
->>>>>>> 294e38b5
     <PackageTags>Command;Event;Command Dispatcher;Command Processor;Request;Service;Task Queue;Work Queue;Retry;Circuit Breaker;Availability</PackageTags>
     <LangVersion>latest</LangVersion>
     <Nullable>enable</Nullable>

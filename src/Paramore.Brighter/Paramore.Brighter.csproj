--- conflicted
+++ resolved
@@ -21,17 +21,10 @@
   </ItemGroup>
 
   <ItemGroup>
-<<<<<<< HEAD
     <PackageReference Include="Microsoft.Bcl.HashCode" Version="1.1.1" />
-    <PackageReference Include="Microsoft.Extensions.Logging" Version="7.0.0" />
-    <PackageReference Include="Newtonsoft.Json" Version="13.0.2" />
-    <PackageReference Include="NJsonSchema" Version="10.8.0" />
-    <PackageReference Include="Polly" Version="7.2.3" />
-=======
     <PackageReference Include="Microsoft.Extensions.Logging" Version="8.0.0" />
     <PackageReference Include="Newtonsoft.Json" Version="13.0.3" />
     <PackageReference Include="NJsonSchema" Version="10.9.0" />
     <PackageReference Include="Polly" Version="8.2.0" />
->>>>>>> 2dbc51d6
   </ItemGroup>
 </Project>
--- conflicted
+++ resolved
@@ -902,7 +902,7 @@
 
                     if (producer is IAmAMessageProducerAsync producerAsync)
                     {
-                        var sent = await RetryAsync(
+                        var sent = await ExecuteWithResiliencePipelineAsync(
                                 async _ => await producerAsync.SendAsync(message, cancellationToken)
                                     .ConfigureAwait(continueOnCapturedContext),
                                 requestContext,
@@ -913,41 +913,9 @@
 
                         if (producer is not ISupportPublishConfirmation && sent)
                         {
-<<<<<<< HEAD
-                            //mark dispatch handled by a callback - set in constructor
                             await ExecuteWithResiliencePipelineAsync(
-                                    async _ =>
-                                        await producerAsync.SendAsync(message, cancellationToken)
-                                            .ConfigureAwait(continueOnCapturedContext),
-                                    requestContext,
-                                    continueOnCapturedContext,
-                                    cancellationToken)
-                                .ConfigureAwait(continueOnCapturedContext);
-                        }
-                        else
-                        {
-                            var sent = await ExecuteWithResiliencePipelineAsync(
-                                    async _ => await producerAsync.SendAsync(message, cancellationToken)
-                                        .ConfigureAwait(continueOnCapturedContext),
-                                    requestContext,
-                                    continueOnCapturedContext,
-                                    cancellationToken
-                                )
-                                .ConfigureAwait(continueOnCapturedContext
-                                );
-
-                            if (sent)
-                                await ExecuteWithResiliencePipelineAsync(
-                                    async _ => await _asyncOutbox.MarkDispatchedAsync(
-                                        message.Id, requestContext, _timeProvider.GetUtcNow(),
-                                        cancellationToken: cancellationToken
-                                    ),
-                                    requestContext,
-=======
-                            await RetryAsync(
                                 async _ => await _asyncOutbox.MarkDispatchedAsync(
                                     message.Id, requestContext, _timeProvider.GetUtcNow(),
->>>>>>> ce6a1310
                                     cancellationToken: cancellationToken
                                 ),
                                 requestContext,

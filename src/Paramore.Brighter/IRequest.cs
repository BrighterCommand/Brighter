#region Licence
/* The MIT License (MIT)
Copyright © 2014 Ian Cooper <ian_hammond_cooper@yahoo.co.uk>

Permission is hereby granted, free of charge, to any person obtaining a copy
of this software and associated documentation files (the “Software”), to deal
in the Software without restriction, including without limitation the rights
to use, copy, modify, merge, publish, distribute, sublicense, and/or sell
copies of the Software, and to permit persons to whom the Software is
furnished to do so, subject to the following conditions:

The above copyright notice and this permission notice shall be included in
all copies or substantial portions of the Software.

THE SOFTWARE IS PROVIDED “AS IS”, WITHOUT WARRANTY OF ANY KIND, EXPRESS OR
IMPLIED, INCLUDING BUT NOT LIMITED TO THE WARRANTIES OF MERCHANTABILITY,
FITNESS FOR A PARTICULAR PURPOSE AND NONINFRINGEMENT. IN NO EVENT SHALL THE
AUTHORS OR COPYRIGHT HOLDERS BE LIABLE FOR ANY CLAIM, DAMAGES OR OTHER
LIABILITY, WHETHER IN AN ACTION OF CONTRACT, TORT OR OTHERWISE, ARISING FROM,
OUT OF OR IN CONNECTION WITH THE SOFTWARE OR THE USE OR OTHER DEALINGS IN
THE SOFTWARE. */

#endregion

using System;
using System.Diagnostics;
using System.Text.Json.Serialization;

namespace Paramore.Brighter
{
    /// <summary>
    /// Interface IRequest
    /// Base class of <see cref="Command"/> and <see cref="Event"/>. A request that can be handled by the Command Processor/Dispatcher
    /// </summary>
    public interface IRequest
    {
        /// <summary>
        /// If we are participating in a conversation, the correlation id  allows us to correlate a request with other messages in the conversation
        /// </summary>
        string? CorrelationId { get; set; }
        
        /// <summary>
        /// Gets or sets the identifier.
        /// </summary>
        /// <value>The identifier.</value>
<<<<<<< HEAD
        string Id { get; set; }
        
=======
        Id Id { get; set; }
>>>>>>> 268e05ae
    }
}<|MERGE_RESOLUTION|>--- conflicted
+++ resolved
@@ -35,19 +35,15 @@
     public interface IRequest
     {
         /// <summary>
-        /// If we are participating in a conversation, the correlation id  allows us to correlate a request with other messages in the conversation
+        /// Correlates this command with a previous command or event.
         /// </summary>
-        string? CorrelationId { get; set; }
+        /// <value>The <see cref="Id"/> that correlates this command with a previous command or event.</value>
+        Id? CorrelationId { get; set; }
         
         /// <summary>
         /// Gets or sets the identifier.
         /// </summary>
-        /// <value>The identifier.</value>
-<<<<<<< HEAD
-        string Id { get; set; }
-        
-=======
+        /// <value>The <see cref="Id"/> that identifies this request</value>
         Id Id { get; set; }
->>>>>>> 268e05ae
     }
 }
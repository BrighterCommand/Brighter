﻿#region Licence
/* The MIT License (MIT)
Copyright © 2014 Ian Cooper <ian_hammond_cooper@yahoo.co.uk>

Permission is hereby granted, free of charge, to any person obtaining a copy
of this software and associated documentation files (the “Software”), to deal
in the Software without restriction, including without limitation the rights
to use, copy, modify, merge, publish, distribute, sublicense, and/or sell
copies of the Software, and to permit persons to whom the Software is
furnished to do so, subject to the following conditions:

The above copyright notice and this permission notice shall be included in
all copies or substantial portions of the Software.

THE SOFTWARE IS PROVIDED “AS IS”, WITHOUT WARRANTY OF ANY KIND, EXPRESS OR
IMPLIED, INCLUDING BUT NOT LIMITED TO THE WARRANTIES OF MERCHANTABILITY,
FITNESS FOR A PARTICULAR PURPOSE AND NONINFRINGEMENT. IN NO EVENT SHALL THE
AUTHORS OR COPYRIGHT HOLDERS BE LIABLE FOR ANY CLAIM, DAMAGES OR OTHER
LIABILITY, WHETHER IN AN ACTION OF CONTRACT, TORT OR OTHERWISE, ARISING FROM,
OUT OF OR IN CONNECTION WITH THE SOFTWARE OR THE USE OR OTHER DEALINGS IN
THE SOFTWARE. */

#endregion

using System.Collections.Generic;
using System.Threading;
using System.Threading.Tasks;
using Paramore.Brighter.Extensions;
using Paramore.Brighter.Policies.Attributes;
using Polly;
using Polly.Registry;

namespace Paramore.Brighter.Policies.Handlers
{
    /// <summary>
    /// Class ExceptionPolicyHandlerAsync.
    /// The <see cref="UsePolicyAttribute" /> supports the use of <a href="https://github.com/michael-wolfenden/Polly">Polly</a> to provide quality of service around exceptions
    /// thrown from subsequent steps in the handler pipeline. A Polly Policy can be used to support a Retry or Circuit Breaker approach to exception handling
    /// Policies used by the attribute are identified by a string based key, which is used as a lookup into an <see cref="IAmAPolicyRegistry" /> and it is
    /// assumed that you have registered required policies with a Policy Registry such as <see cref="PolicyRegistry" /> and configured that as a
    /// dependency of the <see cref="CommandProcessor" /> using the <see cref="CommandProcessorBuilder" />
    /// The ExceptionPolicyHandler is instantiated by the pipeline when the <see cref="UsePolicyAttribute" /> is added to the <see cref="IHandleRequests{T}.Handle" /> method
    /// of the target handler implemented by the client.
    /// </summary>
    /// <typeparam name="TRequest">The type of the t request.</typeparam>
    public class ExceptionPolicyHandlerAsync<TRequest> : RequestHandlerAsync<TRequest> where TRequest : class, IRequest
    {
         private bool _initialized = false;
        private List<AsyncPolicy> _policies = new List<AsyncPolicy>();
        /// <summary>
        /// Initializes from attribute parameters. This will get the <see cref="IAmAPolicyRegistry" /> from the <see cref="IRequestContext" /> and query it for the
        /// policy identified in <see cref="UsePolicyAttribute" />
        /// </summary>
        /// <param name="initializerList">The initializer list.</param>
        /// <exception cref="System.ArgumentException">Could not find the policy for this attribute, did you register it with the command processor's container;initializerList</exception>
        public override void InitializeFromAttributeParams(params object[] initializerList)
        {
<<<<<<< HEAD
            if (_initialized) return;
            
=======
            //we expect the first and only parameter to be a string
            var policyName = (string)initializerList[0];
>>>>>>> 910e9903
            var policies = (List<string>)initializerList[0];
            policies.Each(p => _policies.Add(Context.Policies.Get<AsyncPolicy>(p)));
            _initialized = true;
        }

        /// <summary>
        /// Handles the specified command asynchronously.
        /// </summary>
        /// <param name="command">The command.</param>
        /// <param name="cancellationToken">Allow the sender to cancel the reques (optional) </param>
        /// <returns>AA Task<TRequest> that wraps the asynchronous call to the policy, which itself wraps the handler chain</TRequest></returns>
        public override async Task<TRequest> HandleAsync(TRequest command, CancellationToken cancellationToken = default)
        {
            if (_policies.Count == 1)
            {
                return await _policies[0].ExecuteAsync(async () => await base.HandleAsync(command, cancellationToken))
                    .ConfigureAwait(ContinueOnCapturedContext);
            }
            else
            {
                var policyWrap = _policies[0].WrapAsync(_policies[1]);
                if (_policies.Count <= 2) return await policyWrap.ExecuteAsync(async () => await base.HandleAsync(command, cancellationToken));
                
                //we have more than two policies, so we need to wrap them
                for (int i = 2; i < _policies.Count; i++)
                {
                    policyWrap = policyWrap.WrapAsync(_policies[i]);
                }
                return await policyWrap.ExecuteAsync(async () => await base.HandleAsync(command,cancellationToken));
            }
        }
    }
}<|MERGE_RESOLUTION|>--- conflicted
+++ resolved
@@ -55,13 +55,8 @@
         /// <exception cref="System.ArgumentException">Could not find the policy for this attribute, did you register it with the command processor's container;initializerList</exception>
         public override void InitializeFromAttributeParams(params object[] initializerList)
         {
-<<<<<<< HEAD
             if (_initialized) return;
-            
-=======
-            //we expect the first and only parameter to be a string
-            var policyName = (string)initializerList[0];
->>>>>>> 910e9903
+
             var policies = (List<string>)initializerList[0];
             policies.Each(p => _policies.Add(Context.Policies.Get<AsyncPolicy>(p)));
             _initialized = true;

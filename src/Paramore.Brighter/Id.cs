--- conflicted
+++ resolved
@@ -56,14 +56,10 @@
         /// Creates a new Id with a randomly assigned UUID as the key
         /// </summary>
         /// <value>An <see cref="Id"/> with a GUID value.</value>
-<<<<<<< HEAD
-        public static Id Random { get => new(Guid.NewGuid().ToString()); } 
-=======
         public static Id Random 
         {
             get => new(Uuid.NewAsString());
         }
->>>>>>> 1313a3b0
 
         /// <summary>
         /// Initializes a new instance of the <see cref="Id"/> class.

﻿#region Licence
/* The MIT License (MIT)
Copyright © 2014 Ian Cooper <ian_hammond_cooper@yahoo.co.uk>

Permission is hereby granted, free of charge, to any person obtaining a copy
of this software and associated documentation files (the “Software”), to deal
in the Software without restriction, including without limitation the rights
to use, copy, modify, merge, publish, distribute, sublicense, and/or sell
copies of the Software, and to permit persons to whom the Software is
furnished to do so, subject to the following conditions:

The above copyright notice and this permission notice shall be included in
all copies or substantial portions of the Software.

THE SOFTWARE IS PROVIDED “AS IS”, WITHOUT WARRANTY OF ANY KIND, EXPRESS OR
IMPLIED, INCLUDING BUT NOT LIMITED TO THE WARRANTIES OF MERCHANTABILITY,
FITNESS FOR A PARTICULAR PURPOSE AND NONINFRINGEMENT. IN NO EVENT SHALL THE
AUTHORS OR COPYRIGHT HOLDERS BE LIABLE FOR ANY CLAIM, DAMAGES OR OTHER
LIABILITY, WHETHER IN AN ACTION OF CONTRACT, TORT OR OTHERWISE, ARISING FROM,
OUT OF OR IN CONNECTION WITH THE SOFTWARE OR THE USE OR OTHER DEALINGS IN
THE SOFTWARE. */

#endregion

using System;
using System.Collections.Concurrent;
using System.Collections.Generic;
using System.Diagnostics;
using Paramore.Brighter.FeatureSwitch;
<<<<<<< HEAD
using Polly;
=======
using Paramore.Brighter.Observability;
>>>>>>> 1313a3b0
using Polly.Registry;

namespace Paramore.Brighter
{
    /// <summary>
    /// Class RequestContextFactory
    /// Any pipeline has a request context that allows you to flow information between instances of <see cref="IHandleRequests"/>
    /// The default in-memory <see cref="RequestContext"/> created by an <see cref="InMemoryRequestContextFactory"/> is suitable for most purposes
    /// and this interface is mainly provided for testing
    /// </summary>
    public class RequestContext : IRequestContext
    {
        private readonly ConcurrentDictionary<int, Activity> _spans = new();

        public RequestContext() { }
        
        private RequestContext(ConcurrentDictionary<string, object> bag)
        {
            Bag = new ConcurrentDictionary<string, object>(bag);
        }

        /// <inheritdoc />
        public RoutingKey? Topic { get; set; }

        /// <summary>
        /// Gets the bag.
        /// </summary>
        /// <value>The bag.</value>
        public ConcurrentDictionary<string, object> Bag { get; } = new();

        /// <summary>
        /// Gets or sets the registry of resilience pipelines.
        /// </summary>
        /// <value>
        /// The registry containing named resilience pipeline instances. Returns <c>null</c> if no pipelines are configured.
        /// </value>
        /// <remarks>
        /// Use this registry to retrieve pre-configured resilience pipelines by name. 
        /// This replaces the obsolete <see cref="Policies"/> property for modern resilience implementations.
        /// </remarks> 
        public ResiliencePipelineRegistry<string>? ResiliencePipeline { get; set; }

        /// <inheritdoc />
        public ResilienceContext? ResilienceContext { get; set; }

        /// <summary>
        /// Gets the Feature Switches
        /// </summary>
        public IAmAFeatureSwitchRegistry? FeatureSwitches { get; set; }

        /// <summary>
        /// Create a new instance of the Request Context
        /// </summary>
        /// <returns>New Instance of the message</returns>
        public IRequestContext CreateCopy()
            => new RequestContext(Bag)
            {
                Span = Span,
#pragma warning disable CS0618 // Type or member is obsolete
                Policies = Policies,
#pragma warning restore CS0618 // Type or member is obsolete
                ResiliencePipeline = ResiliencePipeline,
                FeatureSwitches = FeatureSwitches,
                OriginatingMessage = OriginatingMessage,
            };

        /// <summary>
        /// When we pass a requestContext through a receiver pipeline, we may want to pass the original message that started the pipeline.
        /// This is primarily useful for debugging - how did we get to this request?. But it is also useful for some request metadata that we
        /// do not want to transfer to the Request.
        /// This is not thread-safe; the assumption is that you set this from a single thread and access the message from multiple threads. It is
        /// not intended to be set from multiple threads.
        ///</summary>
        /// <value>The originating message</value> 
        public Message? OriginatingMessage { get; set; }

        /// <summary>
        /// [Obsolete] Gets or sets the legacy policy registry.
        /// </summary>
        /// <value>
        /// The policy registry containing resilience policies. Returns <c>null</c> if no policies are configured.
        /// </value>
        /// <remarks>
        /// This property is obsolete and will be removed in a future version. 
        /// Migrate to <see cref="ResiliencePipeline"/> for new resilience implementations.
        /// </remarks>  
        [Obsolete("Migrate to ResiliencePipeline")]
        public IPolicyRegistry<string>? Policies { get; set; }

        /// <summary>
        /// Gets the Span [Activity] associated with the request
        /// This is thread-safe, so that you can access the context from multiple threads
        /// This is mainly required for Publish, which uses the same context across multiple Publish handlers
        /// </summary>
        public Activity? Span
        {
            get
            {
                _spans.TryGetValue(System.Threading.Thread.CurrentThread.ManagedThreadId, out var span);
                return span;
            }
            set
            {
                if(value is not null)
                    _spans.AddOrUpdate(System.Threading.Thread.CurrentThread.ManagedThreadId, value, (key, oldValue) => value);
            }
        }
    }
}<|MERGE_RESOLUTION|>--- conflicted
+++ resolved
@@ -24,14 +24,9 @@
 
 using System;
 using System.Collections.Concurrent;
-using System.Collections.Generic;
 using System.Diagnostics;
 using Paramore.Brighter.FeatureSwitch;
-<<<<<<< HEAD
 using Polly;
-=======
-using Paramore.Brighter.Observability;
->>>>>>> 1313a3b0
 using Polly.Registry;
 
 namespace Paramore.Brighter
@@ -95,7 +90,7 @@
 #pragma warning restore CS0618 // Type or member is obsolete
                 ResiliencePipeline = ResiliencePipeline,
                 FeatureSwitches = FeatureSwitches,
-                OriginatingMessage = OriginatingMessage,
+                OriginatingMessage = OriginatingMessage
             };
 
         /// <summary>

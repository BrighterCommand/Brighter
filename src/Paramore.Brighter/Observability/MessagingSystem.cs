--- conflicted
+++ resolved
@@ -38,10 +38,5 @@
     PubSub,
     RabbitMQ,
     RocketMQ,
-<<<<<<< HEAD
-    ServiceBus,
-    Pulsar
-=======
     ServiceBus
->>>>>>> 410131ab
 }

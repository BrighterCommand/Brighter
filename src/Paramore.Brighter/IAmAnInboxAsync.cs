﻿#region Licence
/* The MIT License (MIT)
Copyright © 2015 Ian Cooper <ian_hammond_cooper@yahoo.co.uk>

Permission is hereby granted, free of charge, to any person obtaining a copy
of this software and associated documentation files (the “Software”), to deal
in the Software without restriction, including without limitation the rights
to use, copy, modify, merge, publish, distribute, sublicense, and/or sell
copies of the Software, and to permit persons to whom the Software is
furnished to do so, subject to the following conditions:

The above copyright notice and this permission notice shall be included in
all copies or substantial portions of the Software.

THE SOFTWARE IS PROVIDED “AS IS”, WITHOUT WARRANTY OF ANY KIND, EXPRESS OR
IMPLIED, INCLUDING BUT NOT LIMITED TO THE WARRANTIES OF MERCHANTABILITY,
FITNESS FOR A PARTICULAR PURPOSE AND NONINFRINGEMENT. IN NO EVENT SHALL THE
AUTHORS OR COPYRIGHT HOLDERS BE LIABLE FOR ANY CLAIM, DAMAGES OR OTHER
LIABILITY, WHETHER IN AN ACTION OF CONTRACT, TORT OR OTHERWISE, ARISING FROM,
OUT OF OR IN CONNECTION WITH THE SOFTWARE OR THE USE OR OTHER DEALINGS IN
THE SOFTWARE. */

#endregion

using System;
using System.Threading;
using System.Threading.Tasks;

namespace Paramore.Brighter
{
    /// <summary>
    /// Interface IAmAnInboxAsync
    /// An Inbox stores <see cref="Request"/>s for diagnostics or de-duplication.
    /// </summary>
    public interface IAmAnInboxAsync : IAmAnInbox
    {
        /// <summary>
        /// Awaitably adds the specified identifier.
        /// </summary>
        /// <typeparam name="T"></typeparam>
        /// <param name="command">The command.</param>
        /// <param name="timeoutInMilliseconds"></param>
        /// <param name="cancellationToken">Allow the sender to cancel the operation, if the parameter is supplied</param>
        /// <returns><see cref="Task"/>.</returns>
        Task AddAsync<T>(T command, string contextKey, int timeoutInMilliseconds = -1, CancellationToken cancellationToken = default(CancellationToken)) where T : class, IRequest;

        /// <summary>
        /// Awaitably finds the specified identifier.
        /// </summary>
        /// <typeparam name="T"></typeparam>
        /// <param name="id">The identifier.</param>
        /// <param name="timeoutInMilliseconds"></param>
        /// <param name="cancellationToken">Allow the sender to cancel the operation, if the parameter is supplied</param>
        /// <returns><see cref="Task{T}"/>.</returns>
        Task<T> GetAsync<T>(Guid id, string contextKey, int timeoutInMilliseconds = -1, CancellationToken cancellationToken = default(CancellationToken)) where T : class, IRequest;

        /// <summary>
        /// Checks whether a command with the specified identifier exists in the store
        /// </summary>
        /// <typeparam name="T"></typeparam>
        /// <param name="id">The identifier.</param>
        /// <param name="timeoutInMilliseconds"></param>
        /// <param name="cancellationToken">Allow the sender to cancel the operation, if the parameter is supplied</param>
        /// <returns>True if it exists, False otherwise</returns>
        Task<bool> ExistsAsync<T>(Guid id, string contextKey, int timeoutInMilliseconds = -1, CancellationToken cancellationToken = default(CancellationToken)) where T : class, IRequest;

        /// <summary>
        /// If false we the default thread synchronization context to run any continuation, if true we re-use the original synchronization context.
<<<<<<< HEAD
        /// Default to false unless you know that you need true, as you risk deadlocks with the originating thread if you Wait        /// or access the Result or otherwise block. You may need the orginating synchronization context if you need to access thread specific storage
        //// such as HTTPContext       /// </summary>
=======
        /// Default to false unless you know that you need true, as you risk deadlocks with the originating thread if you Wait 
        /// or access the Result or otherwise block. You may need the originating synchronization context if you need to access thread specific storage
        /// such as HTTPContext 
        /// </summary>
>>>>>>> 5d613b91
        bool ContinueOnCapturedContext { get; set; }
    }
}<|MERGE_RESOLUTION|>--- conflicted
+++ resolved
@@ -66,15 +66,10 @@
 
         /// <summary>
         /// If false we the default thread synchronization context to run any continuation, if true we re-use the original synchronization context.
-<<<<<<< HEAD
-        /// Default to false unless you know that you need true, as you risk deadlocks with the originating thread if you Wait        /// or access the Result or otherwise block. You may need the orginating synchronization context if you need to access thread specific storage
-        //// such as HTTPContext       /// </summary>
-=======
         /// Default to false unless you know that you need true, as you risk deadlocks with the originating thread if you Wait 
         /// or access the Result or otherwise block. You may need the originating synchronization context if you need to access thread specific storage
         /// such as HTTPContext 
         /// </summary>
->>>>>>> 5d613b91
         bool ContinueOnCapturedContext { get; set; }
     }
 }
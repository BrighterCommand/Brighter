﻿#region Licence

/* The MIT License (MIT)
Copyright © 2014 Ian Cooper <ian_hammond_cooper@yahoo.co.uk>

Permission is hereby granted, free of charge, to any person obtaining a copy
of this software and associated documentation files (the “Software”), to deal
in the Software without restriction, including without limitation the rights
to use, copy, modify, merge, publish, distribute, sublicense, and/or sell
copies of the Software, and to permit persons to whom the Software is
furnished to do so, subject to the following conditions:

The above copyright notice and this permission notice shall be included in
all copies or substantial portions of the Software.

THE SOFTWARE IS PROVIDED “AS IS”, WITHOUT WARRANTY OF ANY KIND, EXPRESS OR
IMPLIED, INCLUDING BUT NOT LIMITED TO THE WARRANTIES OF MERCHANTABILITY,
FITNESS FOR A PARTICULAR PURPOSE AND NONINFRINGEMENT. IN NO EVENT SHALL THE
AUTHORS OR COPYRIGHT HOLDERS BE LIABLE FOR ANY CLAIM, DAMAGES OR OTHER
LIABILITY, WHETHER IN AN ACTION OF CONTRACT, TORT OR OTHERWISE, ARISING FROM,
OUT OF OR IN CONNECTION WITH THE SOFTWARE OR THE USE OR OTHER DEALINGS IN
THE SOFTWARE. */

#endregion

using System;
using System.Text.Json;
using System.Threading;
using System.Threading.Tasks;
using Paramore.Brighter.Inbox.Exceptions;
using Paramore.Brighter.JsonConverters;
using Paramore.Brighter.Observability;

namespace Paramore.Brighter
{
    /// <summary>
    /// An item in the inbox - a message that we have received
    /// </summary>
    public class InboxItem : IHaveABoxWriteTime
    {
        /// <summary>
        /// Initializes a new instance of the <see cref="InboxItem"/> class.
        /// </summary>
        /// <param name="requestType">Type of the request.</param>
        /// <param name="requestBody">The request body.</param>
        /// <param name="writeTime">The request arrived at when.</param>
        /// <param name="contextKey">An identifier for the context in which the command has been processed (for example, the name of the handler)</param>
        public InboxItem(Type requestType, string requestBody, DateTimeOffset writeTime, string contextKey)
        {
            RequestType = requestType;
            RequestBody = requestBody;
            WriteTime = writeTime;
            Key = contextKey;
        }

        /// <summary>
        /// Gets or sets the command body.
        /// </summary>
        /// <value>The command body.</value>
        public string RequestBody { get; set; }                                                                           
        
        /// <summary>
        /// Gets the type of the command.
        /// </summary>
        /// <value>The type of the command.</value>
        public Type RequestType { get; }

        /// <summary>
        /// Gets the command when.
        /// </summary>
        /// <value>The command when.</value>

        public DateTimeOffset WriteTime { get; }

        /// <summary>
        /// Gets the context key for the request. This is a combination of the request ID and the context identifier.
        /// </summary>
        /// <remarks>
        /// The context key is used to uniquely identify a request within a specific processing context,
        /// allowing the message to be handled differently in various contexts.
        /// </remarks>
        string Key { get;}

        /// <summary>
        /// Convert a Guid identity and context into a key, convenience wrapper
        /// </summary>
        /// <param name="id">The Guid for the request</param>
        /// <param name="contextKey">The handler this is for</param>
        /// <returns>A composite key combining the request ID and context key.</returns>
         public static string CreateKey(string id, string contextKey)
        {
            return $"{id}:{contextKey}";
        }
    }
    
    
    /// <summary>
    /// Class InMemoryInbox.
    /// Provides an in-memory implementation of an inbox for storing and retrieving requests. An Inbox stores <see cref="Command"/>s for diagnostics or replay.
    /// </summary>
    /// <remarks> 
    /// This class is intended to be thread-safe, so you can use one InMemoryInbox across multiple performers. However, the state is not global i.e. static
    /// so you can use multiple instances safely as well.
    /// N.B. that the primary limitation of this in-memory inbox is that it will not work across processes. So if you use the competing consumers pattern
    /// the consumers will not be able to determine if another consumer has already processed this command.
    /// It is possible to use multiple performers within one process as competing consumers, and if you want to use an InMemoryInbox this is the most
    /// viable strategy - otherwise use an out-of-process inbox that provides shared state to all consumers
<<<<<<< HEAD
    /// </remarks>
    /// <param name="timeProvider">The time provider used for timestamp operations.</param>
    public class InMemoryInbox(TimeProvider timeProvider) : InMemoryBox<InboxItem>(timeProvider), IAmAnInboxSync, IAmAnInboxAsync
=======
    /// </summary>
    public class InMemoryInbox(TimeProvider timeProvider,
        InstrumentationOptions instrumentationOptions = InstrumentationOptions.All)
        : InMemoryBox<InboxItem>(timeProvider), IAmAnInboxSync, IAmAnInboxAsync
>>>>>>> 268e05ae
    {
        private readonly TimeProvider _timeProvider = timeProvider;
        private readonly InstrumentationOptions _instrumentationOptions = instrumentationOptions;

        /// <inheritdoc />
        public bool ContinueOnCapturedContext { get; set; }

        /// <inheritdoc />
        public IAmABrighterTracer? Tracer { private get; set; }

        /// <summary>
        ///   Adds a command to the in-memory store.
        /// </summary>
        /// <typeparam name="T"></typeparam>
        /// <param name="command">The command.</param>
<<<<<<< HEAD
        /// <param name="contextKey">The context-specific key for this request.</param>
        /// <param name="timeoutInMilliseconds">The timeout for the operation in milliseconds. Use -1 for no timeout.</param>
        /// <exception cref="Exception">Thrown when the request cannot be added to the inbox.</exception>
         public void Add<T>(T command, string contextKey, int timeoutInMilliseconds = -1) where T : class, IRequest
=======
        /// <param name="contextKey">An identifier for the context in which the command has been processed (for example, the name of the handler)</param>
        /// <param name="requestContext">What is the context for this request; used to access the Span</param>
        /// <param name="timeoutInMilliseconds">Ignored as commands are stored in-memory</param>
        public void Add<T>(T command, string contextKey, RequestContext? requestContext, int timeoutInMilliseconds = -1) 
            where T : class, IRequest
>>>>>>> 268e05ae
        {
            var span = Tracer?.CreateDbSpan(
                new BoxSpanInfo(DbSystem.Brighter, InMemoryAttributes.InboxDbName, BoxDbOperation.Add, InMemoryAttributes.DbTable),
                requestContext?.Span,
                options: _instrumentationOptions);

            try
            {
                ClearExpiredMessages();

                string key = InboxItem.CreateKey(command.Id, contextKey);
                if (!ExistsInternal<T>(command.Id, contextKey))
                {
                    if (!Requests.TryAdd(key, new InboxItem(typeof(T), string.Empty, _timeProvider.GetUtcNow().DateTime, contextKey)))
                    {
                        throw new Exception($"Could not add command: {command.Id} to the Inbox");
                    }
                }

                Requests[key].RequestBody = JsonSerializer.Serialize(command, JsonSerialisationOptions.Options);
            }
            finally
            {
                Tracer?.EndSpan(span);
            }
        }

        /// <summary>
        ///   Awaitably adds a command to the store.
        /// </summary>
        /// <typeparam name="T"></typeparam>
        /// <param name="command">The command.</param>
<<<<<<< HEAD
        /// <param name="contextKey">The context-specific key for this request.</param>
        /// <param name="timeoutInMilliseconds">The timeout in milliseconds.</param>
        /// <param name="cancellationToken">A token to cancel the asynchronous operation.</param>
        /// <returns> <see cref="Task"/> Allows the sender to cancel the call, optional</returns>
        public Task AddAsync<T>(T command, string contextKey, int timeoutInMilliseconds = -1, CancellationToken cancellationToken = default) where T : class, IRequest
=======
        /// <param name="contextKey">An identifier for the context in which the command has been processed (for example, the name of the handler)</param>
        /// <param name="requestContext">What is the context for this request; used to access the Span</param>
        /// <param name="timeoutInMilliseconds">Ignored as commands are stored in-memory</param>
        /// <param name="cancellationToken">Allow the sender to cancel the operation, if the parameter is supplied</param>
        /// <returns><see cref="Task"/>.</returns>
        public Task AddAsync<T>(T command, string contextKey, RequestContext? requestContext, 
            int timeoutInMilliseconds = -1, CancellationToken cancellationToken = default) 
            where T : class, IRequest
>>>>>>> 268e05ae
        {
            // Note: Don't create a span here - we call the sync method behind the scenes
            var tcs = new TaskCompletionSource<object>(TaskCreationOptions.RunContinuationsAsynchronously);

            if (cancellationToken.IsCancellationRequested)
            {
                tcs.SetCanceled();
                return tcs.Task;
            }

            Add(command, contextKey, requestContext, timeoutInMilliseconds);

            tcs.SetResult(new object());
            return tcs.Task;
        }

        /// <summary>
        ///   Finds a command with the specified identifier.
        /// </summary>
<<<<<<< HEAD
        /// <typeparam name="T">The type of the request to retrieve, which must implement IRequest.</typeparam>
        /// <param name="id">The unique identifier of the request.</param>
        /// <param name="contextKey">The context-specific key for this request.</param>
        /// <param name="timeoutInMilliseconds">The timeout in milliseconds.</param>
        /// <returns>The requested item of type T.</returns>
        /// <exception cref="RequestNotFoundException{T}">Thrown when the requested item is not found in the inbox.</exception>
        /// <exception cref="ArgumentException">Thrown when the deserialized request body is null.</exception>
         public T Get<T>(string id, string contextKey, int timeoutInMilliseconds = -1) where T : class, IRequest
=======
        /// <typeparam name="T"></typeparam>
        /// <param name="id">The identifier.</param>
        /// <param name="contextKey">An identifier for the context in which the command has been processed (for example, the name of the handler)</param>
        /// <param name="requestContext">What is the context for this request; used to access the Span</param>
        /// <param name="timeoutInMilliseconds">Ignored as commands are stored in-memory</param>
        /// <returns><see cref="T"/></returns>
        public T Get<T>(string id, string contextKey, RequestContext? requestContext, int timeoutInMilliseconds = -1) 
            where T : class, IRequest
>>>>>>> 268e05ae
        {
            var span = Tracer?.CreateDbSpan(
                new BoxSpanInfo(DbSystem.Brighter, InMemoryAttributes.InboxDbName, BoxDbOperation.Get, InMemoryAttributes.DbTable),
                requestContext?.Span,
                options: _instrumentationOptions);

            try
            {
                ClearExpiredMessages();

                if (Requests.TryGetValue(InboxItem.CreateKey(id, contextKey), out InboxItem? inboxItem))
                {
                    var result = JsonSerializer.Deserialize<T>(inboxItem.RequestBody, JsonSerialisationOptions.Options);

                    if (result is null) throw new ArgumentException("Body must not be null");
                    return result;
                }

                throw new RequestNotFoundException<T>(id);
            }
            finally
            {
                Tracer?.EndSpan(span);
            }
        }

        /// <summary>
<<<<<<< HEAD
        /// Checks if a request exists in the inbox.
        /// </summary>
        /// <typeparam name="T">The type of the request, which must implement IRequest.</typeparam>
        /// <param name="id">The unique identifier of the request.</param>
        /// <param name="contextKey">The context-specific key for this request.</param>
        /// <param name="timeoutInMilliseconds">The timeout for the operation in milliseconds. Use -1 for no timeout.</param>
        /// <returns>True if the request exists in the inbox; otherwise, false.</returns>
        public bool Exists<T>(string id, string contextKey, int timeoutInMilliseconds = -1) where T : class, IRequest
=======
        ///   Checks whether a command with the specified identifier exists in the store.
        /// </summary>
        /// <typeparam name="T"></typeparam>
        /// <param name="id">The identifier.</param>
        /// <param name="contextKey">An identifier for the context in which the command has been processed (for example, the name of the handler)</param>
        /// <param name="requestContext">What is the context for this request; used to access the Span</param>
        /// <param name="timeoutInMilliseconds">Ignored as commands are stored in-memory</param>
        /// <returns><see langword="true"/> if it exists, otherwise <see langword="false"/>.</returns>
        public bool Exists<T>(string id, string contextKey, RequestContext? requestContext, int timeoutInMilliseconds = -1) where T : class, IRequest
>>>>>>> 268e05ae
        {
            var span = Tracer?.CreateDbSpan(
                new BoxSpanInfo(DbSystem.Brighter, InMemoryAttributes.InboxDbName, BoxDbOperation.Exists, InMemoryAttributes.DbTable),
                requestContext?.Span,
                options: _instrumentationOptions
            );

            try
            {
                return ExistsInternal<T>(id, contextKey);
            }
            finally
            {
                Tracer?.EndSpan(span);
            }
        }

        /// <summary>
        ///   Awaitable checks whether a command with the specified identifier exists in the store.
        /// </summary>
        /// <typeparam name="T"></typeparam>
        /// <param name="id">The identifier.</param>
        /// <param name="contextKey">An identifier for the context in which the command has been processed (for example, the name of the handler)</param>
        /// <param name="requestContext">What is the context for this request; used to access the Span</param>
        /// <param name="timeoutInMilliseconds">Ignored as commands are stored in-memory</param>
        /// <param name="cancellationToken">Allow the sender to cancel the operation, if the parameter is supplied</param>
        /// <returns><see cref="Task{true}"/> if it exists, otherwise <see cref="Task{false}"/>.</returns>
        public Task<bool> ExistsAsync<T>(string id, string contextKey, RequestContext? requestContext, int timeoutInMilliseconds = -1,
            CancellationToken cancellationToken = default) where T : class, IRequest
        {
            // Note: Don't create a span here - we call the sync method behind the scenes
            var tcs = new TaskCompletionSource<bool>(TaskCreationOptions.RunContinuationsAsynchronously);

            if (cancellationToken.IsCancellationRequested)
            {
                tcs.SetCanceled();
                return tcs.Task;
            }

            var command = Exists<T>(id, contextKey, requestContext, timeoutInMilliseconds);

            tcs.SetResult(command);
            return tcs.Task;
        }

        /// <summary>
        ///   Awaitably finds a command with the specified identifier.
        /// </summary>
        /// <typeparam name="T"></typeparam>
        /// <param name="id">The identifier.</param>
        /// <param name="contextKey">An identifier for the context in which the command has been processed (for example, the name of the handler)</param>
        /// <param name="requestContext">What is the context for this request; used to access the Span</param>
        /// <param name="timeoutInMilliseconds">Ignored as commands are stored in-memory</param>
        /// <param name="cancellationToken">Allow the sender to cancel the operation, if the parameter is supplied</param>
        /// <returns><see cref="Task{T}"/>.</returns>
        public Task<T> GetAsync<T>(string id, string contextKey, RequestContext? requestContext, int timeoutInMilliseconds = -1,
            CancellationToken cancellationToken = default) where T : class, IRequest
        {
            // Note: Don't create a span here - we call the sync method behind the scenes
            var tcs = new TaskCompletionSource<T>(TaskCreationOptions.RunContinuationsAsynchronously);

            if (cancellationToken.IsCancellationRequested)
            {
                tcs.SetCanceled();
                return tcs.Task;
            }

            var command = Get<T>(id, contextKey, requestContext, timeoutInMilliseconds);

            tcs.SetResult(command);
            return tcs.Task;
        }

        // Performs the logic of checking whether a command exists in the inbox without creating telemetry
        private bool ExistsInternal<T>(string id, string contextKey)
        {
            ClearExpiredMessages();

            return Requests.ContainsKey(InboxItem.CreateKey(id, contextKey));
        }
    }
}<|MERGE_RESOLUTION|>--- conflicted
+++ resolved
@@ -73,12 +73,10 @@
         public DateTimeOffset WriteTime { get; }
 
         /// <summary>
-        /// Gets the context key for the request. This is a combination of the request ID and the context identifier.
-        /// </summary>
-        /// <remarks>
-        /// The context key is used to uniquely identify a request within a specific processing context,
-        /// allowing the message to be handled differently in various contexts.
-        /// </remarks>
+        /// The Id and the key for the context i.e. message type, that we are looking for
+        /// Occurs because we may service the same message in different contexts and need to
+        /// know they are all handled or not
+        /// </summary>
         string Key { get;}
 
         /// <summary>
@@ -86,8 +84,8 @@
         /// </summary>
         /// <param name="id">The Guid for the request</param>
         /// <param name="contextKey">The handler this is for</param>
-        /// <returns>A composite key combining the request ID and context key.</returns>
-         public static string CreateKey(string id, string contextKey)
+        /// <returns></returns>
+        public static string CreateKey(string id, string contextKey)
         {
             return $"{id}:{contextKey}";
         }
@@ -96,25 +94,17 @@
     
     /// <summary>
     /// Class InMemoryInbox.
-    /// Provides an in-memory implementation of an inbox for storing and retrieving requests. An Inbox stores <see cref="Command"/>s for diagnostics or replay.
-    /// </summary>
-    /// <remarks> 
+    /// A Inbox stores <see cref="Command"/>s for diagnostics or replay.
     /// This class is intended to be thread-safe, so you can use one InMemoryInbox across multiple performers. However, the state is not global i.e. static
     /// so you can use multiple instances safely as well.
     /// N.B. that the primary limitation of this in-memory inbox is that it will not work across processes. So if you use the competing consumers pattern
     /// the consumers will not be able to determine if another consumer has already processed this command.
     /// It is possible to use multiple performers within one process as competing consumers, and if you want to use an InMemoryInbox this is the most
     /// viable strategy - otherwise use an out-of-process inbox that provides shared state to all consumers
-<<<<<<< HEAD
-    /// </remarks>
-    /// <param name="timeProvider">The time provider used for timestamp operations.</param>
-    public class InMemoryInbox(TimeProvider timeProvider) : InMemoryBox<InboxItem>(timeProvider), IAmAnInboxSync, IAmAnInboxAsync
-=======
     /// </summary>
     public class InMemoryInbox(TimeProvider timeProvider,
         InstrumentationOptions instrumentationOptions = InstrumentationOptions.All)
         : InMemoryBox<InboxItem>(timeProvider), IAmAnInboxSync, IAmAnInboxAsync
->>>>>>> 268e05ae
     {
         private readonly TimeProvider _timeProvider = timeProvider;
         private readonly InstrumentationOptions _instrumentationOptions = instrumentationOptions;
@@ -130,18 +120,11 @@
         /// </summary>
         /// <typeparam name="T"></typeparam>
         /// <param name="command">The command.</param>
-<<<<<<< HEAD
-        /// <param name="contextKey">The context-specific key for this request.</param>
-        /// <param name="timeoutInMilliseconds">The timeout for the operation in milliseconds. Use -1 for no timeout.</param>
-        /// <exception cref="Exception">Thrown when the request cannot be added to the inbox.</exception>
-         public void Add<T>(T command, string contextKey, int timeoutInMilliseconds = -1) where T : class, IRequest
-=======
         /// <param name="contextKey">An identifier for the context in which the command has been processed (for example, the name of the handler)</param>
         /// <param name="requestContext">What is the context for this request; used to access the Span</param>
         /// <param name="timeoutInMilliseconds">Ignored as commands are stored in-memory</param>
         public void Add<T>(T command, string contextKey, RequestContext? requestContext, int timeoutInMilliseconds = -1) 
             where T : class, IRequest
->>>>>>> 268e05ae
         {
             var span = Tracer?.CreateDbSpan(
                 new BoxSpanInfo(DbSystem.Brighter, InMemoryAttributes.InboxDbName, BoxDbOperation.Add, InMemoryAttributes.DbTable),
@@ -174,13 +157,6 @@
         /// </summary>
         /// <typeparam name="T"></typeparam>
         /// <param name="command">The command.</param>
-<<<<<<< HEAD
-        /// <param name="contextKey">The context-specific key for this request.</param>
-        /// <param name="timeoutInMilliseconds">The timeout in milliseconds.</param>
-        /// <param name="cancellationToken">A token to cancel the asynchronous operation.</param>
-        /// <returns> <see cref="Task"/> Allows the sender to cancel the call, optional</returns>
-        public Task AddAsync<T>(T command, string contextKey, int timeoutInMilliseconds = -1, CancellationToken cancellationToken = default) where T : class, IRequest
-=======
         /// <param name="contextKey">An identifier for the context in which the command has been processed (for example, the name of the handler)</param>
         /// <param name="requestContext">What is the context for this request; used to access the Span</param>
         /// <param name="timeoutInMilliseconds">Ignored as commands are stored in-memory</param>
@@ -189,7 +165,6 @@
         public Task AddAsync<T>(T command, string contextKey, RequestContext? requestContext, 
             int timeoutInMilliseconds = -1, CancellationToken cancellationToken = default) 
             where T : class, IRequest
->>>>>>> 268e05ae
         {
             // Note: Don't create a span here - we call the sync method behind the scenes
             var tcs = new TaskCompletionSource<object>(TaskCreationOptions.RunContinuationsAsynchronously);
@@ -209,16 +184,6 @@
         /// <summary>
         ///   Finds a command with the specified identifier.
         /// </summary>
-<<<<<<< HEAD
-        /// <typeparam name="T">The type of the request to retrieve, which must implement IRequest.</typeparam>
-        /// <param name="id">The unique identifier of the request.</param>
-        /// <param name="contextKey">The context-specific key for this request.</param>
-        /// <param name="timeoutInMilliseconds">The timeout in milliseconds.</param>
-        /// <returns>The requested item of type T.</returns>
-        /// <exception cref="RequestNotFoundException{T}">Thrown when the requested item is not found in the inbox.</exception>
-        /// <exception cref="ArgumentException">Thrown when the deserialized request body is null.</exception>
-         public T Get<T>(string id, string contextKey, int timeoutInMilliseconds = -1) where T : class, IRequest
-=======
         /// <typeparam name="T"></typeparam>
         /// <param name="id">The identifier.</param>
         /// <param name="contextKey">An identifier for the context in which the command has been processed (for example, the name of the handler)</param>
@@ -227,7 +192,6 @@
         /// <returns><see cref="T"/></returns>
         public T Get<T>(string id, string contextKey, RequestContext? requestContext, int timeoutInMilliseconds = -1) 
             where T : class, IRequest
->>>>>>> 268e05ae
         {
             var span = Tracer?.CreateDbSpan(
                 new BoxSpanInfo(DbSystem.Brighter, InMemoryAttributes.InboxDbName, BoxDbOperation.Get, InMemoryAttributes.DbTable),
@@ -255,16 +219,6 @@
         }
 
         /// <summary>
-<<<<<<< HEAD
-        /// Checks if a request exists in the inbox.
-        /// </summary>
-        /// <typeparam name="T">The type of the request, which must implement IRequest.</typeparam>
-        /// <param name="id">The unique identifier of the request.</param>
-        /// <param name="contextKey">The context-specific key for this request.</param>
-        /// <param name="timeoutInMilliseconds">The timeout for the operation in milliseconds. Use -1 for no timeout.</param>
-        /// <returns>True if the request exists in the inbox; otherwise, false.</returns>
-        public bool Exists<T>(string id, string contextKey, int timeoutInMilliseconds = -1) where T : class, IRequest
-=======
         ///   Checks whether a command with the specified identifier exists in the store.
         /// </summary>
         /// <typeparam name="T"></typeparam>
@@ -274,7 +228,6 @@
         /// <param name="timeoutInMilliseconds">Ignored as commands are stored in-memory</param>
         /// <returns><see langword="true"/> if it exists, otherwise <see langword="false"/>.</returns>
         public bool Exists<T>(string id, string contextKey, RequestContext? requestContext, int timeoutInMilliseconds = -1) where T : class, IRequest
->>>>>>> 268e05ae
         {
             var span = Tracer?.CreateDbSpan(
                 new BoxSpanInfo(DbSystem.Brighter, InMemoryAttributes.InboxDbName, BoxDbOperation.Exists, InMemoryAttributes.DbTable),

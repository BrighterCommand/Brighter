--- conflicted
+++ resolved
@@ -137,14 +137,6 @@
             //mostly this seems to be a problem with the task we are running completing, but work is still being queued to the 
             //synchronization context. 
             var contextCallback = new ContextCallback(callback);
-<<<<<<< HEAD
-   
-=======
-            if (ctxt != null && ctxt  != _executionContext)
-                ExecuteOnCallersContext(contextCallback, state, ctxt);
-            else
-                ExecuteImmediately(contextCallback, state);
->>>>>>> f6022f50
             Debug.WriteLine(string.Empty);
             Debug.IndentLevel = 1;
             Debug.WriteLine($"BrighterSynchronizationContext: Post Failed to queue {callback.Method.Name} on thread {Thread.CurrentThread.ManagedThreadId}");

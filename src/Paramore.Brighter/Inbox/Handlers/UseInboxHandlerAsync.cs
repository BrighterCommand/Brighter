--- conflicted
+++ resolved
@@ -116,7 +116,14 @@
             return handledCommand;
         }
 
-<<<<<<< HEAD
+        private RequestContext InitRequestContext()
+        {
+            return new RequestContext()
+            {
+                Span = Activity.Current
+            };
+        }
+        
         private static partial class Log
         {
             [LoggerMessage(LogLevel.Debug, "Checking if command {Id} has already been seen")]
@@ -130,14 +137,6 @@
 
             [LoggerMessage(LogLevel.Debug, "Writing command {Id} to the Inbox")]
             public static partial void WritingCommandToInbox(ILogger logger, string id);
-=======
-        private RequestContext InitRequestContext()
-        {
-            return new RequestContext()
-            {
-                Span = Activity.Current
-            };
->>>>>>> 79916f66
         }
     }
 }

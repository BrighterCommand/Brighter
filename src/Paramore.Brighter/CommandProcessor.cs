﻿#region Licence

/* The MIT License (MIT)
Copyright © 2014 Ian Cooper <ian_hammond_cooper@yahoo.co.uk>

Permission is hereby granted, free of charge, to any person obtaining a copy
of this software and associated documentation files (the “Software”), to deal
in the Software without restriction, including without limitation the rights
to use, copy, modify, merge, publish, distribute, sublicense, and/or sell
copies of the Software, and to permit persons to whom the Software is
furnished to do so, subject to the following conditions:

The above copyright notice and this permission notice shall be included in
all copies or substantial portions of the Software.

THE SOFTWARE IS PROVIDED “AS IS”, WITHOUT WARRANTY OF ANY KIND, EXPRESS OR
IMPLIED, INCLUDING BUT NOT LIMITED TO THE WARRANTIES OF MERCHANTABILITY,
FITNESS FOR A PARTICULAR PURPOSE AND NONINFRINGEMENT. IN NO EVENT SHALL THE
AUTHORS OR COPYRIGHT HOLDERS BE LIABLE FOR ANY CLAIM, DAMAGES OR OTHER
LIABILITY, WHETHER IN AN ACTION OF CONTRACT, TORT OR OTHERWISE, ARISING FROM,
OUT OF OR IN CONNECTION WITH THE SOFTWARE OR THE USE OR OTHER DEALINGS IN
THE SOFTWARE. */

#endregion

using System;
using System.Collections.Generic;
using System.Diagnostics;
using System.Linq;
using System.Threading;
using System.Threading.Tasks;
using System.Transactions;
using Microsoft.Extensions.Logging;
using Paramore.Brighter.FeatureSwitch;
using Paramore.Brighter.Logging;
using Polly;
using Polly.Registry;
using Exception = System.Exception;

namespace Paramore.Brighter
{
    /// <summary>
    /// Class CommandProcessor.
    /// Implements both the <a href="http://www.hillside.net/plop/plop2001/accepted_submissions/PLoP2001/bdupireandebfernandez0/PLoP2001_bdupireandebfernandez0_1.pdf">Command Dispatcher</a> 
    /// and <a href="http://wiki.hsr.ch/APF/files/CommandProcessor.pdf">Command Processor</a> Design Patterns 
    /// </summary>
    public class CommandProcessor : IAmACommandProcessor
    {
        private static readonly ILogger s_logger = ApplicationLogging.CreateLogger<CommandProcessor>();

        private readonly IAmASubscriberRegistry _subscriberRegistry;
        private readonly IAmAHandlerFactorySync _handlerFactorySync;
        private readonly IAmAHandlerFactoryAsync _handlerFactoryAsync;
        private readonly IAmARequestContextFactory _requestContextFactory;
        private readonly IPolicyRegistry<string> _policyRegistry;
        private readonly InboxConfiguration _inboxConfiguration;
        private readonly IAmAFeatureSwitchRegistry _featureSwitchRegistry;
        private readonly IEnumerable<Subscription> _replySubscriptions;

        //Uses -1 to indicate no outbox and will thus force a throw on a failed publish

        // the following are not readonly to allow setting them to null on dispose
        private readonly IAmAChannelFactory _responseChannelFactory;

        private const string CREATEEVENT = "Cloud Events Create: {0}";
        private const string CLEAROUTBOX = "Clear Outbox";
        private const string PROCESSCOMMAND = "Process Command Type: {0}";
        private const string PROCESSEVENT = "Process Event Type: {0}";

        /// <summary>
        /// Use this as an identifier for your <see cref="Policy"/> that determines for how long to break the circuit when communication with the Work Queue fails.
        /// Register that policy with your <see cref="IPolicyRegistry{TKey}"/> such as <see cref="PolicyRegistry"/>
        /// You can use this an identifier for you own policies, if your generic policy is the same as your Work Queue policy.
        /// </summary>
        public const string CIRCUITBREAKER = "Paramore.Brighter.CommandProcessor.CircuitBreaker";

        /// <summary>
        /// Use this as an identifier for your <see cref="Policy"/> that determines the retry strategy when communication with the Work Queue fails.
        /// Register that policy with your <see cref="IPolicyRegistry{TKey}"/> such as <see cref="PolicyRegistry"/>
        /// You can use this an identifier for you own policies, if your generic policy is the same as your Work Queue policy.
        /// </summary>
        public const string RETRYPOLICY = "Paramore.Brighter.CommandProcessor.RetryPolicy";

        /// <summary>
        /// Use this as an identifier for your <see cref="Policy"/> that determines for how long to break the circuit when communication with the Work Queue fails.
        /// Register that policy with your <see cref="IPolicyRegistry{TKey}"/> such as <see cref="PolicyRegistry"/>
        /// You can use this an identifier for you own policies, if your generic policy is the same as your Work Queue policy.
        /// </summary>
        public const string CIRCUITBREAKERASYNC = "Paramore.Brighter.CommandProcessor.CircuitBreaker.Async";

        /// <summary>
        /// Use this as an identifier for your <see cref="Policy"/> that determines the retry strategy when communication with the Work Queue fails.
        /// Register that policy with your <see cref="IPolicyRegistry{TKey}"/> such as <see cref="PolicyRegistry"/>
        /// You can use this an identifier for you own policies, if your generic policy is the same as your Work Queue policy.
        /// </summary>
        public const string RETRYPOLICYASYNC = "Paramore.Brighter.CommandProcessor.RetryPolicy.Async";

        /// <summary>
        /// We want to use double lock to let us pass parameters to the constructor from the first instance
        /// </summary>
        private static IAmAnExternalBusService s_bus;
        private static readonly object s_padlock = new object();

        /// <summary>
        /// Initializes a new instance of the <see cref="CommandProcessor"/> class
        /// NO EXTERNAL BUS: Use this constructor when no external bus is required
        /// </summary>
        /// <param name="subscriberRegistry">The subscriber registry.</param>
        /// <param name="handlerFactory">The handler factory.</param>
        /// <param name="requestContextFactory">The request context factory.</param>
        /// <param name="policyRegistry">The policy registry.</param>
        /// <param name="featureSwitchRegistry">The feature switch config provider.</param>
        /// <param name="inboxConfiguration">Do we want to insert an inbox handler into pipelines without the attribute. Null (default = no), yes = how to configure</param>
        public CommandProcessor(
            IAmASubscriberRegistry subscriberRegistry,
            IAmAHandlerFactory handlerFactory,
            IAmARequestContextFactory requestContextFactory,
            IPolicyRegistry<string> policyRegistry,
            IAmAFeatureSwitchRegistry featureSwitchRegistry = null,
            InboxConfiguration inboxConfiguration = null)
        {
            _subscriberRegistry = subscriberRegistry;

            if (HandlerFactoryIsNotEitherIAmAHandlerFactorySyncOrAsync(handlerFactory))
                throw new ArgumentException(
                    "No HandlerFactory has been set - either an instance of IAmAHandlerFactorySync or IAmAHandlerFactoryAsync needs to be set");

            if (handlerFactory is IAmAHandlerFactorySync handlerFactorySync)
                _handlerFactorySync = handlerFactorySync;
            if (handlerFactory is IAmAHandlerFactoryAsync handlerFactoryAsync)
                _handlerFactoryAsync = handlerFactoryAsync;

            _requestContextFactory = requestContextFactory;
            _policyRegistry = policyRegistry;
            _featureSwitchRegistry = featureSwitchRegistry;
            _inboxConfiguration = inboxConfiguration;
        }

        /// <summary>
        /// Initializes a new instance of the <see cref="CommandProcessor"/> class.
        /// EXTERNAL BUS AND INTERNAL BUS: Use this constructor when both external bus and command processor support is required
        /// OPTIONAL RPC: You can use this if you want to use the command processor as a client to an external bus, but also want to support RPC
        /// </summary>
        /// <param name="subscriberRegistry">The subscriber registry.</param>
        /// <param name="handlerFactory">The handler factory.</param>
        /// <param name="requestContextFactory">The request context factory.</param>
        /// <param name="policyRegistry">The policy registry.</param>
        /// <param name="bus">The external service bus that we want to send messages over</param>
        /// <param name="featureSwitchRegistry">The feature switch config provider.</param>
        /// <param name="inboxConfiguration">Do we want to insert an inbox handler into pipelines without the attribute. Null (default = no), yes = how to configure</param>
        /// <param name="replySubscriptions">The Subscriptions for creating the reply queues</param>
        /// <param name="responseChannelFactory">If we are expecting a response, then we need a channel to listen on</param>
        public CommandProcessor(
            IAmASubscriberRegistry subscriberRegistry,
            IAmAHandlerFactory handlerFactory,
            IAmARequestContextFactory requestContextFactory,
            IPolicyRegistry<string> policyRegistry,
            IAmAnExternalBusService bus,
            IAmAFeatureSwitchRegistry featureSwitchRegistry = null,
            InboxConfiguration inboxConfiguration = null,
            IEnumerable<Subscription> replySubscriptions = null,
            IAmAChannelFactory responseChannelFactory = null
            )
            : this(subscriberRegistry, handlerFactory, requestContextFactory, policyRegistry, featureSwitchRegistry, inboxConfiguration)
        {
            _responseChannelFactory = responseChannelFactory;
            _replySubscriptions = replySubscriptions;

            InitExtServiceBus(bus); 
        }

        /// <summary>
        /// Initializes a new instance of the <see cref="CommandProcessor"/> class.
        /// EXTERNAL BUS, NO INTERNAL BUS: Use this constructor when only posting messages to an external bus is required
        /// </summary>
        /// <param name="requestContextFactory">The request context factory.</param>
        /// <param name="policyRegistry">The policy registry.</param>
        /// <param name="bus">The external service bus that we want to send messages over</param>
        /// <param name="featureSwitchRegistry">The feature switch config provider.</param>
        /// <param name="inboxConfiguration">Do we want to insert an inbox handler into pipelines without the attribute. Null (default = no), yes = how to configure</param>
        /// <param name="replySubscriptions">The Subscriptions for creating the reply queues</param>
        public CommandProcessor(
            IAmARequestContextFactory requestContextFactory,
            IPolicyRegistry<string> policyRegistry,
            IAmAnExternalBusService bus,
            IAmAFeatureSwitchRegistry featureSwitchRegistry = null,
            InboxConfiguration inboxConfiguration = null,
            IEnumerable<Subscription> replySubscriptions = null)
        {
            _requestContextFactory = requestContextFactory;
            _policyRegistry = policyRegistry;
            _featureSwitchRegistry = featureSwitchRegistry;
            _inboxConfiguration = inboxConfiguration;
            _replySubscriptions = replySubscriptions;
            
            InitExtServiceBus(bus); 
        }

        /// <summary>
        /// Sends the specified command. We expect only one handler. The command is handled synchronously.
        /// </summary>
        /// <typeparam name="T"></typeparam>
        /// <param name="command">The command.</param>
        /// <param name="requestContext">The context of the request; if null we will start one via a <see cref="RequestContextFactory"/> </param>
        /// <exception cref="System.ArgumentException">
        /// </exception>
        public void Send<T>(T command, RequestContext requestContext = null) where T : class, IRequest
        {
            if (_handlerFactorySync == null)
                throw new InvalidOperationException("No handler factory defined.");

            var span = CreateSpan(string.Format(PROCESSCOMMAND, typeof(T).Name));
            var context = InitRequestContext(span, requestContext);

            using var builder = new PipelineBuilder<T>(_subscriberRegistry, _handlerFactorySync, _inboxConfiguration);
            try
            {
                s_logger.LogInformation("Building send pipeline for command: {CommandType} {Id}", command.GetType(),
                    command.Id);
                var handlerChain = builder.Build(context);

                AssertValidSendPipeline(command, handlerChain.Count());

                handlerChain.First().Handle(command);
            }
            catch (Exception)
            {
                span?.SetStatus(ActivityStatusCode.Error);
                throw;
            }
            finally
            {
                EndSpan(span);
            }
        }

        /// <summary>
        /// Sends the specified command.
        /// </summary>
        /// <typeparam name="T"></typeparam>
        /// <param name="command">The command.</param>
        /// <param name="requestContext">The context of the request; if null we will start one via a <see cref="RequestContextFactory"/> </param>
        /// <param name="continueOnCapturedContext">Should we use the calling thread's synchronization context when continuing or a default thread synchronization context. Defaults to false</param>
        /// <param name="cancellationToken">Allows the sender to cancel the request pipeline. Optional</param>
        /// <returns>awaitable <see cref="Task"/>.</returns>
        public async Task SendAsync<T>(
            T command, 
            RequestContext requestContext = null, 
            bool continueOnCapturedContext = false, 
            CancellationToken cancellationToken = default
        )
            where T : class, IRequest
        {
            if (_handlerFactoryAsync == null)
                throw new InvalidOperationException("No async handler factory defined.");

            var span = CreateSpan(string.Format(PROCESSCOMMAND, typeof(T).Name));
            var context = InitRequestContext(span, requestContext);

            using var builder = new PipelineBuilder<T>(_subscriberRegistry, _handlerFactoryAsync, _inboxConfiguration);
            try
            {
                s_logger.LogInformation("Building send async pipeline for command: {CommandType} {Id}",
                    command.GetType(), command.Id);
                var handlerChain = builder.BuildAsync(context, continueOnCapturedContext);

                AssertValidSendPipeline(command, handlerChain.Count());

                await handlerChain.First().HandleAsync(command, cancellationToken)
                    .ConfigureAwait(continueOnCapturedContext);
            }
            catch (Exception)
            {
                span?.SetStatus(ActivityStatusCode.Error);
                throw;
            }
            finally
            {
                EndSpan(span);
            }
        }

        /// <summary>
        /// Publishes the specified event. We expect zero or more handlers. The events are handled synchronously, in turn
        /// Because any pipeline might throw, yet we want to execute the remaining handler chains,  we catch exceptions on any publisher
        /// instead of stopping at the first failure and then we throw an AggregateException if any of the handlers failed, 
        /// with the InnerExceptions property containing the failures.
        /// It is up the implementer of the handler that throws to take steps to make it easy to identify the handler that threw.
        /// </summary>
        /// <typeparam name="T"></typeparam>
        /// <param name="event">The event.</param>
        /// <param name="requestContext">The context of the request; if null we will start one via a <see cref="RequestContextFactory"/> </param>
        public void Publish<T>(T @event, RequestContext requestContext = null) where T : class, IRequest
        {
            if (_handlerFactorySync == null)
                throw new InvalidOperationException("No handler factory defined.");

            var span = CreateSpan(string.Format(PROCESSEVENT, typeof(T).Name));
            var context = InitRequestContext(span, requestContext);

            try
            {
                using var builder = new PipelineBuilder<T>(_subscriberRegistry, _handlerFactorySync, _inboxConfiguration);
                s_logger.LogInformation("Building send pipeline for event: {EventType} {Id}", @event.GetType(),
                    @event.Id);
                var handlerChain = builder.Build(context);

                var handlerCount = handlerChain.Count();

                s_logger.LogInformation("Found {HandlerCount} pipelines for event: {EventType} {Id}", handlerCount,
                   @event.GetType(), @event.Id);

                var exceptions = new List<Exception>();
                foreach (var handleRequests in handlerChain)
                {
                    try
                    {
                        handleRequests.Handle(@event);
                    }
                    catch (Exception e)
                    {
                        exceptions.Add(e);
                    }
                }

                if (exceptions.Any())
                {
                    span?.SetStatus(ActivityStatusCode.Error);
                    throw new AggregateException(
                        "Failed to publish to one more handlers successfully, see inner exceptions for details",
                        exceptions);
                }
            }
            finally
            {
                EndSpan(span);
            }
        }

        /// <summary>
        /// Publishes the specified event. We expect zero or more handlers. The events are handled synchronously and concurrently
        /// Because any pipeline might throw, yet we want to execute the remaining handler chains,  we catch exceptions on any publisher
        /// instead of stopping at the first failure and then we throw an AggregateException if any of the handlers failed, 
        /// with the InnerExceptions property containing the failures.
        /// It is up the implementer of the handler that throws to take steps to make it easy to identify the handler that threw.
        /// </summary>
        /// <typeparam name="T"></typeparam>
        /// <param name="event">The event.</param>
        /// <param name="requestContext">The context of the request; if null we will start one via a <see cref="RequestContextFactory"/> </param>
        /// <param name="continueOnCapturedContext">Should we use the calling thread's synchronization context when continuing or a default thread synchronization context. Defaults to false</param>
        /// <param name="cancellationToken">Allows the sender to cancel the request pipeline. Optional</param>
        /// <returns>awaitable <see cref="Task"/>.</returns>
        public async Task PublishAsync<T>(
            T @event,
            RequestContext requestContext = null,
            bool continueOnCapturedContext = false,
            CancellationToken cancellationToken = default)
            where T : class, IRequest
        {
            if (_handlerFactoryAsync == null)
                throw new InvalidOperationException("No async handler factory defined.");

            var span = CreateSpan(string.Format(PROCESSEVENT, typeof(T).Name));
            var context = InitRequestContext(span, requestContext);

            using var builder = new PipelineBuilder<T>(_subscriberRegistry, _handlerFactoryAsync, _inboxConfiguration);
            try
            {
                s_logger.LogInformation("Building send async pipeline for event: {EventType} {Id}", @event.GetType(),
                    @event.Id);

                var handlerChain = builder.BuildAsync(context, continueOnCapturedContext);
                var handlerCount = handlerChain.Count();

                s_logger.LogInformation("Found {0} async pipelines for event: {EventType} {Id}", handlerCount,
                    @event.GetType(), @event.Id
                );

                var exceptions = new List<Exception>();
                foreach (var handler in handlerChain)
                {
                    try
                    {
                        await handler.HandleAsync(@event, cancellationToken).ConfigureAwait(continueOnCapturedContext);
                    }
                    catch (Exception e)
                    {
                        exceptions.Add(e);
                    }
                }

                if (exceptions.Any())
                    span?.SetStatus(ActivityStatusCode.Error);

                if (exceptions.Count > 0)
                {
                    throw new AggregateException(
                        "Failed to async publish to one more handlers successfully, see inner exceptions for details",
                        exceptions);
                }
            }
            finally
            {
                EndSpan(span);
            }
        }

        /// <summary>
        /// Posts the specified request. The message is placed on a task queue and into a outbox for reposting in the event of failure.
        /// You will need to configure a service that reads from the task queue to process the message
        /// Paramore.Brighter.ServiceActivator provides an endpoint for use in a windows service that reads from a queue
        /// and then Sends or Publishes the message to a <see cref="CommandProcessor"/> within that service. The decision to <see cref="Send{T}"/> or <see cref="Publish{T}"/> is based on the
        /// mapper. Your mapper can map to a <see cref="Message"/> with either a <see cref="T:MessageType.MT_COMMAND"/> , which results in a <see cref="Send{T}"/> or a
        /// <see cref="T:MessageType.MT_EVENT"/> which results in a <see cref="Publish{T}"/>
        /// Please note that this call will not participate in any ambient Transactions, if you wish to have the outbox participate in a Transaction please Use Deposit,
        /// and then after you have committed your transaction use ClearOutbox
        /// </summary>
        /// <param name="request">The request.</param>
        /// <param name="requestContext">The context of the request; if null we will start one via a <see cref="RequestContextFactory"/> </param>
        /// <param name="args">For transports or outboxes that require additional parameters such as topic, provide an optional arg</param>
        /// <typeparam name="TRequest">The type of request</typeparam>
        /// <exception cref="System.ArgumentOutOfRangeException"></exception>
        public void Post<TRequest>(
            TRequest request, 
            RequestContext requestContext = null, 
            Dictionary<string, object> args = null
        ) where TRequest : class, IRequest
        {
            ClearOutbox(new []{DepositPost(request, (IAmABoxTransactionProvider<CommittableTransaction>)null, requestContext, args)}, requestContext, args);
        }

        /// <summary>
        /// Posts the specified request. The message is placed on a task queue and into a outbox for reposting in the event of failure.
        /// You will need to configure a service that reads from the task queue to process the message
        /// Paramore.Brighter.ServiceActivator provides an endpoint for use in a windows service that reads from a queue
        /// and then Sends or Publishes the message to a <see cref="CommandProcessor"/> within that service. The decision to <see cref="Send{T}"/> or <see cref="Publish{T}"/> is based on the
        /// mapper. Your mapper can map to a <see cref="Message"/> with either a <see cref="T:MessageType.MT_COMMAND"/> , which results in a <see cref="Send{T}"/> or a
        /// <see cref="T:MessageType.MT_EVENT"/> which results in a <see cref="Publish{T}"/>
        /// Please note that this call will not participate in any ambient Transactions, if you wish to have the outbox participate in a Transaction please Use DepositAsync,
        /// and then after you have committed your transaction use ClearOutboxAsync
        /// </summary>
        /// <param name="request">The request.</param>
        /// <param name="requestContext">The context of the request; if null we will start one via a <see cref="RequestContextFactory"/> </param>
        /// <param name="args">For transports or outboxes that require additional parameters such as topic, provide an optional arg</param>
        /// <param name="continueOnCapturedContext">Should we use the calling thread's synchronization context when continuing or a default thread synchronization context. Defaults to false</param>
        /// <param name="cancellationToken">Allows the sender to cancel the request pipeline. Optional</param>
        /// <typeparam name="TRequest">The type of request</typeparam>
        /// <exception cref="System.ArgumentOutOfRangeException"></exception>
        /// <returns>awaitable <see cref="Task"/>.</returns>
        public async Task PostAsync<TRequest>(
            TRequest request,
            RequestContext requestContext = null,
            Dictionary<string, object> args = null,
            bool continueOnCapturedContext = false,
            CancellationToken cancellationToken = default
            )
            where TRequest : class, IRequest
        {
            var messageId = await DepositPostAsync(request, (IAmABoxTransactionProvider<CommittableTransaction>)null, requestContext, args, continueOnCapturedContext, cancellationToken);
            await ClearOutboxAsync(new[] { messageId }, requestContext, args, continueOnCapturedContext, cancellationToken);
        }

        /// <summary>
        /// Adds a message into the outbox, and returns the id of the saved message.
        /// Intended for use with the Outbox pattern: http://gistlabs.com/2014/05/the-outbox/ normally you include the
        /// call to DepositPostBox within the scope of the transaction to write corresponding entity state to your
        /// database, that you want to signal via the request to downstream consumers
        /// Pass deposited message to <see cref="ClearOutbox"/> 
        /// </summary>
        /// <param name="request">The request to save to the outbox</param>
        /// <param name="requestContext">The context of the request; if null we will start one via a <see cref="RequestContextFactory"/> </param>
        /// <param name="args">For transports or outboxes that require additional parameters such as topic, provide an optional arg</param>
        /// <typeparam name="TRequest">The type of the request</typeparam>
        /// <returns>The Id of the Message that has been deposited.</returns>
        public string DepositPost<TRequest>(TRequest request, RequestContext requestContext = null, Dictionary<string, object> args = null) 
            where TRequest : class, IRequest
        {
            return DepositPost<TRequest, CommittableTransaction>(request, null, requestContext, args); 
        }

        /// <summary>
        /// Adds a message into the outbox, and returns the id of the saved message.
        /// Intended for use with the Outbox pattern: http://gistlabs.com/2014/05/the-outbox/ normally you include the
        /// call to DepositPostBox within the scope of the transaction to write corresponding entity state to your
        /// database, that you want to signal via the request to downstream consumers
        /// Pass deposited message to <see cref="ClearOutbox"/> 
        /// </summary>
        /// <param name="request">The request to save to the outbox</param>
        /// <param name="transactionProvider">The transaction provider to use with an outbox</param>
        /// <param name="requestContext">The context of the request; if null we will start one via a <see cref="RequestContextFactory"/> </param>
        /// <param name="args">For transports or outboxes that require additional parameters such as topic, provide an optional arg</param>
        /// <typeparam name="TRequest">The type of the request</typeparam>
        /// <typeparam name="TTransaction">The type of Db transaction used by the Outbox</typeparam>
        /// <returns>The Id of the Message that has been deposited.</returns>
        public string DepositPost<TRequest, TTransaction>(
            TRequest request,
            IAmABoxTransactionProvider<TTransaction> transactionProvider,
            RequestContext requestContext = null,
            Dictionary<string, object> args = null) 
            where TRequest : class, IRequest
        {
            s_logger.LogInformation("Save request: {RequestType} {Id}", request.GetType(), request.Id);
            
            var span = CreateSpan(string.Format(CREATEEVENT, typeof(TRequest).Name));
            var context = InitRequestContext(span, requestContext);

            try
            {
                Message message = s_bus.CreateMessageFromRequest(request, context);
                
                var bus = ((IAmAnExternalBusService<Message, TTransaction>)s_bus);

                if (!bus.HasOutbox())
                    throw new InvalidOperationException("No outbox defined.");

                bus.AddToOutbox(message, context, transactionProvider);

                return message.Id;
            }
            finally
            {
                EndSpan(span);
            }
        }

        /// <summary>
        /// Adds a messages into the outbox, and returns the id of the saved message.
        /// Intended for use with the Outbox pattern: http://gistlabs.com/2014/05/the-outbox/ normally you include the
        /// call to DepositPostBox within the scope of the transaction to write corresponding entity state to your
        /// database, that you want to signal via the request to downstream consumers
        /// Pass deposited message to <see cref="ClearOutbox"/> 
        /// </summary>
        /// <param name="requests">The requests to save to the outbox</param>
        /// <param name="requestContext">The context of the request; if null we will start one via a <see cref="RequestContextFactory"/> </param>
        /// <param name="args">For transports or outboxes that require additional parameters such as topic, provide an optional arg</param>
        /// <typeparam name="TRequest">The type of the request</typeparam>
        /// <returns>The Id of the Message that has been deposited.</returns>
        public string[] DepositPost<TRequest>(IEnumerable<TRequest> requests, RequestContext requestContext = null, Dictionary<string, object> args = null) 
            where TRequest : class, IRequest
        {
            return DepositPost<TRequest, CommittableTransaction >(requests, null, requestContext, args); 
        }

        /// <summary>
        /// Adds a messages into the outbox, and returns the id of the saved message.
        /// Intended for use with the Outbox pattern: http://gistlabs.com/2014/05/the-outbox/ normally you include the
        /// call to DepositPostBox within the scope of the transaction to write corresponding entity state to your
        /// database, that you want to signal via the request to downstream consumers
        /// Pass deposited message to <see cref="ClearOutbox"/> 
        /// </summary>
        /// <param name="requests">The requests to save to the outbox</param>
        /// <param name="transactionProvider">The transaction provider to use with an outbox</param>
        /// <param name="requestContext">The context of the request; if null we will start one via a <see cref="RequestContextFactory"/> </param>
        /// <param name="args">For transports or outboxes that require additional parameters such as topic, provide an optional arg</param>
        /// <typeparam name="TRequest">The type of the request</typeparam>
        /// <typeparam name="TTransaction">The type of transaction used by the Outbox</typeparam>
        /// <returns>The Id of the Message that has been deposited.</returns>
        public string[] DepositPost<TRequest, TTransaction>(
            IEnumerable<TRequest> requests,
            IAmABoxTransactionProvider<TTransaction> transactionProvider,
            RequestContext requestContext = null,
            Dictionary<string, object> args = null
        ) where TRequest : class, IRequest
        {
            s_logger.LogInformation("Save bulk requests request: {RequestType}", typeof(TRequest));
            
            var span = CreateSpan(string.Format(CREATEEVENT, typeof(TRequest).Name));
            var context = InitRequestContext(span, requestContext);

            try
            {
                var successfullySentMessage = new List<string>();

                foreach (var batch in SplitRequestBatchIntoTypes(requests))
                {
                    var messages = s_bus.CreateMessagesFromRequests(
                        batch.Key, batch, context, new CancellationToken()
                    ).GetAwaiter().GetResult();

                    s_logger.LogInformation(
                        "Save requests: {RequestType} {AmountOfMessages}", batch.Key, messages.Count()
                    );

                    var bus = ((IAmAnExternalBusService<Message, TTransaction>)s_bus);
                    bus.AddToOutbox(messages, context, transactionProvider);

                    successfullySentMessage.AddRange(messages.Select(m => m.Id));
                }

                return successfullySentMessage.ToArray();
            }
            finally
            {
                EndSpan(span);
            }
        }

        /// <summary>
        /// Adds a message into the outbox, and returns the id of the saved message.
        /// Intended for use with the Outbox pattern: http://gistlabs.com/2014/05/the-outbox/ normally you include the
        /// call to DepositPostBox within the scope of the transaction to write corresponding entity state to your
        /// database, that you want to signal via the request to downstream consumers
        /// Pass deposited string to <see cref="ClearOutboxAsync"/>
        /// NOTE: If you get an error about the transaction type not matching CommittableTransaction, then you need to
        /// use the specialized version of this method that takes a transaction provider.
        /// </summary>
        /// <param name="request">The request to save to the outbox</param>
        /// <param name="requestContext">The context of the request; if null we will start one via a <see cref="RequestContextFactory"/> </param>
        /// <param name="args">For transports or outboxes that require additional parameters such as topic, provide an optional arg</param>
        /// <param name="continueOnCapturedContext">Should we use the calling thread's synchronization context when continuing or a default thread synchronization context. Defaults to false</param>
        /// <param name="cancellationToken">The Cancellation Token.</param>
        /// <typeparam name="TRequest">The type of the request</typeparam>
        /// <returns></returns>
        public async Task<string> DepositPostAsync<TRequest>(
            TRequest request,
            RequestContext requestContext = null,
            Dictionary<string, object> args = null,
            bool continueOnCapturedContext = false,
            CancellationToken cancellationToken = default) where TRequest : class, IRequest
        {
            return await DepositPostAsync<TRequest, CommittableTransaction>(
                request,
                null,
                requestContext,
                args,
                continueOnCapturedContext,
                cancellationToken);
        }

        /// <summary>
        /// Adds a message into the outbox, and returns the id of the saved message.
        /// Intended for use with the Outbox pattern: http://gistlabs.com/2014/05/the-outbox/ normally you include the
        /// call to DepositPostBox within the scope of the transaction to write corresponding entity state to your
        /// database, that you want to signal via the request to downstream consumers
        /// Pass deposited message to <see cref="ClearOutboxAsync"/> 
        /// </summary>
        /// <param name="request">The request to save to the outbox</param>
        /// <param name="transactionProvider">The transaction provider to use with an outbox</param>
        /// <param name="requestContext">The context of the request; if null we will start one via a <see cref="RequestContextFactory"/> </param>
        /// <param name="args">For transports or outboxes that require additional parameters such as topic, provide an optional arg</param>
        /// <param name="continueOnCapturedContext">Should we use the calling thread's synchronization context when continuing or a default thread synchronization context. Defaults to false</param>
        /// <param name="cancellationToken">The Cancellation Token.</param>
        /// <typeparam name="TRequest">The type of the request</typeparam>
        /// <typeparam name="TTransaction">The type of the transaction used by the Outbox</typeparam>
        /// <returns></returns>
        public async Task<string> DepositPostAsync<TRequest, TTransaction>(
            TRequest request,
            IAmABoxTransactionProvider<TTransaction> transactionProvider,
            RequestContext requestContext = null,
            Dictionary<string, object> args = null,
            bool continueOnCapturedContext = false,
            CancellationToken cancellationToken = default) where TRequest : class, IRequest
        {
            s_logger.LogInformation("Save request: {RequestType} {Id}", request.GetType(), request.Id);
            
            var span = CreateSpan(string.Format(CREATEEVENT, typeof(TRequest).Name));
            var context = InitRequestContext(span, requestContext);

            try
            {
                Message message = await s_bus.CreateMessageFromRequestAsync(request, context, cancellationToken);
                
                var bus = ((IAmAnExternalBusService<Message, TTransaction>)s_bus);
                
                if (!bus.HasAsyncOutbox())
                    throw new InvalidOperationException("No async outbox defined.");

                await bus.AddToOutboxAsync(message, context, transactionProvider, continueOnCapturedContext, cancellationToken);

                return message.Id;
            }
            finally
            {
                EndSpan(span);
            }
        }

        /// <summary>
        /// Adds a message into the outbox, and returns the id of the saved message.
        /// Intended for use with the Outbox pattern: http://gistlabs.com/2014/05/the-outbox/ normally you include the
        /// call to DepositPostBox within the scope of the transaction to write corresponding entity state to your
        /// database, that you want to signal via the request to downstream consumers
        /// Pass deposited message to <see cref="ClearOutboxAsync"/> 
        /// </summary>
        /// <param name="requests">The requests to save to the outbox</param>
        /// <param name="requestContext">The context of the request; if null we will start one via a <see cref="RequestContextFactory"/> </param>
        /// <param name="args">For transports or outboxes that require additional parameters such as topic, provide an optional arg</param>
        /// <param name="continueOnCapturedContext">Should we use the calling thread's synchronization context when continuing or a default thread synchronization context. Defaults to false</param>
        /// <param name="cancellationToken">The Cancellation Token.</param>
        /// <typeparam name="TRequest">The type of the request</typeparam>
        /// <returns></returns>
        public async Task<string[]> DepositPostAsync<TRequest>(
            IEnumerable<TRequest> requests,
            RequestContext requestContext = null,
            Dictionary<string, object> args = null,
            bool continueOnCapturedContext = false,
            CancellationToken cancellationToken = default) where TRequest : class, IRequest
        {
            return await DepositPostAsync<TRequest, CommittableTransaction>(
                requests,
                null,
                requestContext,
                args,
                continueOnCapturedContext,
                cancellationToken); 
        }

        /// <summary>
        /// Adds a message into the outbox, and returns the id of the saved message.
        /// Intended for use with the Outbox pattern: http://gistlabs.com/2014/05/the-outbox/ normally you include the
        /// call to DepositPostBox within the scope of the transaction to write corresponding entity state to your
        /// database, that you want to signal via the request to downstream consumers
        /// Pass deposited message to <see cref="ClearOutboxAsync"/> 
        /// </summary>
        /// <param name="requests">The requests to save to the outbox</param>
        /// <param name="transactionProvider">The transaction provider used with the Outbox</param>
        /// <param name="requestContext">The context of the request; if null we will start one via a <see cref="RequestContextFactory"/> </param>
        /// <param name="args">For transports or outboxes that require additional parameters such as topic, provide an optional arg</param>
        /// <param name="continueOnCapturedContext">Should we use the calling thread's synchronization context when continuing or a default thread synchronization context. Defaults to false</param>
        /// <param name="cancellationToken">The Cancellation Token.</param>
        /// <typeparam name="TRequest">The type of the request</typeparam>
        /// <typeparam name="TTransaction">The type of transaction used with the Outbox</typeparam>
        /// <returns></returns>
        public async Task<string[]> DepositPostAsync<TRequest, TTransaction>(
            IEnumerable<TRequest> requests,
            IAmABoxTransactionProvider<TTransaction> transactionProvider,
            RequestContext requestContext = null,
            Dictionary<string, object> args = null,
            bool continueOnCapturedContext = false,
            CancellationToken cancellationToken = default) where TRequest : class, IRequest
        {
            
            var span = CreateSpan(string.Format(CREATEEVENT, typeof(TRequest).Name));
            var context = InitRequestContext(span, requestContext);

            try
            {
                var successfullySentMessage = new List<string>();

                foreach (var batch in SplitRequestBatchIntoTypes(requests))
                {
                    var messages = await s_bus.CreateMessagesFromRequests(
                        batch.Key, batch.ToArray(), context, cancellationToken
                    );

                    s_logger.LogInformation(
                        "Save requests: {RequestType} {AmountOfMessages}", batch.Key, messages.Count()
                    );
                    
                    var bus = ((IAmAnExternalBusService<Message, TTransaction>)s_bus);

                    await bus.AddToOutboxAsync(
                        messages, context, transactionProvider, continueOnCapturedContext, cancellationToken
                    );

                    successfullySentMessage.AddRange(messages.Select(m => m.Id));
                }

                return successfullySentMessage.ToArray();
            }
            finally
            {
                EndSpan(span);
            }
        }

        /// <summary>
        /// Flushes the messages in the id list from the Outbox.
        /// Intended for use with the Outbox pattern: http://gistlabs.com/2014/05/the-outbox/ <see cref="DepositPostBox"/>
        /// </summary>
        /// <param name="ids">The message ids to flush</param>
        /// <param name="requestContext">The context of the request; if null we will start one via a <see cref="RequestContextFactory"/> </param>
        /// <param name="args">For transports or outboxes that require additional parameters such as topic, provide an optional arg</param>
        public void ClearOutbox(string[] ids, RequestContext requestContext = null, Dictionary<string, object> args = null)
        {
            var span = CreateSpan(CLEAROUTBOX);
            var context = InitRequestContext(span, requestContext);
            
            try
            {
                s_bus.ClearOutbox(ids, context, args);
            }
            finally
            {
                EndSpan(span);
            }
        }

        /// <summary>
        /// Flushes any outstanding message box message to the broker.
        /// This will be run on a background task.
        /// Intended for use with the Outbox pattern: http://gistlabs.com/2014/05/the-outbox/ <see cref="DepositPostBox"/>
        /// </summary>
        /// <param name="amountToClear">The maximum number to clear.</param>
        /// <param name="minimumAge">The minimum age to clear in milliseconds.</param>
         /// <param name="requestContext">The context of the request; if null we will start one via a <see cref="RequestContextFactory"/> </param>       
        /// <param name="args">For transports or outboxes that require additional parameters such as topic, provide an optional arg</param>
        public void ClearOutbox(
            int amountToClear = 100, 
            int minimumAge = 5000, 
            RequestContext requestContext = null,
            Dictionary<string, object> args = null
            )
        {
            var span = CreateSpan(CLEAROUTBOX);
            var context = InitRequestContext(span, requestContext);

            try
            {
                s_bus.ClearOutbox(amountToClear, minimumAge, false, false, context, args);
            }
            finally
            {
                EndSpan(span);
            }
        }

        /// <summary>
        /// Flushes the message box message given by <param name="posts"/> to the broker.
        /// Intended for use with the Outbox pattern: http://gistlabs.com/2014/05/the-outbox/ <see cref="DepositPostBoxAsync"/>
        /// </summary>
        /// <param name="posts">The ids to flush</param>
        /// <param name="requestContext">The context of the request; if null we will start one via a <see cref="RequestContextFactory"/> </param>
        /// <param name="args">For transports or outboxes that require additional parameters such as topic, provide an optional arg</param>
        /// <param name="continueOnCapturedContext">Should the callback run on a new thread?</param>
        /// <param name="cancellationToken">The token to cancel a running asynchronous operation</param>
        public async Task ClearOutboxAsync(
            IEnumerable<string> posts,
            RequestContext requestContext = null,
            Dictionary<string, object> args = null,
            bool continueOnCapturedContext = false,
            CancellationToken cancellationToken = default)
        {
            var span = CreateSpan(CLEAROUTBOX);
            var context = InitRequestContext(span, requestContext);
            
            try
            {
                await s_bus.ClearOutboxAsync(posts, context, continueOnCapturedContext, args, cancellationToken);
            }
            finally
            {
                EndSpan(span);
            }
        }

        /// <summary>
        /// Flushes any outstanding message box message to the broker.
        /// This will be run on a background task.
        /// Intended for use with the Outbox pattern: http://gistlabs.com/2014/05/the-outbox/ <see cref="DepositPostBoxAsync"/>
        /// </summary>
        /// <param name="amountToClear">The maximum number to clear.</param>
        /// <param name="minimumAge">The minimum age to clear in milliseconds.</param>
        /// <param name="useBulk">Use the bulk send on the producer.</param>
        /// <param name="requestContext">The context of the request; if null we will start one via a <see cref="RequestContextFactory"/> </param>
        /// <param name="args">For transports or outboxes that require additional parameters such as topic, provide an optional arg</param>
        public void ClearAsyncOutbox(
            int amountToClear = 100,
            int minimumAge = 5000,
            bool useBulk = false,
            RequestContext requestContext = null,
            Dictionary<string, object> args = null
        )
        {
            var span = CreateSpan(CLEAROUTBOX);
            var context = InitRequestContext(span, requestContext);

            try
            {
                s_bus.ClearOutbox(amountToClear, minimumAge, true, useBulk, context, args);
            }
            finally
            {
                EndSpan(span);
            }
        }

        /// <summary>
        /// Uses the Request-Reply messaging approach to send a message to another server and block awaiting a reply.
        /// The message is placed into a message queue but not into the outbox.
        /// An ephemeral reply queue is created, and its name used to set the reply address for the response. We produce
        /// a queue per exchange, to simplify correlating send and receive.
        /// The response is directed to a registered handler.
        /// Because the operation blocks, there is a mandatory timeout
        /// </summary>
        /// <param name="request">What message do we want a reply to</param>
        /// <param name="requestContext">The context of the request; if null we will start one via a <see cref="RequestContextFactory"/> </param>
        /// <param name="timeOutInMilliseconds">The call blocks, so we must time out</param>
        /// <exception cref="NotImplementedException"></exception>
        public TResponse Call<T, TResponse>(T request, RequestContext requestContext = null, int timeOutInMilliseconds = 500)
            where T : class, ICall where TResponse : class, IResponse
        {
            if (timeOutInMilliseconds <= 0)
            {
                throw new InvalidOperationException("Timeout to a call method must have a duration greater than zero");
            }

            var subscription = _replySubscriptions.FirstOrDefault(s => s.DataType == typeof(TResponse));

            if (subscription is null)
                throw new ArgumentOutOfRangeException($"No Subscription registered fpr replies of type {typeof(T)}");

            //create a reply queue via creating a consumer - we use random identifiers as we will destroy
            var channelName = Guid.NewGuid();
            var routingKey = channelName.ToString();

            subscription.ChannelName = new ChannelName(channelName.ToString());
            subscription.RoutingKey = new RoutingKey(routingKey);

            using var responseChannel = _responseChannelFactory.CreateChannel(subscription);
            s_logger.LogInformation("Create reply queue for topic {ChannelName}", channelName);
            request.ReplyAddress.Topic = routingKey;
            request.ReplyAddress.CorrelationId = channelName.ToString();

            //we do this to create the channel on the broker, or we won't have anything to send to; we 
            //retry in case the subscription is poor. An alternative would be to extract the code from
            //the channel to create the subscription, but this does not do much on a new queue
<<<<<<< HEAD
=======
            Retry(() => responseChannel.Purge());
>>>>>>> a74571c0

            s_bus.Retry(() => responseChannel.Purge());

            var span = CreateSpan(CLEAROUTBOX);
            var context = InitRequestContext(span, requestContext);

            try
            {
                var outMessage = s_bus.CreateMessageFromRequest(request, context);

<<<<<<< HEAD
                //We don't store the message, if we continue to fail further retry is left to the sender 
                s_logger.LogDebug("Sending request  with routingkey {ChannelName}", channelName);
                s_bus.CallViaExternalBus<T, TResponse>(outMessage);

                Message responseMessage = null;


                //now we block on the receiver to try and get the message, until timeout.
                s_logger.LogDebug("Awaiting response on {ChannelName}", channelName);
                s_bus.Retry(() => responseMessage = responseChannel.Receive(timeOutInMilliseconds));

                TResponse response = default(TResponse);
                if (responseMessage.Header.MessageType != MessageType.MT_NONE)
                {
                    s_logger.LogDebug("Reply received from {ChannelName}", channelName);
                    //map to request is map to a response, but it is a request from consumer point of view. Confusing, but...
                    s_bus.CreateRequestFromMessage(responseMessage, context, out response);
                    Send(response);
                }
=======
            //now we block on the receiver to try and get the message, until timeout.
            s_logger.LogDebug("Awaiting response on {ChannelName}", channelName);
            Retry(() => responseMessage = responseChannel.Receive(timeOutInMilliseconds));
>>>>>>> a74571c0


                s_logger.LogInformation("Deleting queue for routingkey: {ChannelName}", channelName);

                return response;
            } 
            finally
            {
                EndSpan(span);
            }
        }

            /// <summary>
        /// The external service bus is a singleton as it has app lifetime to manage an Outbox.
        /// This method clears the external service bus, so that the next attempt to use it will create a fresh one
        /// It is mainly intended for testing, to allow the external service bus to be reset between tests
        /// </summary>
        public static void ClearServiceBus()
        {
            if (s_bus != null)
            {
                lock (s_padlock)
                {
                    if (s_bus != null)
                    {
                        s_bus.Dispose();
                        s_bus = null;
                    }
                }
            }
        }

        private void AssertValidSendPipeline<T>(T command, int handlerCount) where T : class, IRequest
        {
            s_logger.LogInformation("Found {HandlerCount} pipelines for command: {Type} {Id}", handlerCount, typeof(T),
                command.Id);

            if (handlerCount > 1)
                throw new ArgumentException(
                    $"More than one handler was found for the typeof command {typeof(T)} - a command should only have one handler.");
            if (handlerCount == 0)
                throw new ArgumentException(
                    $"No command handler was found for the typeof command {typeof(T)} - a command should have exactly one handler.");
        }
        
  
        private void EndSpan(Activity span)
        {
            if (span?.Status == ActivityStatusCode.Unset)
                span.SetStatus(ActivityStatusCode.Ok);
            span?.Dispose();
        }

        private Activity CreateSpan(string activityName)
        {
            bool hasParent = Activity.Current != null;

            if (hasParent)
                return ApplicationTelemetry.ActivitySource.StartActivity(activityName, ActivityKind.Server, Activity.Current.Context);
            else
                return ApplicationTelemetry.ActivitySource.StartActivity(activityName, ActivityKind.Server);
        }
        
        private bool HandlerFactoryIsNotEitherIAmAHandlerFactorySyncOrAsync(IAmAHandlerFactory handlerFactory)
        {
            // If we do not have a subscriber registry and we do not have a handler factory 
            // then we're creating a control bus sender and we don't need them
            if (_subscriberRegistry is null && handlerFactory is null)
                return false;

            switch (handlerFactory)
            {
                case IAmAHandlerFactorySync _:
                case IAmAHandlerFactoryAsync _:
                    return false;
                default:
                    return true;
            }
        }
        
<<<<<<< HEAD
        // Create an instance of the ExternalBusService if one not already set for this app. Note that we do not support reinitialization here, so once you have
        // set a command processor for the app, you can't call init again to set them - although the properties are not read-only so overwriting is possible
        // if needed as a "get out of gaol" card.
        private static void InitExtServiceBus(IAmAnExternalBusService bus)
        {
            if (s_bus == null)
            {
                lock (s_padlock)
                {
                    s_bus ??= bus;
                }
            }
        }
        
        private RequestContext InitRequestContext(Activity span, RequestContext requestContext)
        {
            var context = requestContext ?? _requestContextFactory.Create();
            context.Span = span;
            context.Policies = _policyRegistry;
            context.FeatureSwitches = _featureSwitchRegistry;
            return context;
=======
        private bool Retry(Action action)
        {
            var policy = _policyRegistry.Get<Policy>(CommandProcessor.RETRYPOLICY);
            var result = policy.ExecuteAndCapture(action);
            if (result.Outcome != OutcomeType.Successful)
            {
                if (result.FinalException != null)
                {
                    s_logger.LogError(result.FinalException, "Exception whilst trying to publish message");
                }

                return false;
            }

            return true;
>>>>>>> a74571c0
        }
        
        private IEnumerable<IGrouping<Type, T>> SplitRequestBatchIntoTypes<T>(IEnumerable<T> requests)
        {
            return requests.GroupBy(r => r.GetType());
        }
    }
}<|MERGE_RESOLUTION|>--- conflicted
+++ resolved
@@ -98,7 +98,7 @@
         /// <summary>
         /// We want to use double lock to let us pass parameters to the constructor from the first instance
         /// </summary>
-        private static IAmAnExternalBusService s_bus;
+        private static IAmAnExternalBusService s_bus = null;
         private static readonly object s_padlock = new object();
 
         /// <summary>
@@ -915,12 +915,7 @@
             //we do this to create the channel on the broker, or we won't have anything to send to; we 
             //retry in case the subscription is poor. An alternative would be to extract the code from
             //the channel to create the subscription, but this does not do much on a new queue
-<<<<<<< HEAD
-=======
             Retry(() => responseChannel.Purge());
->>>>>>> a74571c0
-
-            s_bus.Retry(() => responseChannel.Purge());
 
             var span = CreateSpan(CLEAROUTBOX);
             var context = InitRequestContext(span, requestContext);
@@ -929,17 +924,15 @@
             {
                 var outMessage = s_bus.CreateMessageFromRequest(request, context);
 
-<<<<<<< HEAD
                 //We don't store the message, if we continue to fail further retry is left to the sender 
                 s_logger.LogDebug("Sending request  with routingkey {ChannelName}", channelName);
                 s_bus.CallViaExternalBus<T, TResponse>(outMessage);
 
                 Message responseMessage = null;
 
-
-                //now we block on the receiver to try and get the message, until timeout.
-                s_logger.LogDebug("Awaiting response on {ChannelName}", channelName);
-                s_bus.Retry(() => responseMessage = responseChannel.Receive(timeOutInMilliseconds));
+            //now we block on the receiver to try and get the message, until timeout.
+            s_logger.LogDebug("Awaiting response on {ChannelName}", channelName);
+            Retry(() => responseMessage = responseChannel.Receive(timeOutInMilliseconds));
 
                 TResponse response = default(TResponse);
                 if (responseMessage.Header.MessageType != MessageType.MT_NONE)
@@ -949,11 +942,6 @@
                     s_bus.CreateRequestFromMessage(responseMessage, context, out response);
                     Send(response);
                 }
-=======
-            //now we block on the receiver to try and get the message, until timeout.
-            s_logger.LogDebug("Awaiting response on {ChannelName}", channelName);
-            Retry(() => responseMessage = responseChannel.Receive(timeOutInMilliseconds));
->>>>>>> a74571c0
 
 
                 s_logger.LogInformation("Deleting queue for routingkey: {ChannelName}", channelName);
@@ -1034,7 +1022,23 @@
             }
         }
         
-<<<<<<< HEAD
+        private bool Retry(Action action)
+        {
+            var policy = _policyRegistry.Get<Policy>(CommandProcessor.RETRYPOLICY);
+            var result = policy.ExecuteAndCapture(action);
+            if (result.Outcome != OutcomeType.Successful)
+            {
+                if (result.FinalException != null)
+                {
+                    s_logger.LogError(result.FinalException, "Exception whilst trying to publish message");
+                }
+
+                return false;
+            }
+
+            return true;
+        }
+        
         // Create an instance of the ExternalBusService if one not already set for this app. Note that we do not support reinitialization here, so once you have
         // set a command processor for the app, you can't call init again to set them - although the properties are not read-only so overwriting is possible
         // if needed as a "get out of gaol" card.
@@ -1056,23 +1060,6 @@
             context.Policies = _policyRegistry;
             context.FeatureSwitches = _featureSwitchRegistry;
             return context;
-=======
-        private bool Retry(Action action)
-        {
-            var policy = _policyRegistry.Get<Policy>(CommandProcessor.RETRYPOLICY);
-            var result = policy.ExecuteAndCapture(action);
-            if (result.Outcome != OutcomeType.Successful)
-            {
-                if (result.FinalException != null)
-                {
-                    s_logger.LogError(result.FinalException, "Exception whilst trying to publish message");
-                }
-
-                return false;
-            }
-
-            return true;
->>>>>>> a74571c0
         }
         
         private IEnumerable<IGrouping<Type, T>> SplitRequestBatchIntoTypes<T>(IEnumerable<T> requests)

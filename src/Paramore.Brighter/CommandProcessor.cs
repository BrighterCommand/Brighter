﻿#region Licence

/* The MIT License (MIT)
Copyright © 2014 Ian Cooper <ian_hammond_cooper@yahoo.co.uk>

Permission is hereby granted, free of charge, to any person obtaining a copy
of this software and associated documentation files (the “Software”), to deal
in the Software without restriction, including without limitation the rights
to use, copy, modify, merge, publish, distribute, sublicense, and/or sell
copies of the Software, and to permit persons to whom the Software is
furnished to do so, subject to the following conditions:

The above copyright notice and this permission notice shall be included in
all copies or substantial portions of the Software.

THE SOFTWARE IS PROVIDED “AS IS”, WITHOUT WARRANTY OF ANY KIND, EXPRESS OR
IMPLIED, INCLUDING BUT NOT LIMITED TO THE WARRANTIES OF MERCHANTABILITY,
FITNESS FOR A PARTICULAR PURPOSE AND NONINFRINGEMENT. IN NO EVENT SHALL THE
AUTHORS OR COPYRIGHT HOLDERS BE LIABLE FOR ANY CLAIM, DAMAGES OR OTHER
LIABILITY, WHETHER IN AN ACTION OF CONTRACT, TORT OR OTHERWISE, ARISING FROM,
OUT OF OR IN CONNECTION WITH THE SOFTWARE OR THE USE OR OTHER DEALINGS IN
THE SOFTWARE. */

#endregion

using System;
using System.Collections.Generic;
using System.Diagnostics;
using System.Linq;
using System.Reflection;
using System.Threading;
using System.Threading.Tasks;
using System.Transactions;
using Microsoft.Extensions.Logging;
using Paramore.Brighter.FeatureSwitch;
using Paramore.Brighter.Logging;
using Polly;
using Polly.Registry;
using Exception = System.Exception;

namespace Paramore.Brighter
{
    /// <summary>
    /// Class CommandProcessor.
    /// Implements both the <a href="http://www.hillside.net/plop/plop2001/accepted_submissions/PLoP2001/bdupireandebfernandez0/PLoP2001_bdupireandebfernandez0_1.pdf">Command Dispatcher</a> 
    /// and <a href="http://wiki.hsr.ch/APF/files/CommandProcessor.pdf">Command Processor</a> Design Patterns 
    /// </summary>
    public class CommandProcessor : IAmACommandProcessor
    {
        private static readonly ILogger s_logger = ApplicationLogging.CreateLogger<CommandProcessor>();

        private readonly IAmASubscriberRegistry _subscriberRegistry;
        private readonly IAmAHandlerFactorySync _handlerFactorySync;
        private readonly IAmAHandlerFactoryAsync _handlerFactoryAsync;
        private readonly IAmARequestContextFactory _requestContextFactory;
        private readonly IPolicyRegistry<string> _policyRegistry;
        private readonly InboxConfiguration _inboxConfiguration;
        private readonly IAmAFeatureSwitchRegistry _featureSwitchRegistry;
        private readonly IEnumerable<Subscription> _replySubscriptions;
        private readonly TransformPipelineBuilder _transformPipelineBuilder;
<<<<<<< HEAD
        private readonly IAmARequestRouter _router;
=======
        private readonly TransformPipelineBuilderAsync _transformPipelineBuilderAsync;
>>>>>>> 65d479f7

        //Uses -1 to indicate no outbox and will thus force a throw on a failed publish

        // the following are not readonly to allow setting them to null on dispose
        private readonly IAmAChannelFactory _responseChannelFactory;

        private const string PROCESSCOMMAND = "Process Command";
        private const string PROCESSEVENT = "Process Event";
        private const string DEPOSITPOST = "Deposit Post";

        /// <summary>
        /// Use this as an identifier for your <see cref="Policy"/> that determines for how long to break the circuit when communication with the Work Queue fails.
        /// Register that policy with your <see cref="IPolicyRegistry{TKey}"/> such as <see cref="PolicyRegistry"/>
        /// You can use this an identifier for you own policies, if your generic policy is the same as your Work Queue policy.
        /// </summary>
        public const string CIRCUITBREAKER = "Paramore.Brighter.CommandProcessor.CircuitBreaker";

        /// <summary>
        /// Use this as an identifier for your <see cref="Policy"/> that determines the retry strategy when communication with the Work Queue fails.
        /// Register that policy with your <see cref="IAmAPolicyRegistry"/> such as <see cref="PolicyRegistry"/>
        /// You can use this an identifier for you own policies, if your generic policy is the same as your Work Queue policy.
        /// </summary>
        public const string RETRYPOLICY = "Paramore.Brighter.CommandProcessor.RetryPolicy";

        /// <summary>
        /// Use this as an identifier for your <see cref="Policy"/> that determines for how long to break the circuit when communication with the Work Queue fails.
        /// Register that policy with your <see cref="IPolicyRegistry{TKey}"/> such as <see cref="PolicyRegistry"/>
        /// You can use this an identifier for you own policies, if your generic policy is the same as your Work Queue policy.
        /// </summary>
        public const string CIRCUITBREAKERASYNC = "Paramore.Brighter.CommandProcessor.CircuitBreaker.Async";

        /// <summary>
        /// Use this as an identifier for your <see cref="Policy"/> that determines the retry strategy when communication with the Work Queue fails.
        /// Register that policy with your <see cref="IPolicyRegistry{TKey}"/> such as <see cref="PolicyRegistry"/>
        /// You can use this an identifier for you own policies, if your generic policy is the same as your Work Queue policy.
        /// </summary>
        public const string RETRYPOLICYASYNC = "Paramore.Brighter.CommandProcessor.RetryPolicy.Async";

        /// <summary>
        /// We want to use double lock to let us pass parameters to the constructor from the first instance
        /// </summary>
        private static IAmAnExternalBusService _bus = null;
        private static readonly object padlock = new object();

        /// <summary>
        /// Initializes a new instance of the <see cref="CommandProcessor"/> class
        /// NO EXTERNAL BUS: Use this constructor when no external bus is required
        /// </summary>
        /// <param name="subscriberRegistry">The subscriber registry.</param>
        /// <param name="handlerFactory">The handler factory.</param>
        /// <param name="requestContextFactory">The request context factory.</param>
        /// <param name="policyRegistry">The policy registry.</param>
        /// <param name="router">The routing algorithm to use to map requests to handlers</param>
        /// <param name="featureSwitchRegistry">The feature switch config provider.</param>
        /// <param name="inboxConfiguration">Do we want to insert an inbox handler into pipelines without the attribute. Null (default = no), yes = how to configure</param>
        public CommandProcessor(
            IAmASubscriberRegistry subscriberRegistry,
            IAmAHandlerFactory handlerFactory,
            IAmARequestContextFactory requestContextFactory,
            IPolicyRegistry<string> policyRegistry,
            IAmARequestRouter router,
            IAmAFeatureSwitchRegistry featureSwitchRegistry = null,
            InboxConfiguration inboxConfiguration = null)
        {
            _subscriberRegistry = subscriberRegistry;

            if (HandlerFactoryIsNotEitherIAmAHandlerFactorySyncOrAsync(handlerFactory))
                throw new ArgumentException(
                    "No HandlerFactory has been set - either an instance of IAmAHandlerFactorySync or IAmAHandlerFactoryAsync needs to be set");

            if (handlerFactory is IAmAHandlerFactorySync handlerFactorySync)
                _handlerFactorySync = handlerFactorySync;
            if (handlerFactory is IAmAHandlerFactoryAsync handlerFactoryAsync)
                _handlerFactoryAsync = handlerFactoryAsync;

            _requestContextFactory = requestContextFactory;
            _policyRegistry = policyRegistry;
            _router = router;
            _featureSwitchRegistry = featureSwitchRegistry;
            _inboxConfiguration = inboxConfiguration;
        }

        /// <summary>
        /// Initializes a new instance of the <see cref="CommandProcessor"/> class.
        /// EXTERNAL BUS AND INTERNAL BUS: Use this constructor when both external bus and command processor support is required
        /// OPTIONAL RPC: You can use this if you want to use the command processor as a client to an external bus, but also want to support RPC
        /// </summary>
        /// <param name="subscriberRegistry">The subscriber registry.</param>
        /// <param name="handlerFactory">The handler factory.</param>
        /// <param name="requestContextFactory">The request context factory.</param>
        /// <param name="policyRegistry">The policy registry.</param>
<<<<<<< HEAD
        /// <param name="router">The routing algorithm to use to map requests to handlers</param>
        /// <param name="mapperRegistry">The mapper registry.</param>
=======
>>>>>>> 65d479f7
        /// <param name="bus">The external service bus that we want to send messages over</param>
        /// <param name="mapperRegistry">The mapper registry; it should also implement IAmAMessageMapperRegistryAsync</param>
        /// <param name="mapperRegistryAsync">The async mapper registry</param>
        /// <param name="featureSwitchRegistry">The feature switch config provider.</param>
        /// <param name="inboxConfiguration">Do we want to insert an inbox handler into pipelines without the attribute. Null (default = no), yes = how to configure</param>
        /// <param name="messageTransformerFactory">The factory used to create a transformer pipeline for a message mapper</param>
        /// <param name="messageTransformerFactoryAsync">The factory used to create a transformer pipeline for an async message mapper</param>
        /// <param name="replySubscriptions">The Subscriptions for creating the reply queues</param>
        /// <param name="responseChannelFactory">If we are expecting a response, then we need a channel to listen on</param>
        public CommandProcessor(
            IAmASubscriberRegistry subscriberRegistry,
            IAmAHandlerFactory handlerFactory,
            IAmARequestContextFactory requestContextFactory,
            IPolicyRegistry<string> policyRegistry,
<<<<<<< HEAD
            IAmARequestRouter router,
            IAmAMessageMapperRegistry mapperRegistry,
=======
>>>>>>> 65d479f7
            IAmAnExternalBusService bus,
            IAmAMessageMapperRegistry mapperRegistry = null,
            IAmAFeatureSwitchRegistry featureSwitchRegistry = null,
            InboxConfiguration inboxConfiguration = null,
            IAmAMessageTransformerFactory messageTransformerFactory = null,
            IAmAMessageTransformerFactoryAsync messageTransformerFactoryAsync = null,
            IEnumerable<Subscription> replySubscriptions = null,
            IAmAChannelFactory responseChannelFactory = null)
            : this(subscriberRegistry, handlerFactory, requestContextFactory, policyRegistry, router, featureSwitchRegistry, inboxConfiguration)
        {
            _responseChannelFactory = responseChannelFactory;
            _replySubscriptions = replySubscriptions;

            if (mapperRegistry == null) 
                throw new ConfigurationException("A Command Processor with an external bus must have a message mapper registry that implements IAmAMessageMapperRegistry");
            if (!(mapperRegistry is IAmAMessageMapperRegistryAsync mapperRegistryAsync))
                throw new ConfigurationException("A Command Processor with an external bus must have a message mapper registry that implements IAmAMessageMapperRegistryAsync");
            _transformPipelineBuilder = new TransformPipelineBuilder(mapperRegistry, messageTransformerFactory);
            _transformPipelineBuilderAsync = new TransformPipelineBuilderAsync(mapperRegistryAsync, messageTransformerFactoryAsync);

            InitExtServiceBus(bus); 
        }

        /// <summary>
        /// Initializes a new instance of the <see cref="CommandProcessor"/> class.
        /// EXTERNAL BUS, NO INTERNAL BUS: Use this constructor when only posting messages to an external bus is required
        /// </summary>
        /// <param name="requestContextFactory">The request context factory.</param>
        /// <param name="policyRegistry">The policy registry.</param>
        /// <param name="router">The routing algorithm to use to map requests to handlers</param>
        /// <param name="mapperRegistry">The mapper registry.</param>
        /// <param name="bus">The external service bus that we want to send messages over</param>
        /// <param name="featureSwitchRegistry">The feature switch config provider.</param>
        /// <param name="inboxConfiguration">Do we want to insert an inbox handler into pipelines without the attribute. Null (default = no), yes = how to configure</param>
        /// <param name="messageTransformerFactory">The factory used to create a transformer pipeline for a message mapper</param>
        /// <param name="messageTransformerFactoryAsync">The factory used to create a transformer pipeline for a message mapper<</param>
        /// <param name="replySubscriptions">The Subscriptions for creating the reply queues</param>
        public CommandProcessor(IAmARequestContextFactory requestContextFactory,
            IPolicyRegistry<string> policyRegistry,
<<<<<<< HEAD
            IAmARequestRouter router,
            IAmAMessageMapperRegistry mapperRegistry,
=======
>>>>>>> 65d479f7
            IAmAnExternalBusService bus,
            IAmAMessageMapperRegistry mapperRegistry = null,
            IAmAFeatureSwitchRegistry featureSwitchRegistry = null,
            InboxConfiguration inboxConfiguration = null,
            IAmAMessageTransformerFactory messageTransformerFactory = null,
            IAmAMessageTransformerFactoryAsync messageTransformerFactoryAsync = null,
            IEnumerable<Subscription> replySubscriptions = null)
        {
            _requestContextFactory = requestContextFactory;
            _policyRegistry = policyRegistry;
            _router = router;
            _featureSwitchRegistry = featureSwitchRegistry;
            _inboxConfiguration = inboxConfiguration;
            _replySubscriptions = replySubscriptions;
            
            if (mapperRegistry == null) 
                throw new ConfigurationException("A Command Processor with an external bus must have a message mapper registry that implements IAmAMessageMapperRegistry");
            if (!(mapperRegistry is IAmAMessageMapperRegistryAsync mapperRegistryAsync))
                throw new ConfigurationException("A Command Processor with an external bus must have a message mapper registry that implements IAmAMessageMapperRegistryAsync");
            _transformPipelineBuilder = new TransformPipelineBuilder(mapperRegistry, messageTransformerFactory);
            _transformPipelineBuilderAsync = new TransformPipelineBuilderAsync(mapperRegistryAsync, messageTransformerFactoryAsync);
            
            InitExtServiceBus(bus); 
        }

        
        /// <summary>
        /// Sends the specified command. We expect only one handler. The command is handled synchronously.
        /// </summary>
        /// <typeparam name="T"></typeparam>
        /// <param name="command">The command.</param>
        /// <exception cref="System.ArgumentException">
        /// </exception>
        public void Send<T>(T command) where T : class, IRequest
        {
            if (_handlerFactorySync == null)
                throw new InvalidOperationException("No handler factory defined.");

            var span = GetSpan(PROCESSCOMMAND);
            command.Span = span.span;

            var requestContext = _requestContextFactory.Create();
            requestContext.Policies = _policyRegistry;
            requestContext.FeatureSwitches = _featureSwitchRegistry;

            using (var builder = new PipelineBuilder<T>(_router, _subscriberRegistry, _handlerFactorySync, _inboxConfiguration))
            {
                try
                {
                    s_logger.LogInformation("Building send pipeline for command: {CommandType} {Id}", command.GetType(),
                        command.Id);
                    var handlerChain = builder.Build(requestContext);

                    AssertValidSendPipeline(command, handlerChain.Count());

                    handlerChain.First().Handle(command);
                }
                catch (Exception)
                {
                    span.span?.SetStatus(ActivityStatusCode.Error);
                    throw;
                }
                finally
                {
                    EndSpan(span.span);
                }
            }
        }

        /// <summary>
        /// Awaitably sends the specified command.
        /// </summary>
        /// <typeparam name="T"></typeparam>
        /// <param name="command">The command.</param>
        /// <param name="continueOnCapturedContext">Should we use the calling thread's synchronization context when continuing or a default thread synchronization context. Defaults to false</param>
        /// <param name="cancellationToken">Allows the sender to cancel the request pipeline. Optional</param>
        /// <returns>awaitable <see cref="Task"/>.</returns>
        public async Task SendAsync<T>(T command, bool continueOnCapturedContext = false, CancellationToken cancellationToken = default)
            where T : class, IRequest
        {
            if (_handlerFactoryAsync == null)
                throw new InvalidOperationException("No async handler factory defined.");

            var span = GetSpan(PROCESSCOMMAND);
            command.Span = span.span;

            var requestContext = _requestContextFactory.Create();
            requestContext.Policies = _policyRegistry;
            requestContext.FeatureSwitches = _featureSwitchRegistry;

            using (var builder = new PipelineBuilder<T>(_router,_subscriberRegistry, _handlerFactoryAsync, _inboxConfiguration))
            {
                try
                {
                    s_logger.LogInformation("Building send async pipeline for command: {CommandType} {Id}",
                        command.GetType(), command.Id);
                    var handlerChain = builder.BuildAsync(requestContext, continueOnCapturedContext);

                    AssertValidSendPipeline(command, handlerChain.Count());

                    await handlerChain.First().HandleAsync(command, cancellationToken)
                        .ConfigureAwait(continueOnCapturedContext);
                }
                catch (Exception)
                {
                    span.span?.SetStatus(ActivityStatusCode.Error);
                    throw;
                }
                finally
                {
                    EndSpan(span.span);
                }
            }
        }

        /// <summary>
        /// Publishes the specified event. We expect zero or more handlers. The events are handled synchronously, in turn
        /// Because any pipeline might throw, yet we want to execute the remaining handler chains,  we catch exceptions on any publisher
        /// instead of stopping at the first failure and then we throw an AggregateException if any of the handlers failed, 
        /// with the InnerExceptions property containing the failures.
        /// It is up the implementer of the handler that throws to take steps to make it easy to identify the handler that threw.
        /// </summary>
        /// <typeparam name="T"></typeparam>
        /// <param name="event">The event.</param>
        public void Publish<T>(T @event) where T : class, IRequest
        {
            if (_handlerFactorySync == null)
                throw new InvalidOperationException("No handler factory defined.");

            var span = GetSpan(PROCESSEVENT);
            @event.Span = span.span;

            var requestContext = _requestContextFactory.Create();
            requestContext.Policies = _policyRegistry;
            requestContext.FeatureSwitches = _featureSwitchRegistry;

            using (var builder = new PipelineBuilder<T>(_router, _subscriberRegistry, _handlerFactorySync, _inboxConfiguration))
            {
                s_logger.LogInformation("Building send pipeline for event: {EventType} {Id}", @event.GetType(),
                    @event.Id);
                var handlerChain = builder.Build(requestContext);

                var handlerCount = handlerChain.Count();

                s_logger.LogInformation("Found {HandlerCount} pipelines for event: {EventType} {Id}", handlerCount,
                    @event.GetType(), @event.Id);

                var exceptions = new List<Exception>();
                foreach (var handleRequests in handlerChain)
                {
                    try
                    {
                        handleRequests.Handle(@event);
                    }
                    catch (Exception e)
                    {
                        exceptions.Add(e);
                    }
                }

                if (span.created)
                {
                    if (exceptions.Any())
                        span.span?.SetStatus(ActivityStatusCode.Error);
                    EndSpan(span.span);
                }

                if (exceptions.Any())
                {
                    throw new AggregateException(
                        "Failed to publish to one more handlers successfully, see inner exceptions for details",
                        exceptions);
                }
            }
        }

        /// <summary>
        /// Publishes the specified event with async/await. We expect zero or more handlers. The events are handled synchronously and concurrently
        /// Because any pipeline might throw, yet we want to execute the remaining handler chains,  we catch exceptions on any publisher
        /// instead of stopping at the first failure and then we throw an AggregateException if any of the handlers failed, 
        /// with the InnerExceptions property containing the failures.
        /// It is up the implementer of the handler that throws to take steps to make it easy to identify the handler that threw.
        /// </summary>
        /// <typeparam name="T"></typeparam>
        /// <param name="event">The event.</param>
        /// <param name="continueOnCapturedContext">Should we use the calling thread's synchronization context when continuing or a default thread synchronization context. Defaults to false</param>
        /// <param name="cancellationToken">Allows the sender to cancel the request pipeline. Optional</param>
        /// <returns>awaitable <see cref="Task"/>.</returns>
        public async Task PublishAsync<T>(T @event, bool continueOnCapturedContext = false,
            CancellationToken cancellationToken = default)
            where T : class, IRequest
        {
            if (_handlerFactoryAsync == null)
                throw new InvalidOperationException("No async handler factory defined.");

            var span = GetSpan(PROCESSEVENT);
            @event.Span = span.span;

            var requestContext = _requestContextFactory.Create();
            requestContext.Policies = _policyRegistry;
            requestContext.FeatureSwitches = _featureSwitchRegistry;

            using (var builder = new PipelineBuilder<T>(_router, _subscriberRegistry, _handlerFactoryAsync, _inboxConfiguration))
            {
                s_logger.LogInformation("Building send async pipeline for event: {EventType} {Id}", @event.GetType(),
                    @event.Id);

                var handlerChain = builder.BuildAsync(requestContext, continueOnCapturedContext);
                var handlerCount = handlerChain.Count();

                s_logger.LogInformation("Found {0} async pipelines for event: {EventType} {Id}", handlerCount,
                    @event.GetType(), @event.Id);

                var exceptions = new List<Exception>();
                foreach (var handler in handlerChain)
                {
                    try
                    {
                        await handler.HandleAsync(@event, cancellationToken).ConfigureAwait(continueOnCapturedContext);
                    }
                    catch (Exception e)
                    {
                        exceptions.Add(e);
                    }
                }


                if (span.created)
                {
                    if (exceptions.Any())
                        span.span?.SetStatus(ActivityStatusCode.Error);
                    EndSpan(span.span);
                }

                if (exceptions.Count > 0)
                {
                    throw new AggregateException(
                        "Failed to async publish to one more handlers successfully, see inner exceptions for details",
                        exceptions);
                }
            }
        }
        
        /// <summary>
        /// Posts the specified request. The message is placed on a task queue and into a outbox for reposting in the event of failure.
        /// You will need to configure a service that reads from the task queue to process the message
        /// Paramore.Brighter.ServiceActivator provides an endpoint for use in a windows service that reads from a queue
        /// and then Sends or Publishes the message to a <see cref="CommandProcessor"/> within that service. The decision to <see cref="Send{T}"/> or <see cref="Publish{T}"/> is based on the
        /// mapper. Your mapper can map to a <see cref="Message"/> with either a <see cref="T:MessageType.MT_COMMAND"/> , which results in a <see cref="Send{T}(T)"/> or a
        /// <see cref="T:MessageType.MT_EVENT"/> which results in a <see cref="Publish{T}(T)"/>
        /// Please note that this call will not participate in any ambient Transactions, if you wish to have the outbox participate in a Transaction please Use Deposit,
        /// and then after you have committed your transaction use ClearOutbox
        /// </summary>
        /// <param name="request">The request.</param>
        /// <typeparam name="TRequest">The type of request</typeparam>
        /// <exception cref="System.ArgumentOutOfRangeException"></exception>
        public void Post<TRequest>(TRequest request) where TRequest : class, IRequest
        {
            ClearOutbox(DepositPost(request, (IAmABoxTransactionProvider<CommittableTransaction>)null));
        }

        /// <summary>
        /// Posts the specified request with async/await support. The message is placed on a task queue and into a outbox for reposting in the event of failure.
        /// You will need to configure a service that reads from the task queue to process the message
        /// Paramore.Brighter.ServiceActivator provides an endpoint for use in a windows service that reads from a queue
        /// and then Sends or Publishes the message to a <see cref="CommandProcessor"/> within that service. The decision to <see cref="Send{T}"/> or <see cref="Publish{T}"/> is based on the
        /// mapper. Your mapper can map to a <see cref="Message"/> with either a <see cref="T:MessageType.MT_COMMAND"/> , which results in a <see cref="Send{T}(T)"/> or a
        /// <see cref="T:MessageType.MT_EVENT"/> which results in a <see cref="Publish{T}(T)"/>
        /// Please note that this call will not participate in any ambient Transactions, if you wish to have the outbox participate in a Transaction please Use DepositAsync,
        /// and then after you have committed your transaction use ClearOutboxAsync
        /// </summary>
        /// <param name="request">The request.</param>
        /// <param name="continueOnCapturedContext">Should we use the calling thread's synchronization context when continuing or a default thread synchronization context. Defaults to false</param>
        /// <param name="cancellationToken">Allows the sender to cancel the request pipeline. Optional</param>
        /// <typeparam name="TRequest">The type of request</typeparam>
        /// <exception cref="System.ArgumentOutOfRangeException"></exception>
        /// <returns>awaitable <see cref="Task"/>.</returns>
        public async Task PostAsync<TRequest>(
            TRequest request, 
            bool continueOnCapturedContext = false,
            CancellationToken cancellationToken = default
            )
            where TRequest : class, IRequest
        {
            var messageId = await DepositPostAsync(request, (IAmABoxTransactionProvider<CommittableTransaction>)null, continueOnCapturedContext, cancellationToken);
            await ClearOutboxAsync(new Guid[] { messageId }, continueOnCapturedContext, cancellationToken);
        }
 
        /// <summary>
        /// Adds a message into the outbox, and returns the id of the saved message.
        /// Intended for use with the Outbox pattern: http://gistlabs.com/2014/05/the-outbox/ normally you include the
        /// call to DepositPostBox within the scope of the transaction to write corresponding entity state to your
        /// database, that you want to signal via the request to downstream consumers
        /// Pass deposited Guid to <see cref="ClearOutbox"/> 
        /// </summary>
        /// <param name="request">The request to save to the outbox</param>
        /// <typeparam name="TRequest">The type of the request</typeparam>
        /// <returns>The Id of the Message that has been deposited.</returns>
        public Guid DepositPost<TRequest>(TRequest request) where TRequest : class, IRequest
        {
            return DepositPost<TRequest, CommittableTransaction>(request, null); 
        }

        /// <summary>
        /// Adds a message into the outbox, and returns the id of the saved message.
        /// Intended for use with the Outbox pattern: http://gistlabs.com/2014/05/the-outbox/ normally you include the
        /// call to DepositPostBox within the scope of the transaction to write corresponding entity state to your
        /// database, that you want to signal via the request to downstream consumers
        /// Pass deposited Guid to <see cref="ClearOutbox"/> 
        /// </summary>
        /// <param name="request">The request to save to the outbox</param>
        /// <param name="transactionProvider">The transaction provider to use with an outbox</param>
        /// <typeparam name="TRequest">The type of the request</typeparam>
        /// <typeparam name="TTransaction">The type of Db transaction used by the Outbox</typeparam>
        /// <returns>The Id of the Message that has been deposited.</returns>
        public Guid DepositPost<TRequest, TTransaction>(
            TRequest request,
            IAmABoxTransactionProvider<TTransaction> transactionProvider 
            ) where TRequest : class, IRequest
        {
            s_logger.LogInformation("Save request: {RequestType} {Id}", request.GetType(), request.Id);

            var bus = ((ExternalBusServices<Message, TTransaction>)_bus);
            
            if (!bus.HasOutbox())
                throw new InvalidOperationException("No outbox defined.");

            var message = MapMessage<TRequest, TTransaction>(request, new CancellationToken()).GetAwaiter().GetResult();

            AddTelemetryToMessage<TRequest>(message);

            bus.AddToOutbox(request, message, transactionProvider);

            return message.Id;
         }
        
        /// <summary>
        /// Adds a messages into the outbox, and returns the id of the saved message.
        /// Intended for use with the Outbox pattern: http://gistlabs.com/2014/05/the-outbox/ normally you include the
        /// call to DepositPostBox within the scope of the transaction to write corresponding entity state to your
        /// database, that you want to signal via the request to downstream consumers
        /// Pass deposited Guid to <see cref="ClearOutbox"/> 
        /// </summary>
        /// <param name="requests">The requests to save to the outbox</param>
        /// <typeparam name="TRequest">The type of the request</typeparam>
        /// <returns>The Id of the Message that has been deposited.</returns>
        public Guid[] DepositPost<TRequest>(IEnumerable<TRequest> requests) 
            where TRequest : class, IRequest
        {
            return DepositPost<TRequest, CommittableTransaction >(requests, null); 
        }

        /// <summary>
        /// Adds a messages into the outbox, and returns the id of the saved message.
        /// Intended for use with the Outbox pattern: http://gistlabs.com/2014/05/the-outbox/ normally you include the
        /// call to DepositPostBox within the scope of the transaction to write corresponding entity state to your
        /// database, that you want to signal via the request to downstream consumers
        /// Pass deposited Guid to <see cref="ClearOutbox"/> 
        /// </summary>
        /// <param name="requests">The requests to save to the outbox</param>
        /// <param name="transactionProvider">The transaction provider to use with an outbox</param>
        /// <typeparam name="TRequest">The type of the request</typeparam>
        /// <typeparam name="TTransaction">The type of transaction used by the Outbox</typeparam>
        /// <returns>The Id of the Message that has been deposited.</returns>
        public Guid[] DepositPost<TRequest, TTransaction>(
            IEnumerable<TRequest> requests,
            IAmABoxTransactionProvider<TTransaction> transactionProvider 
            ) where TRequest : class, IRequest
        {
            s_logger.LogInformation("Save bulk requests request: {RequestType}", typeof(TRequest));
            
            var bus = ((ExternalBusServices<Message, TTransaction>)_bus);
            
            if (!bus.HasBulkOutbox())
                throw new InvalidOperationException("No Bulk outbox defined.");

            var successfullySentMessage = new List<Guid>();

            foreach (var batch in SplitRequestBatchIntoTypes(requests))
            {
                var messages = MapMessages(batch.Key, batch, new CancellationToken()).GetAwaiter().GetResult();

                s_logger.LogInformation("Save requests: {RequestType} {AmountOfMessages}", batch.Key, messages.Count());

                bus.AddToOutbox(messages, transactionProvider);

                successfullySentMessage.AddRange(messages.Select(m => m.Id));
            }

            return successfullySentMessage.ToArray();
        }
        
        /// <summary>
        /// Adds a message into the outbox, and returns the id of the saved message.
        /// Intended for use with the Outbox pattern: http://gistlabs.com/2014/05/the-outbox/ normally you include the
        /// call to DepositPostBox within the scope of the transaction to write corresponding entity state to your
        /// database, that you want to signal via the request to downstream consumers
        /// Pass deposited Guid to <see cref="ClearOutboxAsync"/>
        /// NOTE: If you get an error about the transaction type not matching CommittableTransaction, then you need to
        /// use the specialized version of this method that takes a transaction provider.
        /// </summary>
        /// <param name="request">The request to save to the outbox</param>
        /// <param name="continueOnCapturedContext">Should we use the calling thread's synchronization context when continuing or a default thread synchronization context. Defaults to false</param>
        /// <param name="cancellationToken">The Cancellation Token.</param>
        /// <typeparam name="TRequest">The type of the request</typeparam>
        /// <returns></returns>
        public async Task<Guid> DepositPostAsync<TRequest>(
            TRequest request, 
            bool continueOnCapturedContext = false,
            CancellationToken cancellationToken = default
        ) where TRequest : class, IRequest
        {
            return await DepositPostAsync<TRequest, CommittableTransaction>(
                request,
                null,
                continueOnCapturedContext,
                cancellationToken);
        }

        /// <summary>
        /// Adds a message into the outbox, and returns the id of the saved message.
        /// Intended for use with the Outbox pattern: http://gistlabs.com/2014/05/the-outbox/ normally you include the
        /// call to DepositPostBox within the scope of the transaction to write corresponding entity state to your
        /// database, that you want to signal via the request to downstream consumers
        /// Pass deposited Guid to <see cref="ClearOutboxAsync"/> 
        /// </summary>
        /// <param name="request">The request to save to the outbox</param>
        /// <param name="transactionProvider">The transaction provider to use with an outbox</param>
        /// <param name="continueOnCapturedContext">Should we use the calling thread's synchronization context when continuing or a default thread synchronization context. Defaults to false</param>
        /// <param name="cancellationToken">The Cancellation Token.</param>
        /// <typeparam name="TRequest">The type of the request</typeparam>
        /// <typeparam name="TTransaction">The type of the transaction used by the Outbox</typeparam>
        /// <returns></returns>
        public async Task<Guid> DepositPostAsync<TRequest, TTransaction>(
            TRequest request, 
            IAmABoxTransactionProvider<TTransaction> transactionProvider,
            bool continueOnCapturedContext = false,
            CancellationToken cancellationToken = default
        ) where TRequest : class, IRequest
        {
            s_logger.LogInformation("Save request: {RequestType} {Id}", request.GetType(), request.Id);
            
            var bus = ((ExternalBusServices<Message, TTransaction>)_bus);

            if (!bus.HasAsyncOutbox())
                throw new InvalidOperationException("No async outbox defined.");

            Message message = await MapMessage<TRequest, TTransaction>(request, cancellationToken);

            AddTelemetryToMessage<TRequest>(message);

            await bus.AddToOutboxAsync(request, message,
                transactionProvider, continueOnCapturedContext, cancellationToken);

            return message.Id;
        }

 

        /// <summary>
        /// Adds a message into the outbox, and returns the id of the saved message.
        /// Intended for use with the Outbox pattern: http://gistlabs.com/2014/05/the-outbox/ normally you include the
        /// call to DepositPostBox within the scope of the transaction to write corresponding entity state to your
        /// database, that you want to signal via the request to downstream consumers
        /// Pass deposited Guid to <see cref="ClearOutboxAsync"/> 
        /// </summary>
        /// <param name="requests">The requests to save to the outbox</param>
        /// <param name="continueOnCapturedContext">Should we use the calling thread's synchronization context when continuing or a default thread synchronization context. Defaults to false</param>
        /// <param name="cancellationToken">The Cancellation Token.</param>
        /// <typeparam name="TRequest">The type of the request</typeparam>
        /// <returns></returns>
        public async Task<Guid[]> DepositPostAsync<TRequest>(
            IEnumerable<TRequest> requests, 
            bool continueOnCapturedContext = false,
            CancellationToken cancellationToken = default
            ) where TRequest : class, IRequest
        {
            return await DepositPostAsync<TRequest, CommittableTransaction>(
                requests,
                null,
                continueOnCapturedContext,
                cancellationToken); 
        }

        /// <summary>
        /// Adds a message into the outbox, and returns the id of the saved message.
        /// Intended for use with the Outbox pattern: http://gistlabs.com/2014/05/the-outbox/ normally you include the
        /// call to DepositPostBox within the scope of the transaction to write corresponding entity state to your
        /// database, that you want to signal via the request to downstream consumers
        /// Pass deposited Guid to <see cref="ClearOutboxAsync"/> 
        /// </summary>
        /// <param name="requests">The requests to save to the outbox</param>
        /// <param name="transactionProvider">The transaction provider used with the Outbox</param>
        /// <param name="continueOnCapturedContext">Should we use the calling thread's synchronization context when continuing or a default thread synchronization context. Defaults to false</param>
        /// <param name="cancellationToken">The Cancellation Token.</param>
        /// <typeparam name="TRequest">The type of the request</typeparam>
        /// <typeparam name="TTransaction">The type of transaction used with the Outbox</typeparam>
        /// <returns></returns>
        public async Task<Guid[]> DepositPostAsync<TRequest, TTransaction>(
            IEnumerable<TRequest> requests, 
            IAmABoxTransactionProvider<TTransaction> transactionProvider,
            bool continueOnCapturedContext = false,
            CancellationToken cancellationToken = default
            ) where TRequest : class, IRequest
        {
            var bus = ((ExternalBusServices<Message, TTransaction>)_bus);
            
            if (!bus.HasAsyncBulkOutbox())
                throw new InvalidOperationException("No bulk async outbox defined.");

            var successfullySentMessage = new List<Guid>();

            foreach (var batch in SplitRequestBatchIntoTypes(requests))
            {
                var messages = await MapMessages(batch.Key, batch.ToArray(), cancellationToken);

                s_logger.LogInformation("Save requests: {RequestType} {AmountOfMessages}", batch.Key, messages.Count());

                await bus.AddToOutboxAsync(messages, transactionProvider, continueOnCapturedContext, cancellationToken);

                successfullySentMessage.AddRange(messages.Select(m => m.Id));
            }

            return successfullySentMessage.ToArray();
        }

        /// <summary>
        /// Flushes the messages in the id list from the Outbox.
        /// Intended for use with the Outbox pattern: http://gistlabs.com/2014/05/the-outbox/ <see cref="DepositPostBox"/>
        /// </summary>
        /// <param name="ids">The message ids to flush</param>
        public void ClearOutbox(params Guid[] ids)
        {
            _bus.ClearOutbox(ids);
        }

        /// <summary>
        /// Flushes any outstanding message box message to the broker.
        /// This will be run on a background task.
        /// Intended for use with the Outbox pattern: http://gistlabs.com/2014/05/the-outbox/ <see cref="DepositPostBox"/>
        /// </summary>
        /// <param name="amountToClear">The maximum number to clear.</param>
        /// <param name="minimumAge">The minimum age to clear in milliseconds.</param>
        /// <param name="args">Optional bag of arguments required by an outbox implementation to sweep</param>
        public void ClearOutbox(int amountToClear = 100, int minimumAge = 5000, Dictionary<string, object> args = null)
        {
            _bus.ClearOutbox(amountToClear, minimumAge, false, false, args);
        }

        /// <summary>
        /// Flushes the message box message given by <param name="posts"> to the broker.
        /// Intended for use with the Outbox pattern: http://gistlabs.com/2014/05/the-outbox/ <see cref="DepositPostBoxAsync"/>
        /// </summary>
        /// <param name="posts">The ids to flush</param>
        /// <param name="continueOnCapturedContext">Should the callback run on a new thread?</param>
        /// <param name="cancellationToken">The token to cancel a running asynchronous operation</param>
        public async Task ClearOutboxAsync(
            IEnumerable<Guid> posts,
            bool continueOnCapturedContext = false,
            CancellationToken cancellationToken = default)
        {
            await _bus.ClearOutboxAsync(posts, continueOnCapturedContext, cancellationToken);
        }

        /// <summary>
        /// Flushes any outstanding message box message to the broker.
        /// This will be run on a background task.
        /// Intended for use with the Outbox pattern: http://gistlabs.com/2014/05/the-outbox/ <see cref="DepositPostBoxAsync"/>
        /// </summary>
        /// <param name="amountToClear">The maximum number to clear.</param>
        /// <param name="minimumAge">The minimum age to clear in milliseconds.</param>
        /// <param name="useBulk">Use the bulk send on the producer.</param>
        /// <param name="args">Optional bag of arguments required by an outbox implementation to sweep</param>
        public void ClearAsyncOutbox(
            int amountToClear = 100,
            int minimumAge = 5000,
            bool useBulk = false,
            Dictionary<string, object> args = null
        )
        {
            _bus.ClearOutbox(amountToClear, minimumAge, true, useBulk, args);
        }

        /// <summary>
        /// Uses the Request-Reply messaging approach to send a message to another server and block awaiting a reply.
        /// The message is placed into a message queue but not into the outbox.
        /// An ephemeral reply queue is created, and its name used to set the reply address for the response. We produce
        /// a queue per exchange, to simplify correlating send and receive.
        /// The response is directed to a registered handler.
        /// Because the operation blocks, there is a mandatory timeout
        /// </summary>
        /// <param name="request">What message do we want a reply to</param>
        /// <param name="timeOutInMilliseconds">The call blocks, so we must time out</param>
        /// <exception cref="NotImplementedException"></exception>
        public TResponse Call<T, TResponse>(T request, int timeOutInMilliseconds)
            where T : class, ICall where TResponse : class, IResponse
        {
            if (timeOutInMilliseconds <= 0)
            {
                throw new InvalidOperationException("Timeout to a call method must have a duration greater than zero");
            }

            var outWrapPipeline = _transformPipelineBuilder.BuildWrapPipeline<T>();

            var subscription = _replySubscriptions.FirstOrDefault(s => s.DataType == typeof(TResponse));

            if (subscription is null)
                throw new ArgumentOutOfRangeException($"No Subscription registered fpr replies of type {typeof(T)}");

            //create a reply queue via creating a consumer - we use random identifiers as we will destroy
            var channelName = Guid.NewGuid();
            var routingKey = channelName.ToString();

            subscription.ChannelName = new ChannelName(channelName.ToString());
            subscription.RoutingKey = new RoutingKey(routingKey);

            using (var responseChannel = _responseChannelFactory.CreateChannel(subscription))
            {
                s_logger.LogInformation("Create reply queue for topic {ChannelName}", channelName);
                request.ReplyAddress.Topic = routingKey;
                request.ReplyAddress.CorrelationId = channelName;

                //we do this to create the channel on the broker, or we won't have anything to send to; we 
                //retry in case the subscription is poor. An alternative would be to extract the code from
                //the channel to create the subscription, but this does not do much on a new queue
                _bus.Retry(() => responseChannel.Purge());

                var outMessage = outWrapPipeline.Wrap(request);

                //We don't store the message, if we continue to fail further retry is left to the sender 
                //s_logger.LogDebug("Sending request  with routingkey {0}", routingKey);
                s_logger.LogDebug("Sending request  with routingkey {ChannelName}", channelName);
                _bus.CallViaExternalBus<T, TResponse>(outMessage);

                Message responseMessage = null;

                //now we block on the receiver to try and get the message, until timeout.
                s_logger.LogDebug("Awaiting response on {ChannelName}", channelName);
                _bus.Retry(() => responseMessage = responseChannel.Receive(timeOutInMilliseconds));

                TResponse response = default(TResponse);
                if (responseMessage.Header.MessageType != MessageType.MT_NONE)
                {
                    s_logger.LogDebug("Reply received from {ChannelName}", channelName);
                    //map to request is map to a response, but it is a request from consumer point of view. Confusing, but...
                    //TODO: this only handles a synchronous unwrap pipeline, we need to handle async too
                    var inUnwrapPipeline = _transformPipelineBuilder.BuildUnwrapPipeline<TResponse>();
                    response = inUnwrapPipeline.Unwrap(responseMessage);
                    Send(response);
                }

                s_logger.LogInformation("Deleting queue for routingkey: {ChannelName}", channelName);

                return response;
            } //clean up everything at this point, whatever happens
        }
        
        /// <summary>
        /// The external service bus is a singleton as it has app lifetime to manage an Outbox.
        /// This method clears the external service bus, so that the next attempt to use it will create a fresh one
        /// It is mainly intended for testing, to allow the external service bus to be reset between tests
        /// </summary>
        public static void ClearExtServiceBus()
        {
            if (_bus != null)
            {
                lock (padlock)
                {
                    if (_bus != null)
                    {
                        _bus.Dispose();
                        _bus = null;
                    }
                }
            }
        }
        
        private void AddTelemetryToMessage<T>(Message message)
        {
            var activity = Activity.Current ??
                           ApplicationTelemetry.ActivitySource.StartActivity(DEPOSITPOST, ActivityKind.Producer);

            if (activity != null)
            {
                message.Header.AddTelemetryInformation(activity, typeof(T).ToString());
            }
        }

        private void AssertValidSendPipeline<T>(T command, int handlerCount) where T : class, IRequest
        {
            s_logger.LogInformation("Found {HandlerCount} pipelines for command: {Type} {Id}", handlerCount, typeof(T),
                command.Id);

            if (handlerCount > 1)
                throw new ArgumentException(
                    $"More than one handler was found for the typeof command {typeof(T)} - a command should only have one handler.");
            if (handlerCount == 0)
                throw new ArgumentException(
                    $"No command handler was found for the typeof command {typeof(T)} - a command should have exactly one handler.");
        }
        
        private List<Message> BulkMapMessages<T>(IEnumerable<IRequest> requests) where T : class, IRequest
        {
            return requests.Select(r =>
            {
                var wrapPipeline = _transformPipelineBuilder.BuildWrapPipeline<T>();
                var message = wrapPipeline.Wrap((T)r);
                AddTelemetryToMessage<T>(message);
                return message;
            }).ToList();
        }

        private async Task<List<Message>> BulkMapMessagesAsync<T>(IEnumerable<IRequest> requests,
            CancellationToken cancellationToken = default) where T : class, IRequest
        {
            var messages = new List<Message>();
            foreach (var request in requests)
            {
                var wrapPipeline = _transformPipelineBuilderAsync.BuildWrapPipeline<T>();
                var message = await wrapPipeline.WrapAsync((T)request, cancellationToken);
                AddTelemetryToMessage<T>(message);
                messages.Add(message);
            }

            return messages;
        }
        
        // Create an instance of the ExternalBusServices if one not already set for this app. Note that we do not support reinitialization here, so once you have
        // set a command processor for the app, you can't call init again to set them - although the properties are not read-only so overwriting is possible
        // if needed as a "get out of gaol" card.
        private static void InitExtServiceBus(IAmAnExternalBusService bus)
        {
            if (_bus == null)
            {
                lock (padlock)
                {
                    _bus ??= bus;
                }
            }
        }
        
        private void EndSpan(Activity span)
        {
            if (span?.Status == ActivityStatusCode.Unset)
                span.SetStatus(ActivityStatusCode.Ok);
            span?.Dispose();
        }

        private (Activity span, bool created) GetSpan(string activityName)
        {
            bool create = Activity.Current == null;

            if (create)
                return (ApplicationTelemetry.ActivitySource.StartActivity(activityName, ActivityKind.Server), create);
            else
                return (Activity.Current, create);
        }
        
        private bool HandlerFactoryIsNotEitherIAmAHandlerFactorySyncOrAsync(IAmAHandlerFactory handlerFactory)
        {
            // If we do not have a subscriber registry and we do not have a handler factory 
            // then we're creating a control bus sender and we don't need them
            if (_subscriberRegistry is null && handlerFactory is null)
                return false;

            switch (handlerFactory)
            {
                case IAmAHandlerFactorySync _:
                case IAmAHandlerFactoryAsync _:
                    return false;
                default:
                    return true;
            }
        }
        
        private async Task<Message> MapMessage<TRequest, TTransaction>(TRequest request, CancellationToken cancellationToken)
            where TRequest : class, IRequest
        {
            Message message;
            if (_transformPipelineBuilderAsync.HasPipeline<TRequest>())
            {
                message = await _transformPipelineBuilderAsync
                    .BuildWrapPipeline<TRequest>()
                    .WrapAsync(request, cancellationToken);
            }
            else if (_transformPipelineBuilder.HasPipeline<TRequest>())
            {
                message = _transformPipelineBuilder
                    .BuildWrapPipeline<TRequest>()
                    .Wrap(request);

            } 
            else
            {
                throw new ArgumentOutOfRangeException("No message mapper defined for request");
            }

            return message;
        }

        private Task<List<Message>> MapMessages(Type requestType, IEnumerable<IRequest> requests,
            CancellationToken cancellationToken)
        {
            var parameters = new object[] { requests, cancellationToken };

            var hasAsyncPipeline = (bool) typeof(TransformPipelineBuilderAsync)
                    .GetMethod(nameof(TransformPipelineBuilderAsync.HasPipeline),
                        BindingFlags.Instance | BindingFlags.Public)
                .MakeGenericMethod(requestType)
                .Invoke(this._transformPipelineBuilderAsync, null);
            
            if (hasAsyncPipeline)
            {
                return (Task<List<Message>>) GetType()
                    .GetMethod(nameof(BulkMapMessagesAsync), BindingFlags.Instance | BindingFlags.NonPublic)
                    .MakeGenericMethod(requestType)
                    .Invoke(this, parameters); 
            }
            
            var tcs = new TaskCompletionSource<List<Message>>();
            tcs.SetResult((List<Message>)GetType()
                .GetMethod(nameof(BulkMapMessages), BindingFlags.Instance | BindingFlags.NonPublic)
                .MakeGenericMethod(requestType)                                                             
                .Invoke(this, new[] { requests }));
            return tcs.Task;
        }
        
        private IEnumerable<IGrouping<Type, T>> SplitRequestBatchIntoTypes<T>(IEnumerable<T> requests)
        {
            return requests.GroupBy(r => r.GetType());
        }
    }
}<|MERGE_RESOLUTION|>--- conflicted
+++ resolved
@@ -58,11 +58,8 @@
         private readonly IAmAFeatureSwitchRegistry _featureSwitchRegistry;
         private readonly IEnumerable<Subscription> _replySubscriptions;
         private readonly TransformPipelineBuilder _transformPipelineBuilder;
-<<<<<<< HEAD
+        private readonly TransformPipelineBuilderAsync _transformPipelineBuilderAsync;
         private readonly IAmARequestRouter _router;
-=======
-        private readonly TransformPipelineBuilderAsync _transformPipelineBuilderAsync;
->>>>>>> 65d479f7
 
         //Uses -1 to indicate no outbox and will thus force a throw on a failed publish
 
@@ -154,14 +151,9 @@
         /// <param name="handlerFactory">The handler factory.</param>
         /// <param name="requestContextFactory">The request context factory.</param>
         /// <param name="policyRegistry">The policy registry.</param>
-<<<<<<< HEAD
         /// <param name="router">The routing algorithm to use to map requests to handlers</param>
         /// <param name="mapperRegistry">The mapper registry.</param>
-=======
->>>>>>> 65d479f7
         /// <param name="bus">The external service bus that we want to send messages over</param>
-        /// <param name="mapperRegistry">The mapper registry; it should also implement IAmAMessageMapperRegistryAsync</param>
-        /// <param name="mapperRegistryAsync">The async mapper registry</param>
         /// <param name="featureSwitchRegistry">The feature switch config provider.</param>
         /// <param name="inboxConfiguration">Do we want to insert an inbox handler into pipelines without the attribute. Null (default = no), yes = how to configure</param>
         /// <param name="messageTransformerFactory">The factory used to create a transformer pipeline for a message mapper</param>
@@ -173,11 +165,7 @@
             IAmAHandlerFactory handlerFactory,
             IAmARequestContextFactory requestContextFactory,
             IPolicyRegistry<string> policyRegistry,
-<<<<<<< HEAD
             IAmARequestRouter router,
-            IAmAMessageMapperRegistry mapperRegistry,
-=======
->>>>>>> 65d479f7
             IAmAnExternalBusService bus,
             IAmAMessageMapperRegistry mapperRegistry = null,
             IAmAFeatureSwitchRegistry featureSwitchRegistry = null,
@@ -215,15 +203,12 @@
         /// <param name="messageTransformerFactory">The factory used to create a transformer pipeline for a message mapper</param>
         /// <param name="messageTransformerFactoryAsync">The factory used to create a transformer pipeline for a message mapper<</param>
         /// <param name="replySubscriptions">The Subscriptions for creating the reply queues</param>
-        public CommandProcessor(IAmARequestContextFactory requestContextFactory,
+        public CommandProcessor(
+            IAmARequestContextFactory requestContextFactory,
             IPolicyRegistry<string> policyRegistry,
-<<<<<<< HEAD
             IAmARequestRouter router,
             IAmAMessageMapperRegistry mapperRegistry,
-=======
->>>>>>> 65d479f7
             IAmAnExternalBusService bus,
-            IAmAMessageMapperRegistry mapperRegistry = null,
             IAmAFeatureSwitchRegistry featureSwitchRegistry = null,
             InboxConfiguration inboxConfiguration = null,
             IAmAMessageTransformerFactory messageTransformerFactory = null,
@@ -243,6 +228,7 @@
                 throw new ConfigurationException("A Command Processor with an external bus must have a message mapper registry that implements IAmAMessageMapperRegistryAsync");
             _transformPipelineBuilder = new TransformPipelineBuilder(mapperRegistry, messageTransformerFactory);
             _transformPipelineBuilderAsync = new TransformPipelineBuilderAsync(mapperRegistryAsync, messageTransformerFactoryAsync);
+            _replySubscriptions = replySubscriptions; 
             
             InitExtServiceBus(bus); 
         }

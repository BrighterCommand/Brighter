﻿#region Licence
/* The MIT License (MIT)
Copyright © 2014 Ian Cooper <ian_hammond_cooper@yahoo.co.uk>

Permission is hereby granted, free of charge, to any person obtaining a copy
of this software and associated documentation files (the “Software”), to deal
in the Software without restriction, including without limitation the rights
to use, copy, modify, merge, publish, distribute, sublicense, and/or sell
copies of the Software, and to permit persons to whom the Software is
furnished to do so, subject to the following conditions:

The above copyright notice and this permission notice shall be included in
all copies or substantial portions of the Software.

THE SOFTWARE IS PROVIDED “AS IS”, WITHOUT WARRANTY OF ANY KIND, EXPRESS OR
IMPLIED, INCLUDING BUT NOT LIMITED TO THE WARRANTIES OF MERCHANTABILITY,
FITNESS FOR A PARTICULAR PURPOSE AND NONINFRINGEMENT. IN NO EVENT SHALL THE
AUTHORS OR COPYRIGHT HOLDERS BE LIABLE FOR ANY CLAIM, DAMAGES OR OTHER
LIABILITY, WHETHER IN AN ACTION OF CONTRACT, TORT OR OTHERWISE, ARISING FROM,
OUT OF OR IN CONNECTION WITH THE SOFTWARE OR THE USE OR OTHER DEALINGS IN
THE SOFTWARE. */

#endregion

using System;
using System.Collections.Generic;
using System.Linq;
using System.Threading;
using System.Threading.Tasks;
using Microsoft.Extensions.Logging;
using Paramore.Brighter.FeatureSwitch;
using Paramore.Brighter.Logging;
using Polly;
using Polly.Registry;

namespace Paramore.Brighter
{
    /// <summary>
    /// Class CommandProcessor.
    /// Implements both the <a href="http://www.hillside.net/plop/plop2001/accepted_submissions/PLoP2001/bdupireandebfernandez0/PLoP2001_bdupireandebfernandez0_1.pdf">Command Dispatcher</a> 
    /// and <a href="http://wiki.hsr.ch/APF/files/CommandProcessor.pdf">Command Processor</a> Design Patterns 
    /// </summary>
    public class CommandProcessor : IAmACommandProcessor
    {
        private static readonly ILogger s_logger = ApplicationLogging.CreateLogger<CommandProcessor>();

        private readonly IAmAMessageMapperRegistry _mapperRegistry;
        private readonly IAmASubscriberRegistry _subscriberRegistry;
        private readonly IAmAHandlerFactory _handlerFactory;
        private readonly IAmAHandlerFactoryAsync _asyncHandlerFactory;
        private readonly IAmARequestContextFactory _requestContextFactory;
        private readonly IPolicyRegistry<string> _policyRegistry;
        private readonly InboxConfiguration _inboxConfiguration;
        private readonly IAmABoxTransactionConnectionProvider _boxTransactionConnectionProvider;
        private readonly IAmAFeatureSwitchRegistry _featureSwitchRegistry;

        //Uses -1 to indicate no outbox and will thus force a throw on a failed publish

        // the following are not readonly to allow setting them to null on dispose
        private readonly IAmAChannelFactory _responseChannelFactory;

        
        /// <summary>
        /// Use this as an identifier for your <see cref="Policy"/> that determines for how long to break the circuit when communication with the Work Queue fails.
        /// Register that policy with your <see cref="IPolicyRegistry{TKey}"/> such as <see cref="PolicyRegistry"/>
        /// You can use this an identifier for you own policies, if your generic policy is the same as your Work Queue policy.
        /// </summary>
        public const string CIRCUITBREAKER = "Paramore.Brighter.CommandProcessor.CircuitBreaker";

        /// <summary>
        /// Use this as an identifier for your <see cref="Policy"/> that determines the retry strategy when communication with the Work Queue fails.
        /// Register that policy with your <see cref="IAmAPolicyRegistry"/> such as <see cref="PolicyRegistry"/>
        /// You can use this an identifier for you own policies, if your generic policy is the same as your Work Queue policy.
        /// </summary>
        public const string RETRYPOLICY = "Paramore.Brighter.CommandProcessor.RetryPolicy";

        /// <summary>
        /// Use this as an identifier for your <see cref="Policy"/> that determines for how long to break the circuit when communication with the Work Queue fails.
        /// Register that policy with your <see cref="IPolicyRegistry{TKey}"/> such as <see cref="PolicyRegistry"/>
        /// You can use this an identifier for you own policies, if your generic policy is the same as your Work Queue policy.
        /// </summary>
        public const string CIRCUITBREAKERASYNC = "Paramore.Brighter.CommandProcessor.CircuitBreaker.Async";

        /// <summary>
        /// Use this as an identifier for your <see cref="Policy"/> that determines the retry strategy when communication with the Work Queue fails.
        /// Register that policy with your <see cref="IPolicyRegistry{TKey}"/> such as <see cref="PolicyRegistry"/>
        /// You can use this an identifier for you own policies, if your generic policy is the same as your Work Queue policy.
        /// </summary>
        public const string RETRYPOLICYASYNC = "Paramore.Brighter.CommandProcessor.RetryPolicy.Async";
        
        //We want to use double lock to let us pass parameters to the constructor from the first instance
        private static ExternalBusServices _bus = null;
        private static readonly object padlock = new object();

        /// <summary>
        /// Initializes a new instance of the <see cref="CommandProcessor"/> class.
        /// Use this constructor when external bus support is required and both sync and async handlers are needed
        /// </summary>
        /// <param name="subscriberRegistry">The subscriber registry.</param>
        /// <param name="handlerFactory">The handler factory.</param>
        /// <param name="asyncHandlerFactory">The async handler factory.</param>
        /// <param name="requestContextFactory">The request context factory.</param>
        /// <param name="policyRegistry">The policy registry.</param>
        /// <param name="featureSwitchRegistry">The feature switch config provider.</param>
        /// <param name="inboxConfiguration">Do we want to insert an inbox handler into pipelines without the attribute. Null (default = no), yes = how to configure</param>
        public CommandProcessor(
            IAmASubscriberRegistry subscriberRegistry,
            IAmAHandlerFactory handlerFactory,
            IAmAHandlerFactoryAsync asyncHandlerFactory,
            IAmARequestContextFactory requestContextFactory,
            IPolicyRegistry<string> policyRegistry,
            IAmAFeatureSwitchRegistry featureSwitchRegistry = null,
            InboxConfiguration inboxConfiguration = null)
        {
            _subscriberRegistry = subscriberRegistry;
            _handlerFactory = handlerFactory;
            _asyncHandlerFactory = asyncHandlerFactory;
            _requestContextFactory = requestContextFactory;
            _policyRegistry = policyRegistry;
            _featureSwitchRegistry = featureSwitchRegistry;
            _inboxConfiguration = inboxConfiguration;
        }

        /// <summary>
        /// Initializes a new instance of the <see cref="CommandProcessor"/> class.
        /// Use this constructor when no external bus is required and only sync handlers are needed
        /// </summary>
        /// <param name="subscriberRegistry">The subscriber registry.</param>
        /// <param name="handlerFactory">The handler factory.</param>
        /// <param name="requestContextFactory">The request context factory.</param>
        /// <param name="policyRegistry">The policy registry.</param>
        /// <param name="featureSwitchRegistry">The feature switch config provider.</param>
        /// <param name="inboxConfiguration">Do we want to insert an inbox handler into pipelines without the attribute. Null (default = no), yes = how to configure</param>
        public CommandProcessor(
            IAmASubscriberRegistry subscriberRegistry,
            IAmAHandlerFactory handlerFactory,
            IAmARequestContextFactory requestContextFactory,
            IPolicyRegistry<string> policyRegistry,
            IAmAFeatureSwitchRegistry featureSwitchRegistry = null,
            InboxConfiguration inboxConfiguration = null
        )
        {
            _subscriberRegistry = subscriberRegistry;
            _handlerFactory = handlerFactory;
            _requestContextFactory = requestContextFactory;
            _policyRegistry = policyRegistry;
            _featureSwitchRegistry = featureSwitchRegistry;
            _inboxConfiguration = inboxConfiguration;
        }

        /// <summary>
        /// Initializes a new instance of the <see cref="CommandProcessor"/> class.
        /// Use this constructor when no external bus is required and only async handlers are needed
        /// </summary>
        /// <param name="subscriberRegistry">The subscriber registry.</param>
        /// <param name="asyncHandlerFactory">The async handler factory.</param>
        /// <param name="requestContextFactory">The request context factory.</param>
        /// <param name="policyRegistry">The policy registry.</param>
        /// <param name="featureSwitchRegistry">The feature switch config provider.</param>
        /// <param name="inboxConfiguration">Do we want to insert an inbox handler into pipelines without the attribute. Null (default = no), yes = how to configure</param>
        public CommandProcessor(
            IAmASubscriberRegistry subscriberRegistry,
            IAmAHandlerFactoryAsync asyncHandlerFactory,
            IAmARequestContextFactory requestContextFactory,
            IPolicyRegistry<string> policyRegistry,
            IAmAFeatureSwitchRegistry featureSwitchRegistry = null,
            InboxConfiguration inboxConfiguration = null)
        {
            _subscriberRegistry = subscriberRegistry;
            _asyncHandlerFactory = asyncHandlerFactory;
            _requestContextFactory = requestContextFactory;
            _policyRegistry = policyRegistry;
            _featureSwitchRegistry = featureSwitchRegistry;
            _inboxConfiguration = inboxConfiguration;
        }

        /// <summary>
        /// Initializes a new instance of the <see cref="CommandProcessor"/> class.
        /// Use this constructor when only posting messages to an external bus is required
        /// </summary>
        /// <param name="requestContextFactory">The request context factory.</param>
        /// <param name="policyRegistry">The policy registry.</param>
        /// <param name="mapperRegistry">The mapper registry.</param>
        /// <param name="outBox">The outbox.</param>
        /// <param name="messageProducer">The messaging gateway.</param>
        /// <param name="outboxTimeout">How long should we wait to write to the outbox</param>
        /// <param name="featureSwitchRegistry">The feature switch config provider.</param>
        /// <param name="inboxConfiguration">Do we want to insert an inbox handler into pipelines without the attribute. Null (default = no), yes = how to configure</param>
        /// <param name="boxTransactionConnectionProvider">The Box Connection Provider to use when Depositing into the outbox.</param>
        public CommandProcessor(
            IAmARequestContextFactory requestContextFactory,
            IPolicyRegistry<string> policyRegistry,
            IAmAMessageMapperRegistry mapperRegistry,
            IAmAnOutbox<Message> outBox,
            IAmAMessageProducer messageProducer,
            int outboxTimeout = 300,
            IAmAFeatureSwitchRegistry featureSwitchRegistry = null,
            InboxConfiguration inboxConfiguration = null,
            IAmABoxTransactionConnectionProvider boxTransactionConnectionProvider = null)
        {
            _requestContextFactory = requestContextFactory;
            _policyRegistry = policyRegistry;
            _mapperRegistry = mapperRegistry;
            _featureSwitchRegistry = featureSwitchRegistry;
            _inboxConfiguration = inboxConfiguration;
            _boxTransactionConnectionProvider = boxTransactionConnectionProvider;

            InitExtServiceBus(policyRegistry, outBox, null, outboxTimeout, messageProducer, null);

            _bus.ConfigurePublisherCallbackMaybe();
        }


        /// <summary>
        /// Initializes a new instance of the <see cref="CommandProcessor"/> class.
        /// Use this constructor when only posting messages async to an external bus is required
        /// </summary>
        /// <param name="requestContextFactory">The request context factory.</param>
        /// <param name="policyRegistry">The policy registry.</param>
        /// <param name="mapperRegistry">The mapper registry.</param>
        /// <param name="asyncOutbox">The outbox supporting async/await.</param>
        /// <param name="asyncMessageProducer">The messaging gateway supporting async/await.</param>
        /// <param name="outboxTimeout">How long should we wait to write to the outbox</param>
        /// <param name="featureSwitchRegistry">The feature switch config provider.</param>
        /// <param name="inboxConfiguration">Do we want to insert an inbox handler into pipelines without the attribute. Null (default = no), yes = how to configure</param>
        /// <param name="boxTransactionConnectionProvider">The Box Connection Provider to use when Depositing into the outbox.</param>
        public CommandProcessor(
            IAmARequestContextFactory requestContextFactory,
            IPolicyRegistry<string> policyRegistry,
            IAmAMessageMapperRegistry mapperRegistry,
            IAmAnOutboxAsync<Message> asyncOutbox,
            IAmAMessageProducerAsync asyncMessageProducer,
            int outboxTimeout = 300,
            IAmAFeatureSwitchRegistry featureSwitchRegistry = null,
            InboxConfiguration inboxConfiguration = null,
            IAmABoxTransactionConnectionProvider boxTransactionConnectionProvider = null)
        {
            _requestContextFactory = requestContextFactory;
            _policyRegistry = policyRegistry;
            _mapperRegistry = mapperRegistry;
            _featureSwitchRegistry = featureSwitchRegistry;
            _inboxConfiguration = inboxConfiguration;
            _boxTransactionConnectionProvider = boxTransactionConnectionProvider;

            InitExtServiceBus(policyRegistry, null, asyncOutbox, outboxTimeout, null, asyncMessageProducer);

            _bus.ConfigureAsyncPublisherCallbackMaybe();
        }

        /// <summary>
        /// Initializes a new instance of the <see cref="CommandProcessor"/> class.
        /// Use this constructor when both rpc support is required
        /// </summary>
        /// <param name="subscriberRegistry">The subscriber registry.</param>
        /// <param name="handlerFactory">The handler factory.</param>
        /// <param name="requestContextFactory">The request context factory.</param>
        /// <param name="policyRegistry">The policy registry.</param>
        /// <param name="mapperRegistry">The mapper registry.</param>
<<<<<<< HEAD
        /// <param name="outBox">The outbox</param>
=======
        /// <param name="outBox"></param>
>>>>>>> 7b250b5c
        /// <param name="messageProducer">The messaging gateway.</param>
        /// <param name="responseChannelFactory">If we are expecting a response, then we need a channel to listen on</param>
        /// <param name="outboxTimeout">How long should we wait to write to the outbox</param>
        /// <param name="featureSwitchRegistry">The feature switch config provider.</param>
        /// <param name="inboxConfiguration">Do we want to insert an inbox handler into pipelines without the attribute. Null (default = no), yes = how to configure</param>
        /// <param name="boxTransactionConnectionProvider">The Box Connection Provider to use when Depositing into the outbox.</param>
        public CommandProcessor(
            IAmASubscriberRegistry subscriberRegistry,
            IAmAHandlerFactory handlerFactory,
            IAmARequestContextFactory requestContextFactory,
            IPolicyRegistry<string> policyRegistry,
            IAmAMessageMapperRegistry mapperRegistry,
            IAmAnOutbox<Message> outBox,
            IAmAMessageProducer messageProducer,
            int outboxTimeout = 300,
            IAmAFeatureSwitchRegistry featureSwitchRegistry = null,
            IAmAChannelFactory responseChannelFactory = null,
            InboxConfiguration inboxConfiguration = null,
            IAmABoxTransactionConnectionProvider boxTransactionConnectionProvider = null)
            : this(subscriberRegistry, handlerFactory, requestContextFactory, policyRegistry)
        {
            _mapperRegistry = mapperRegistry;
            _featureSwitchRegistry = featureSwitchRegistry;
            _responseChannelFactory = responseChannelFactory;
            _inboxConfiguration = inboxConfiguration;
            _boxTransactionConnectionProvider = boxTransactionConnectionProvider;

            InitExtServiceBus(policyRegistry, outBox, null, outboxTimeout, messageProducer, null);

            _bus.ConfigurePublisherCallbackMaybe();
        }

        /// <summary>
        /// Initializes a new instance of the <see cref="CommandProcessor"/> class.
        /// Use this constructor when sync/async handlers and rpc support is required 
        /// </summary>
        /// <param name="subscriberRegistry">The subscriber registry.</param>
        /// <param name="handlerFactory">The handler factory.</param>
        /// <param name="asyncHandlerFactory">The async handler factory.</param>
        /// <param name="requestContextFactory">The request context factory.</param>
        /// <param name="policyRegistry">The policy registry.</param>
        /// <param name="mapperRegistry">The mapper registry.</param>
        /// <param name="outBox">The outbox</param>
        /// <param name="messageProducer">The messaging gateway.</param>
        /// <param name="responseChannelFactory">If we are expecting a response, then we need a channel to listen on</param>
        /// <param name="outboxTimeout">How long should we wait to write to the outbox</param>
        /// <param name="featureSwitchRegistry">The feature switch config provider.</param>
        /// <param name="inboxConfiguration">Do we want to insert an inbox handler into pipelines without the attribute. Null (default = no), yes = how to configure</param>
        public CommandProcessor(
            IAmASubscriberRegistry subscriberRegistry,
            IAmAHandlerFactory handlerFactory,
            IAmAHandlerFactoryAsync asyncHandlerFactory,
            IAmARequestContextFactory requestContextFactory,
            IPolicyRegistry<string> policyRegistry,
            IAmAMessageMapperRegistry mapperRegistry,
            IAmAnOutbox<Message> outBox,
            IAmAMessageProducer messageProducer,
            int outboxTimeout = 300,
            IAmAFeatureSwitchRegistry featureSwitchRegistry = null,
            IAmAChannelFactory responseChannelFactory = null,
            InboxConfiguration inboxConfiguration = null)
            : this(subscriberRegistry, handlerFactory, asyncHandlerFactory, requestContextFactory, policyRegistry)
        {
            _mapperRegistry = mapperRegistry;
            _featureSwitchRegistry = featureSwitchRegistry;
            _responseChannelFactory = responseChannelFactory;
            _inboxConfiguration = inboxConfiguration;
            
            InitExtServiceBus(policyRegistry, outBox, null, outboxTimeout, messageProducer, null);

            _bus.ConfigurePublisherCallbackMaybe();
        }
        
        /// <summary>
        /// Initializes a new instance of the <see cref="CommandProcessor"/> class.
        /// Use this constructor when both external bus and command processor support is required
        /// </summary>
        /// <param name="subscriberRegistry">The subscriber registry.</param>
        /// <param name="asyncHandlerFactory">The async handler factory.</param>
        /// <param name="requestContextFactory">The request context factory.</param>
        /// <param name="policyRegistry">The policy registry.</param>
        /// <param name="mapperRegistry">The mapper registry.</param>
        /// <param name="asyncOutbox">The outbox supporting async/await.</param>
        /// <param name="asyncMessageProducer">The messaging gateway supporting async/await.</param>
        /// <param name="outboxTimeout">How long should we wait to write to the outbox</param>
        /// <param name="featureSwitchRegistry">The feature switch config provider.</param>
        /// <param name="inboxConfiguration">Do we want to insert an inbox handler into pipelines without the attribute. Null (default = no), yes = how to configure</param>
        /// <param name="boxTransactionConnectionProvider">The Box Connection Provider to use when Depositing into the outbox.</param>
        public CommandProcessor(
            IAmASubscriberRegistry subscriberRegistry,
            IAmAHandlerFactoryAsync asyncHandlerFactory,
            IAmARequestContextFactory requestContextFactory,
            IPolicyRegistry<string> policyRegistry,
            IAmAMessageMapperRegistry mapperRegistry,
            IAmAnOutboxAsync<Message> asyncOutbox,
            IAmAMessageProducerAsync asyncMessageProducer,
            int outboxTimeout = 300,
            IAmAFeatureSwitchRegistry featureSwitchRegistry = null,
            InboxConfiguration inboxConfiguration = null,
            IAmABoxTransactionConnectionProvider boxTransactionConnectionProvider = null)
            : this(subscriberRegistry, asyncHandlerFactory, requestContextFactory, policyRegistry, featureSwitchRegistry)
        {
            _mapperRegistry = mapperRegistry;
            _featureSwitchRegistry = featureSwitchRegistry;
            _inboxConfiguration = inboxConfiguration;
            _boxTransactionConnectionProvider = boxTransactionConnectionProvider;

            InitExtServiceBus(policyRegistry, null, asyncOutbox, outboxTimeout, null, asyncMessageProducer);

            _bus.ConfigurePublisherCallbackMaybe();
        }

        /// <summary>
        /// Initializes a new instance of the <see cref="CommandProcessor"/> class.
        /// Use this constructor when both external bus and command processor support is required, and you want to inject a test logger
        /// </summary>
        /// <param name="subscriberRegistry">The subscriber registry.</param>
        /// <param name="handlerFactory">The handler factory.</param>
        /// <param name="asyncHandlerFactory">The async handler factory.</param>
        /// <param name="requestContextFactory">The request context factory.</param>
        /// <param name="policyRegistry">The policy registry.</param>
        /// <param name="mapperRegistry">The mapper registry.</param>
        /// <param name="outBox">The outbox.</param>
        /// <param name="asyncOutbox">The outbox supporting async/await.</param>
        /// <param name="messageProducer">The messaging gateway.</param>
        /// <param name="asyncMessageProducer">The messaging gateway supporting async/await.</param>
        /// <param name="outboxTimeout">How long should we wait to write to the outbox</param>
        /// <param name="featureSwitchRegistry">The feature switch config provider.</param>
        /// <param name="inboxConfiguration">Do we want to insert an inbox handler into pipelines without the attribute. Null (default = no), yes = how to configure</param>
        /// <param name="boxTransactionConnectionProvider">The Box Connection Provider to use when Depositing into the outbox.</param>
        public CommandProcessor(
            IAmASubscriberRegistry subscriberRegistry,
            IAmAHandlerFactory handlerFactory,
            IAmAHandlerFactoryAsync asyncHandlerFactory,
            IAmARequestContextFactory requestContextFactory,
            IPolicyRegistry<string> policyRegistry,
            IAmAMessageMapperRegistry mapperRegistry,
            IAmAnOutbox<Message> outBox,
            IAmAnOutboxAsync<Message> asyncOutbox,
            IAmAMessageProducer messageProducer,
            IAmAMessageProducerAsync asyncMessageProducer,
            int outboxTimeout = 300,
            IAmAFeatureSwitchRegistry featureSwitchRegistry = null,
            InboxConfiguration inboxConfiguration = null,
            IAmABoxTransactionConnectionProvider boxTransactionConnectionProvider = null)
            : this(subscriberRegistry, handlerFactory, asyncHandlerFactory, requestContextFactory, policyRegistry, featureSwitchRegistry)
        {
            _mapperRegistry = mapperRegistry;
            _inboxConfiguration = inboxConfiguration;
            _boxTransactionConnectionProvider = boxTransactionConnectionProvider;

            InitExtServiceBus(policyRegistry, outBox, asyncOutbox, outboxTimeout, messageProducer, asyncMessageProducer);

            //Only register one, to avoid two callbacks where we support both interfaces on a producer
            if (!_bus.ConfigurePublisherCallbackMaybe()) _bus.ConfigureAsyncPublisherCallbackMaybe();
        }

        /// <summary>
        /// Sends the specified command. We expect only one handler. The command is handled synchronously.
        /// </summary>
        /// <typeparam name="T"></typeparam>
        /// <param name="command">The command.</param>
        /// <exception cref="System.ArgumentException">
        /// </exception>
        public void Send<T>(T command) where T : class, IRequest
        {
            if (_handlerFactory == null)
                throw new InvalidOperationException("No handler factory defined.");

            var requestContext = _requestContextFactory.Create();
            requestContext.Policies = _policyRegistry;
            requestContext.FeatureSwitches = _featureSwitchRegistry;

            using (var builder = new PipelineBuilder<T>(_subscriberRegistry, _handlerFactory, _inboxConfiguration))
            {
                s_logger.LogInformation("Building send pipeline for command: {CommandType} {Id}", command.GetType(), command.Id);
                var handlerChain = builder.Build(requestContext);

                AssertValidSendPipeline(command, handlerChain.Count());

                handlerChain.First().Handle(command);
            }
        }

        /// <summary>
        /// Awaitably sends the specified command.
        /// </summary>
        /// <typeparam name="T"></typeparam>
        /// <param name="command">The command.</param>
        /// <param name="continueOnCapturedContext">Should we use the calling thread's synchronization context when continuing or a default thread synchronization context. Defaults to false</param>
        /// <param name="cancellationToken">Allows the sender to cancel the request pipeline. Optional</param>
        /// <returns>awaitable <see cref="Task"/>.</returns>
        public async Task SendAsync<T>(T command, bool continueOnCapturedContext = false, CancellationToken cancellationToken = default(CancellationToken))
            where T : class, IRequest
        {
            if (_asyncHandlerFactory == null)
                throw new InvalidOperationException("No async handler factory defined.");

            var requestContext = _requestContextFactory.Create();
            requestContext.Policies = _policyRegistry;
            requestContext.FeatureSwitches = _featureSwitchRegistry;

            using (var builder = new PipelineBuilder<T>(_subscriberRegistry, _asyncHandlerFactory, _inboxConfiguration))
            {
                s_logger.LogInformation("Building send async pipeline for command: {CommandType} {Id}", command.GetType(), command.Id);
                var handlerChain = builder.BuildAsync(requestContext, continueOnCapturedContext);

                AssertValidSendPipeline(command, handlerChain.Count());

                await handlerChain.First().HandleAsync(command, cancellationToken).ConfigureAwait(continueOnCapturedContext);
            }
        }

        /// <summary>
        /// Publishes the specified event. We expect zero or more handlers. The events are handled synchronously, in turn
        /// Because any pipeline might throw, yet we want to execute the remaining handler chains,  we catch exceptions on any publisher
        /// instead of stopping at the first failure and then we throw an AggregateException if any of the handlers failed, 
        /// with the InnerExceptions property containing the failures.
        /// It is up the implementer of the handler that throws to take steps to make it easy to identify the handler that threw.
        /// </summary>
        /// <typeparam name="T"></typeparam>
        /// <param name="event">The event.</param>
        public void Publish<T>(T @event) where T : class, IRequest
        {
            if (_handlerFactory == null)
                throw new InvalidOperationException("No handler factory defined.");

            var requestContext = _requestContextFactory.Create();
            requestContext.Policies = _policyRegistry;
            requestContext.FeatureSwitches = _featureSwitchRegistry;

            using (var builder = new PipelineBuilder<T>(_subscriberRegistry, _handlerFactory, _inboxConfiguration))
            {
                s_logger.LogInformation("Building send pipeline for event: {EventType} {Id}", @event.GetType(), @event.Id);
                var handlerChain = builder.Build(requestContext);

                var handlerCount = handlerChain.Count();

                s_logger.LogInformation("Found {HandlerCount} pipelines for event: {EventType} {Id}", handlerCount, @event.GetType(), @event.Id);

                var exceptions = new List<Exception>();
                foreach (var handleRequests in handlerChain)
                {
                    try
                    {
                        handleRequests.Handle(@event);
                    }
                    catch (Exception e)
                    {
                        exceptions.Add(e);
                    }
                }

                if (exceptions.Any())
                {
                    throw new AggregateException("Failed to publish to one more handlers successfully, see inner exceptions for details", exceptions);
                }
            }
        }

        /// <summary>
        /// Publishes the specified event with async/await. We expect zero or more handlers. The events are handled synchronously and concurrently
        /// Because any pipeline might throw, yet we want to execute the remaining handler chains,  we catch exceptions on any publisher
        /// instead of stopping at the first failure and then we throw an AggregateException if any of the handlers failed, 
        /// with the InnerExceptions property containing the failures.
        /// It is up the implementer of the handler that throws to take steps to make it easy to identify the handler that threw.
        /// </summary>
        /// <typeparam name="T"></typeparam>
        /// <param name="event">The event.</param>
        /// <param name="continueOnCapturedContext">Should we use the calling thread's synchronization context when continuing or a default thread synchronization context. Defaults to false</param>
        /// <param name="cancellationToken">Allows the sender to cancel the request pipeline. Optional</param>
        /// <returns>awaitable <see cref="Task"/>.</returns>
        public async Task PublishAsync<T>(T @event, bool continueOnCapturedContext = false, CancellationToken cancellationToken = default(CancellationToken))
            where T : class, IRequest
        {
            if (_asyncHandlerFactory == null)
                throw new InvalidOperationException("No async handler factory defined.");

            var requestContext = _requestContextFactory.Create();
            requestContext.Policies = _policyRegistry;
            requestContext.FeatureSwitches = _featureSwitchRegistry;

            using (var builder = new PipelineBuilder<T>(_subscriberRegistry, _asyncHandlerFactory, _inboxConfiguration))
            {
                s_logger.LogInformation("Building send async pipeline for event: {EventType} {Id}", @event.GetType(), @event.Id);

                var handlerChain = builder.BuildAsync(requestContext, continueOnCapturedContext);
                var handlerCount = handlerChain.Count();

                s_logger.LogInformation("Found {0} async pipelines for event: {EventType} {Id}", handlerCount, @event.GetType(), @event.Id);

                var exceptions = new List<Exception>();
                foreach (var handler in handlerChain)
                {
                    try
                    {
                        await handler.HandleAsync(@event, cancellationToken).ConfigureAwait(continueOnCapturedContext);
                    }
                    catch (Exception e)
                    {
                        exceptions.Add(e);
                    }
                }

                if (exceptions.Count > 0)
                {
                    throw new AggregateException("Failed to async publish to one more handlers successfully, see inner exceptions for details", exceptions);
                }
            }
        }

        /// <summary>
        /// Posts the specified request. The message is placed on a task queue and into a outbox for reposting in the event of failure.
        /// You will need to configure a service that reads from the task queue to process the message
        /// Paramore.Brighter.ServiceActivator provides an endpoint for use in a windows service that reads from a queue
        /// and then Sends or Publishes the message to a <see cref="CommandProcessor"/> within that service. The decision to <see cref="Send{T}"/> or <see cref="Publish{T}"/> is based on the
        /// mapper. Your mapper can map to a <see cref="Message"/> with either a <see cref="T:MessageType.MT_COMMAND"/> , which results in a <see cref="Send{T}(T)"/> or a
        /// <see cref="T:MessageType.MT_EVENT"/> which results in a <see cref="Publish{T}(T)"/>
        /// </summary>
        /// <typeparam name="T"></typeparam>
        /// <param name="request">The request.</param>
        /// <exception cref="System.ArgumentOutOfRangeException"></exception>
        public void Post<T>(T request) where T : class, IRequest
        {
            ClearOutbox(DepositPost(request));
        }

        /// <summary>
        /// Posts the specified request with async/await support. The message is placed on a task queue and into a outbox for reposting in the event of failure.
        /// You will need to configure a service that reads from the task queue to process the message
        /// Paramore.Brighter.ServiceActivator provides an endpoint for use in a windows service that reads from a queue
        /// and then Sends or Publishes the message to a <see cref="CommandProcessor"/> within that service. The decision to <see cref="Send{T}"/> or <see cref="Publish{T}"/> is based on the
        /// mapper. Your mapper can map to a <see cref="Message"/> with either a <see cref="T:MessageType.MT_COMMAND"/> , which results in a <see cref="Send{T}(T)"/> or a
        /// <see cref="T:MessageType.MT_EVENT"/> which results in a <see cref="Publish{T}(T)"/>
        /// </summary>
        /// <typeparam name="T"></typeparam>
        /// <param name="request">The request.</param>
        /// <param name="continueOnCapturedContext">Should we use the calling thread's synchronization context when continuing or a default thread synchronization context. Defaults to false</param>
        /// <param name="cancellationToken">Allows the sender to cancel the request pipeline. Optional</param>
        /// <exception cref="System.ArgumentOutOfRangeException"></exception>
        /// <returns>awaitable <see cref="Task"/>.</returns>
        public async Task PostAsync<T>(T request, bool continueOnCapturedContext = false, CancellationToken cancellationToken = default(CancellationToken))
            where T : class, IRequest
        {
            var messageId = await DepositPostAsync(request, continueOnCapturedContext, cancellationToken);
            await ClearOutboxAsync(new Guid[] {messageId}, continueOnCapturedContext, cancellationToken);
        }

        /// <summary>
        /// Adds a message into the outbox, and returns the id of the saved message.
        /// Intended for use with the Outbox pattern: http://gistlabs.com/2014/05/the-outbox/ normally you include the
        /// call to DepositPostBox within the scope of the transaction to write corresponding entity state to your
        /// database, that you want to signal via the request to downstream consumers
        /// Pass deposited Guid to <see cref="ClearOutbox"/> 
        /// </summary>
        /// <param name="request">The request to save to the outbox</param>
        /// <typeparam name="T">The type of the request</typeparam>
        /// <returns></returns>
        public Guid DepositPost<T>(T request) where T : class, IRequest
        {
            s_logger.LogInformation("Save request: {RequestType} {Id}", request.GetType(), request.Id);

            if (!_bus.HasOutbox())
                throw new InvalidOperationException("No outbox defined.");

            var messageMapper = _mapperRegistry.Get<T>();
            if (messageMapper == null)
                throw new ArgumentOutOfRangeException($"No message mapper registered for messages of type: {typeof(T)}");

            var message = messageMapper.MapToMessage(request);

            _bus.AddToOutbox(request, message, _boxTransactionConnectionProvider);

            return message.Id;
        }

        /// <summary>
        /// Adds a message into the outbox, and returns the id of the saved message.
        /// Intended for use with the Outbox pattern: http://gistlabs.com/2014/05/the-outbox/ normally you include the
        /// call to DepositPostBox within the scope of the transaction to write corresponding entity state to your
        /// database, that you want to signal via the request to downstream consumers
        /// Pass deposited Guid to <see cref="ClearOutboxAsync"/> 
        /// </summary>
        /// <param name="request">The request to save to the outbox</param>
        /// <typeparam name="T">The type of the request</typeparam>
        /// <returns></returns>
        public async Task<Guid> DepositPostAsync<T>(T request, bool continueOnCapturedContext = false,
            CancellationToken cancellationToken = default(CancellationToken)) where T : class, IRequest
        {
            s_logger.LogInformation("Save request: {RequestType} {Id}", request.GetType(), request.Id);

            if (!_bus.HasAsyncOutbox())
                throw new InvalidOperationException("No async outbox defined.");

            var messageMapper = _mapperRegistry.Get<T>();
            if (messageMapper == null)
                throw new ArgumentOutOfRangeException($"No message mapper registered for messages of type: {typeof(T)}");

            var message = messageMapper.MapToMessage(request);

            await _bus.AddToOutboxAsync(request, continueOnCapturedContext, cancellationToken, message, _boxTransactionConnectionProvider);

            return message.Id;
        }


        /// <summary>
        /// Flushes the message box message given by <param name="posts"> to the broker.
        /// Intended for use with the Outbox pattern: http://gistlabs.com/2014/05/the-outbox/ <see cref="DepositPostBox"/>
        /// </summary>
        /// <param name="posts">The posts to flush</param>
        public void ClearOutbox(params Guid[] posts)
        {
            _bus.ClearOutbox(posts); 
        }

        /// <summary>
        /// Flushes the message box message given by <param name="posts"> to the broker.
        /// Intended for use with the Outbox pattern: http://gistlabs.com/2014/05/the-outbox/ <see cref="DepositPostBoxAsync"/>
        /// </summary>
        /// <param name="posts">The posts to flush</param>
        public async Task ClearOutboxAsync(
            IEnumerable<Guid> posts, 
            bool continueOnCapturedContext = false,
            CancellationToken cancellationToken = default(CancellationToken))
        {
            await _bus.ClearOutboxAsync(posts, continueOnCapturedContext, cancellationToken); 
        }


        /// <summary>
        /// Uses the Request-Reply messaging approach to send a message to another server and block awaiting a reply.
        /// The message is placed into a message queue but not into the outbox.
        /// An ephemeral reply queue is created, and its name used to set the reply address for the response. We produce
        /// a queue per exchange, to simplify correlating send and receive.
        /// The response is directed to a registered handler.
        /// Because the operation blocks, there is a mandatory timeout
        /// </summary>
        /// <param name="request">What message do we want a reply to</param>
        /// <param name="timeOutInMilliseconds">The call blocks, so we must time out</param>
        /// <exception cref="NotImplementedException"></exception>
        public TResponse Call<T, TResponse>(T request, int timeOutInMilliseconds)
            where T : class, ICall where TResponse : class, IResponse
        {
            if (timeOutInMilliseconds <= 0)
            {
                throw new InvalidOperationException("Timeout to a call method must have a duration greater than zero");
            }

            var outMessageMapper = _mapperRegistry.Get<T>();
            if (outMessageMapper == null)
                throw new ArgumentOutOfRangeException(
                    $"No message mapper registered for messages of type: {typeof(T)}");

            var inMessageMapper = _mapperRegistry.Get<TResponse>();
            if (inMessageMapper == null)
                throw new ArgumentOutOfRangeException(
                    $"No message mapper registered for messages of type: {typeof(T)}");

            //create a reply queue via creating a consumer - we use random identifiers as we will destroy
            var channelName = Guid.NewGuid();
            var routingKey = channelName.ToString();
            using (var responseChannel =
                _responseChannelFactory.CreateChannel(
                    new Subscription(
                        typeof(TResponse),
                        channelName: new ChannelName(channelName.ToString()),
                        routingKey: new RoutingKey(routingKey))))
            {

                s_logger.LogInformation("Create reply queue for topic {ChannelName}", routingKey);
                request.ReplyAddress.Topic = routingKey;
                request.ReplyAddress.CorrelationId = channelName;

                //we do this to create the channel on the broker, or we won't have anything to send to; we 
                //retry in case the subscription is poor. An alternative would be to extract the code from
                //the channel to create the subscription, but this does not do much on a new queue
                _bus.Retry(() => responseChannel.Purge());

                var outMessage = outMessageMapper.MapToMessage(request);

                //We don't store the message, if we continue to fail further retry is left to the sender 
                //s_logger.LogDebug("Sending request  with routingkey {0}", routingKey);
                s_logger.LogDebug("Sending request  with routingkey {ChannelName}", routingKey);
                _bus.SendViaExternalBus<T, TResponse>(outMessage);

                Message responseMessage = null;

                //now we block on the receiver to try and get the message, until timeout.
                s_logger.LogDebug("Awaiting response on {ChannelName}", routingKey);
                _bus.Retry(() => responseMessage = responseChannel.Receive(timeOutInMilliseconds));

                TResponse response = default(TResponse);
                if (responseMessage.Header.MessageType != MessageType.MT_NONE)
                {
                    s_logger.LogDebug("Reply received from {ChannelName}", routingKey);
                    //map to request is map to a response, but it is a request from consumer point of view. Confusing, but...
                    response = inMessageMapper.MapToRequest(responseMessage);
                    Send(response);
                }

                s_logger.LogInformation("Deleting queue for routingkey: {ChannelName}", routingKey);

                return response;

            } //clean up everything at this point, whatever happens

        }

        /// <summary>
        /// The external service bus is a singleton as it has app lifetime to manage an Outbox.
        /// This method clears the external service bus, so that the next attempt to use it will create a fresh one
        /// It is mainly intended for testing, to allow the external service bus to be reset between tests
        /// </summary>
        public static void ClearExtServiceBus()
        {
            if (_bus != null)
            {
                lock (padlock)
                {
                    if (_bus != null)
                    {
                        _bus.Dispose();
                        _bus = null;
                    }
                }
            }
        }

        private void AssertValidSendPipeline<T>(T command, int handlerCount) where T : class, IRequest
        {
            s_logger.LogInformation("Found {HandlerCount} pipelines for command: {Type} {Id}", handlerCount, typeof(T), command.Id);

            if (handlerCount > 1)
                throw new ArgumentException($"More than one handler was found for the typeof command {typeof(T)} - a command should only have one handler.");
            if (handlerCount == 0)
                throw new ArgumentException($"No command handler was found for the typeof command {typeof(T)} - a command should have exactly one handler.");
        }

        //Create an instance of the ExternalBusServices if one not already set for this app. Note that we do not support reinitialization here, so once you have
        //set a command processor for the app, you can't call init again to set them - although the properties are not read-only so overwriting is possible
        //if needed as a "get out of gaol" card.
        private void InitExtServiceBus(IPolicyRegistry<string> policyRegistry,
            IAmAnOutbox<Message> outbox,
            IAmAnOutboxAsync<Message> asyncOutbox,
            int outboxTimeout,
            IAmAMessageProducer messageProducer,
            IAmAMessageProducerAsync asyncMessageProducer)
        {
            if (_bus == null)
            {
                lock (padlock)
                {
                    if (_bus == null)
                    {
                        _bus = new ExternalBusServices();
                        _bus.AsyncOutbox = asyncOutbox;
                        _bus.MessageProducer = messageProducer;
                        _bus.OutBox = outbox;
                        _bus.OutboxTimeout = outboxTimeout;
                        _bus.PolicyRegistry = policyRegistry;
                        _bus.AsyncMessageProducer = asyncMessageProducer;
                    }
                }
            }
        }

    }
}<|MERGE_RESOLUTION|>--- conflicted
+++ resolved
@@ -256,11 +256,7 @@
         /// <param name="requestContextFactory">The request context factory.</param>
         /// <param name="policyRegistry">The policy registry.</param>
         /// <param name="mapperRegistry">The mapper registry.</param>
-<<<<<<< HEAD
         /// <param name="outBox">The outbox</param>
-=======
-        /// <param name="outBox"></param>
->>>>>>> 7b250b5c
         /// <param name="messageProducer">The messaging gateway.</param>
         /// <param name="responseChannelFactory">If we are expecting a response, then we need a channel to listen on</param>
         /// <param name="outboxTimeout">How long should we wait to write to the outbox</param>

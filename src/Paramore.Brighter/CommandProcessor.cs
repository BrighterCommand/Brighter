﻿#region Licence

/* The MIT License (MIT)
Copyright © 2014 Ian Cooper <ian_hammond_cooper@yahoo.co.uk>

Permission is hereby granted, free of charge, to any person obtaining a copy
of this software and associated documentation files (the “Software”), to deal
in the Software without restriction, including without limitation the rights
to use, copy, modify, merge, publish, distribute, sublicense, and/or sell
copies of the Software, and to permit persons to whom the Software is
furnished to do so, subject to the following conditions:

The above copyright notice and this permission notice shall be included in
all copies or substantial portions of the Software.

THE SOFTWARE IS PROVIDED “AS IS”, WITHOUT WARRANTY OF ANY KIND, EXPRESS OR
IMPLIED, INCLUDING BUT NOT LIMITED TO THE WARRANTIES OF MERCHANTABILITY,
FITNESS FOR A PARTICULAR PURPOSE AND NONINFRINGEMENT. IN NO EVENT SHALL THE
AUTHORS OR COPYRIGHT HOLDERS BE LIABLE FOR ANY CLAIM, DAMAGES OR OTHER
LIABILITY, WHETHER IN AN ACTION OF CONTRACT, TORT OR OTHERWISE, ARISING FROM,
OUT OF OR IN CONNECTION WITH THE SOFTWARE OR THE USE OR OTHER DEALINGS IN
THE SOFTWARE. */

#endregion

using System;
using System.Collections.Concurrent;
using System.Collections.Generic;
using System.Diagnostics;
using System.Linq;
using System.Reflection;
using System.Runtime.ExceptionServices;
using System.Threading;
using System.Threading.Tasks;
using System.Transactions;
using Microsoft.Extensions.Logging;
using Paramore.Brighter.BindingAttributes;
using Paramore.Brighter.FeatureSwitch;
using Paramore.Brighter.Logging;
using Paramore.Brighter.Observability;
using Polly;
using Polly.Registry;
using Exception = System.Exception;

namespace Paramore.Brighter
{
    /// <summary>
    /// Class CommandProcessor.
    /// The `CommandProcessor` class implements both the Command Dispatcher and Command Processor design patterns.
    /// It is responsible for handling commands and events, managing their execution, and ensuring reliable delivery.
    /// The `CommandProcessor` class is the main entry point for the Brighter library.
    /// It implements both the <a href="http://www.hillside.net/plop/plop2001/accepted_submissions/PLoP2001/bdupireandebfernandez0/PLoP2001_bdupireandebfernandez0_1.pdf">Command Dispatcher</a> 
    /// and <a href="http://wiki.hsr.ch/APF/files/CommandProcessor.pdf">Command Processor</a> Design Patterns 
    /// </summary>
    public partial class CommandProcessor : IAmACommandProcessor
    {
        private static readonly ILogger s_logger = ApplicationLogging.CreateLogger<CommandProcessor>();

        private readonly IAmASubscriberRegistry? _subscriberRegistry;
        private readonly IAmAHandlerFactorySync? _handlerFactorySync;
        private readonly IAmAHandlerFactoryAsync? _handlerFactoryAsync;
        private readonly IAmARequestContextFactory _requestContextFactory;
        private readonly IPolicyRegistry<string> _policyRegistry;
        private readonly InboxConfiguration? _inboxConfiguration;
        private readonly IAmAFeatureSwitchRegistry? _featureSwitchRegistry;
        private readonly IEnumerable<Subscription>? _replySubscriptions;
        private readonly IAmABrighterTracer? _tracer;
        private readonly IAmARequestSchedulerFactory _schedulerFactory;

        //Uses -1 to indicate no outbox and will thus force a throw on a failed publish

        // the following are not readonly to allow setting them to null on dispose
        private readonly IAmAChannelFactory? _responseChannelFactory;
        private readonly InstrumentationOptions _instrumentationOptions;

        /// <summary>
        /// Use this as an identifier for your <see cref="Policy"/> that determines for how long to break the circuit when communication with the Work Queue fails.
        /// Register that policy with your <see cref="IPolicyRegistry{TKey}"/> such as <see cref="PolicyRegistry"/>
        /// You can use this an identifier for you own policies, if your generic policy is the same as your Work Queue policy.
        /// </summary>
        public const string CIRCUITBREAKER = "Paramore.Brighter.CommandProcessor.CircuitBreaker";

        /// <summary>
        /// Use this as an identifier for your <see cref="Policy"/> that determines the retry strategy when communication with the Work Queue fails.
        /// Register that policy with your <see cref="IPolicyRegistry{TKey}"/> such as <see cref="PolicyRegistry"/>
        /// You can use this an identifier for you own policies, if your generic policy is the same as your Work Queue policy.
        /// </summary>
        public const string RETRYPOLICY = "Paramore.Brighter.CommandProcessor.RetryPolicy";

        /// <summary>
        /// Use this as an identifier for your <see cref="Policy"/> that determines for how long to break the circuit when communication with the Work Queue fails.
        /// Register that policy with your <see cref="IPolicyRegistry{TKey}"/> such as <see cref="PolicyRegistry"/>
        /// You can use this an identifier for you own policies, if your generic policy is the same as your Work Queue policy.
        /// </summary>
        public const string CIRCUITBREAKERASYNC = "Paramore.Brighter.CommandProcessor.CircuitBreaker.Async";

        /// <summary>
        /// Use this as an identifier for your <see cref="Policy"/> that determines the retry strategy when communication with the Work Queue fails.
        /// Register that policy with your <see cref="IPolicyRegistry{TKey}"/> such as <see cref="PolicyRegistry"/>
        /// You can use this an identifier for you own policies, if your generic policy is the same as your Work Queue policy.
        /// </summary>
        public const string RETRYPOLICYASYNC = "Paramore.Brighter.CommandProcessor.RetryPolicy.Async";

        /// <summary>
        /// STATIC FIELDS: Use ClearServiceBus() to reset for tests!
        /// Bus: We want to hold a reference to the bus; use double lock to let us pass parameters to the constructor from the first instance
        /// MethodCache: Used to reduce the cost of reflection for bulk calls
        /// </summary>
        private static IAmAnOutboxProducerMediator? s_mediator;
        private static readonly object s_padlock = new();
        private static readonly ConcurrentDictionary<string, MethodInfo> s_boundDepositCalls = new();
        private static readonly ConcurrentDictionary<string, MethodInfo> s_boundDepositCallsAsync = new();
        private static readonly ConcurrentDictionary<string, MethodInfo> s_boundBulkDepositCalls = new();
        private static readonly ConcurrentDictionary<string, MethodInfo> s_boundBulkDepositCallsAsync = new();
        private static readonly ConcurrentDictionary<string, MethodInfo> s_boundMediatorMethods = new();
        private static IAmABoxTransactionProvider? s_defaultTransactionProvider;
        private static Type s_transactionType = typeof(CommittableTransaction);

        /// <summary>
        /// Initializes a new instance of the <see cref="CommandProcessor"/> class
        /// NO EXTERNAL BUS: Use this constructor when no external bus is required
        /// </summary>
        /// <param name="subscriberRegistry">The subscriber registry.</param>
        /// <param name="handlerFactory">The handler factory.</param>
        /// <param name="requestContextFactory">The request context factory.</param>
        /// <param name="policyRegistry">The policy registry.</param>
        /// <param name="featureSwitchRegistry">The feature switch config provider.</param>
        /// <param name="inboxConfiguration">Do we want to insert an inbox handler into pipelines without the attribute. Null (default = no), yes = how to configure</param>
        /// <param name="tracer">What is the tracer we will use for telemetry</param>
        /// <param name="instrumentationOptions">When creating a span for <see cref="CommandProcessor"/> operations how noisy should the attributes be</param>
<<<<<<< HEAD
        /// <exception cref="ArgumentException">Thrown when no handler factory is set.</exception>
=======
        /// <param name="requestSchedulerFactory">The <see cref="IAmAMessageSchedulerFactory"/>.</param>
>>>>>>> 268e05ae
        public CommandProcessor(
            IAmASubscriberRegistry subscriberRegistry,
            IAmAHandlerFactory handlerFactory,
            IAmARequestContextFactory requestContextFactory,
            IPolicyRegistry<string> policyRegistry,
            IAmARequestSchedulerFactory requestSchedulerFactory,
            IAmAFeatureSwitchRegistry? featureSwitchRegistry = null,
            InboxConfiguration? inboxConfiguration = null,
            IAmABrighterTracer? tracer = null,
            InstrumentationOptions instrumentationOptions = InstrumentationOptions.All)
        {
            _subscriberRegistry = subscriberRegistry;

            if (HandlerFactoryIsNotEitherIAmAHandlerFactorySyncOrAsync(handlerFactory))
                throw new ArgumentException(
                    "No HandlerFactory has been set - either an instance of IAmAHandlerFactorySync or IAmAHandlerFactoryAsync needs to be set");

            if (handlerFactory is IAmAHandlerFactorySync handlerFactorySync)
                _handlerFactorySync = handlerFactorySync;
            if (handlerFactory is IAmAHandlerFactoryAsync handlerFactoryAsync)
                _handlerFactoryAsync = handlerFactoryAsync;

            _requestContextFactory = requestContextFactory;
            _policyRegistry = policyRegistry;
            _featureSwitchRegistry = featureSwitchRegistry;
            _inboxConfiguration = inboxConfiguration;
            _tracer = tracer;
            _instrumentationOptions = instrumentationOptions;
            _schedulerFactory = requestSchedulerFactory;
        }

        /// <summary>
        /// Initializes a new instance of the <see cref="CommandProcessor"/> class.
        /// EXTERNAL BUS AND INTERNAL BUS: Use this constructor when both external bus and command processor support is required
        /// OPTIONAL RPC: You can use this if you want to use the command processor as a client to an external bus, but also want to support RPC
        /// </summary>
        /// <param name="subscriberRegistry">The subscriber registry.</param>
        /// <param name="handlerFactory">The handler factory.</param>
        /// <param name="requestContextFactory">The request context factory.</param>
        /// <param name="policyRegistry">The policy registry.</param>
        /// <param name="bus">The external service bus that we want to send messages over.</param>
        /// <param name="transactionProvider">The provider that provides access to transactions when writing to the outbox. Null if no outbox is configured.</param>
        /// <param name="featureSwitchRegistry">The feature switch config provider.</param>
        /// <param name="inboxConfiguration">Do we want to insert an inbox handler into pipelines without the attribute. Null (default = no), yes = how to configure</param>
        /// <param name="replySubscriptions">The Subscriptions for creating the reply queues</param>
        /// <param name="responseChannelFactory">If we are expecting a response, then we need a channel to listen on</param>
        /// <param name="tracer">What is the tracer we will use for telemetry</param>
        /// <param name="instrumentationOptions">When creating a span for <see cref="CommandProcessor"/> operations how noisy should the attributes be</param>
        /// <param name="requestSchedulerFactory">The <see cref="IAmAMessageSchedulerFactory"/>.</param>
        public CommandProcessor(
            IAmASubscriberRegistry subscriberRegistry,
            IAmAHandlerFactory handlerFactory,
            IAmARequestContextFactory requestContextFactory,
            IPolicyRegistry<string> policyRegistry,
            IAmAnOutboxProducerMediator bus,
            IAmARequestSchedulerFactory  requestSchedulerFactory,
            IAmABoxTransactionProvider? transactionProvider = null,
            IAmAFeatureSwitchRegistry? featureSwitchRegistry = null,
            InboxConfiguration? inboxConfiguration = null,
            IEnumerable<Subscription>? replySubscriptions = null,
            IAmAChannelFactory? responseChannelFactory = null,
            IAmABrighterTracer? tracer = null,
            InstrumentationOptions instrumentationOptions = InstrumentationOptions.All)
            : this(subscriberRegistry, handlerFactory, requestContextFactory, policyRegistry, requestSchedulerFactory, featureSwitchRegistry, inboxConfiguration)
        {
            _responseChannelFactory = responseChannelFactory;
            _tracer = tracer;
            _instrumentationOptions = instrumentationOptions;
            _replySubscriptions = replySubscriptions;
            _schedulerFactory = requestSchedulerFactory;

            InitExtServiceBus(bus, transactionProvider);
        }

        /// <summary>
        /// Initializes a new instance of the <see cref="CommandProcessor"/> class.
        /// EXTERNAL BUS, NO INTERNAL BUS: Use this constructor when only posting messages to an external bus is required
        /// </summary>
        /// <param name="requestContextFactory">The request context factory.</param>
        /// <param name="policyRegistry">The policy registry.</param>
        /// <param name="mediator">The external service bus that we want to send messages over</param>
        /// <param name="transactionProvider">The provider that provides access to transactions when writing to the outbox. Null if no outbox is configured.</param>
        /// <param name="featureSwitchRegistry">The feature switch config provider.</param>
        /// <param name="inboxConfiguration">Do we want to insert an inbox handler into pipelines without the attribute. Null (default = no), yes = how to configure</param>
        /// <param name="replySubscriptions">The Subscriptions for creating the reply queues</param>
        /// <param name="tracer">What is the tracer we will use for telemetry</param>
        /// <param name="instrumentationOptions">When creating a span for <see cref="CommandProcessor"/> operations how noisy should the attributes be</param>
        /// <param name="requestSchedulerFactory">The <see cref="IAmAMessageSchedulerFactory"/>.</param>
        public CommandProcessor(
            IAmARequestContextFactory requestContextFactory,
            IPolicyRegistry<string> policyRegistry,
            IAmAnOutboxProducerMediator mediator,
            IAmARequestSchedulerFactory requestSchedulerFactory,
            IAmABoxTransactionProvider? transactionProvider = null,
            IAmAFeatureSwitchRegistry? featureSwitchRegistry = null,
            InboxConfiguration? inboxConfiguration = null,
            IEnumerable<Subscription>? replySubscriptions = null,
            IAmABrighterTracer? tracer = null,
            InstrumentationOptions instrumentationOptions = InstrumentationOptions.All)
        {
            _requestContextFactory = requestContextFactory;
            _policyRegistry = policyRegistry;
            _featureSwitchRegistry = featureSwitchRegistry;
            _inboxConfiguration = inboxConfiguration;
            _replySubscriptions = replySubscriptions;
            _tracer = tracer;
            _instrumentationOptions = instrumentationOptions;
            _schedulerFactory = requestSchedulerFactory;

            InitExtServiceBus(mediator, transactionProvider); 
        }

        /// <summary>
        /// Sends the specified command. We expect only one handler. The command is handled synchronously.
        /// </summary>
        /// <typeparam name="T"></typeparam>
        /// <param name="command">The command.</param>
        /// <param name="requestContext">The context of the request; if null we will start one via a <see cref="IAmARequestContextFactory"/> </param>
        /// <exception cref="InvalidOperationException">Thrown when no handler factory is defined.</exception>
        /// <exception cref="ArgumentException">Thrown when no subscriber registry is configured or when the command has more than one handler.</exception>
        public void Send<T>(T command, RequestContext? requestContext = null) where T : class, IRequest
        {
            if (_handlerFactorySync == null)
                throw new InvalidOperationException("No handler factory defined.");

            var span = _tracer?.CreateSpan(CommandProcessorSpanOperation.Send, command, requestContext?.Span, options: _instrumentationOptions);
            var context = InitRequestContext(span, requestContext);

            if (_subscriberRegistry is null)
                throw new ArgumentException("A subscriberRegistry must be configured.");

            using var builder = new PipelineBuilder<T>(_subscriberRegistry, _handlerFactorySync, _inboxConfiguration);
            try
            {
                Log.BuildingSendPipelineForCommand(s_logger, command.GetType(), command.Id);
                var handlerChain = builder.Build(context);

                AssertValidSendPipeline(command, handlerChain.Count());

                handlerChain.First().Handle(command);
            }
            catch (Exception e)
            {
                _tracer?.AddExceptionToSpan(span, [e]);
                throw;
            }
            finally
            {
                _tracer?.EndSpan(span);
            }
        }

        /// <inheritdoc />
        public string Send<TRequest>(DateTimeOffset at, TRequest command, RequestContext? requestContext = null) where TRequest : class, IRequest
        { 
            var span = _tracer?.CreateSpan(CommandProcessorSpanOperation.Scheduler, command, requestContext?.Span, options: _instrumentationOptions);
            try
            {
                var scheduler = (IAmARequestSchedulerSync)_schedulerFactory.CreateSync(this);
                return scheduler.Schedule(command, RequestSchedulerType.Send, at);
            }
            finally
            {
                _tracer?.EndSpan(span);
            }
        }

        /// <inheritdoc />
        public string Send<TRequest>(TimeSpan delay, TRequest command, RequestContext? requestContext = null) where TRequest : class, IRequest
        {
            var span = _tracer?.CreateSpan(CommandProcessorSpanOperation.Scheduler, command, requestContext?.Span, options: _instrumentationOptions);
            try
            {
                var scheduler = _schedulerFactory.CreateSync(this);
                return scheduler.Schedule(command, RequestSchedulerType.Send, delay);
            }
            finally
            {
                _tracer?.EndSpan(span);
            }
        }

        /// <summary>
        /// Sends the specified command.
        /// </summary>
        /// <typeparam name="T"></typeparam>
        /// <param name="command">The command.</param>
        /// <param name="requestContext">The context of the request; if null we will start one via a <see cref="IAmARequestContextFactory"/> </param>
        /// <param name="continueOnCapturedContext">Should we use the calling thread's synchronization context when continuing or a default thread synchronization context. Defaults to false</param>
        /// <param name="cancellationToken">Token to cancel the request pipeline.</param>
        /// <returns>An awaitable task.</returns>
        /// <exception cref="InvalidOperationException">Thrown when no async handler factory is defined.</exception>
        /// <exception cref="ArgumentException">Thrown when no subscriber registry is configured.</exception>
         public async Task SendAsync<T>(
            T command, 
            RequestContext? requestContext = null, 
            bool continueOnCapturedContext = true, 
            CancellationToken cancellationToken = default
        )
            where T : class, IRequest
        {
            if (_handlerFactoryAsync == null)
                throw new InvalidOperationException("No async handler factory defined.");

            var span = _tracer?.CreateSpan(CommandProcessorSpanOperation.Send, command, requestContext?.Span, options: _instrumentationOptions);
            var context = InitRequestContext(span, requestContext);
            
            if (_subscriberRegistry is null)
                throw new ArgumentException("A subscriberRegistry must be configured.");

            using var builder = new PipelineBuilder<T>(_subscriberRegistry, _handlerFactoryAsync, _inboxConfiguration);
            try
            {
                Log.BuildingSendAsyncPipelineForCommand(s_logger, command.GetType(), command.Id);
                var handlerChain = builder.BuildAsync(context, continueOnCapturedContext);

                AssertValidSendPipeline(command, handlerChain.Count());
                
                await handlerChain.First().HandleAsync(command, cancellationToken)
                    .ConfigureAwait(continueOnCapturedContext);
            }
            catch (Exception e)
            {
                _tracer?.AddExceptionToSpan(span, [e]);
                throw;
            }
            finally
            {
                _tracer?.EndSpan(span);
            }
        }

        /// <inheritdoc />
        public async Task<string> SendAsync<TRequest>(DateTimeOffset at, TRequest command, RequestContext? requestContext = null,
            bool continueOnCapturedContext = true, CancellationToken cancellationToken = default) where TRequest : class, IRequest
        {
            var span = _tracer?.CreateSpan(CommandProcessorSpanOperation.Scheduler, command, requestContext?.Span, options: _instrumentationOptions);
            try
            {
                var scheduler = _schedulerFactory.CreateAsync(this);
                return await scheduler.ScheduleAsync(command, RequestSchedulerType.Send, at, cancellationToken);
            }
            finally
            {
                _tracer?.EndSpan(span);
            }
        }

        /// <inheritdoc />
        public async Task<string> SendAsync<TRequest>(TimeSpan delay, TRequest command, RequestContext? requestContext = null,
            bool continueOnCapturedContext = true, CancellationToken cancellationToken = default) where TRequest : class, IRequest
        {
            var span = _tracer?.CreateSpan(CommandProcessorSpanOperation.Scheduler, command, requestContext?.Span, options: _instrumentationOptions);
            try
            {
                var scheduler = _schedulerFactory.CreateAsync(this);
                return await scheduler.ScheduleAsync(command, RequestSchedulerType.Send, delay, cancellationToken);
            }
            finally
            {
                _tracer?.EndSpan(span);
            }
        }

        /// <summary>
        /// Publishes the specified event. We expect zero or more handlers. The events are handled synchronously, in turn
        /// Because any pipeline might throw, yet we want to execute the remaining handler chains,  we catch exceptions on any publisher
        /// instead of stopping at the first failure and then we throw an AggregateException if any of the handlers failed, 
        /// with the InnerExceptions property containing the failures.
        /// It is up the implementer of the handler that throws to take steps to make it easy to identify the handler that threw.
        /// </summary>
        /// <typeparam name="T"></typeparam>
        /// <param name="event">The event.</param>
        /// <param name="requestContext">The context of the request; if null we will start one via a <see cref="IAmARequestContextFactory"/> </param>
        /// <exception cref="InvalidOperationException">Thrown when no handler factory is defined.</exception>
        /// <exception cref="ArgumentException">Thrown when no subscriber registry is configured.</exception>
        public void Publish<T>(T @event, RequestContext? requestContext = null) where T : class, IRequest
        {
            if (_handlerFactorySync == null)
                throw new InvalidOperationException("No handler factory defined.");
            
            var span = _tracer?.CreateSpan(CommandProcessorSpanOperation.Create, @event, requestContext?.Span, options: _instrumentationOptions);
            var context = InitRequestContext(span, requestContext);

            var handlerSpans = new ConcurrentDictionary<string, Activity>();
            try
            {
                if (_subscriberRegistry is null)
                    throw new ArgumentException("A subscriberRegistry must be configured.");
                
                using var builder = new PipelineBuilder<T>(_subscriberRegistry, _handlerFactorySync, _inboxConfiguration);
                Log.BuildingSendPipelineForEvent(s_logger, @event.GetType(), @event.Id);
                var handlerChain = builder.Build(context);

                var handlerCount = handlerChain.Count();

                Log.FoundHandlerCountForEvent(s_logger, handlerCount, @event.GetType(), @event.Id);

                var exceptions = new ConcurrentBag<Exception>();
                Parallel.ForEach(handlerChain, (handleRequests) =>
                {
                    try
                    {
                        var handlerName = handleRequests.Name.ToString();
                        handlerSpans[handlerName] = _tracer?.CreateSpan(CommandProcessorSpanOperation.Publish, @event, span, options: _instrumentationOptions)!;
                        if(handleRequests.Context is not null)
                            handleRequests.Context.Span = handlerSpans[handlerName];
                        handleRequests.Handle(@event);
                        if(handleRequests.Context is not null)
                            handleRequests.Context.Span = span;
                    }
                    catch (Exception e)
                    {
                        exceptions.Add(e);
                    }
                });
                
                _tracer?.LinkSpans(handlerSpans);

                if (exceptions.Any())
                {
                    _tracer?.AddExceptionToSpan(span, exceptions);
                    throw new AggregateException(
                        "Failed to publish to one more handlers successfully, see inner exceptions for details",
                        exceptions);
                }
            }
            finally
            {
                _tracer?.EndSpans(handlerSpans);
                _tracer?.EndSpan(span);
            }
        }

        /// <inheritdoc />
        public string Publish<TRequest>(DateTimeOffset at, TRequest @event, RequestContext? requestContext = null) where TRequest : class, IRequest
        {
            var span = _tracer?.CreateSpan(CommandProcessorSpanOperation.Scheduler, @event, requestContext?.Span, options: _instrumentationOptions);
            try
            {
                var scheduler = _schedulerFactory.CreateSync(this);
                return scheduler.Schedule(@event, RequestSchedulerType.Publish, at);
            }
            finally
            {
                _tracer?.EndSpan(span);
            }
        }

        /// <inheritdoc />
        public string  Publish<TRequest>(TimeSpan delay, TRequest @event, RequestContext? requestContext = null) where TRequest : class, IRequest
        {
            var span = _tracer?.CreateSpan(CommandProcessorSpanOperation.Scheduler, @event, requestContext?.Span, options: _instrumentationOptions);
            try
            {
                var scheduler = _schedulerFactory.CreateSync(this);
                return scheduler.Schedule(@event, RequestSchedulerType.Publish, delay);
            }
            finally
            {
                _tracer?.EndSpan(span);
            }
        }

        /// <summary>
        /// Publishes the specified event. We expect zero or more handlers. The events are handled synchronously and concurrently
        /// Because any pipeline might throw, yet we want to execute the remaining handler chains,  we catch exceptions on any publisher
        /// instead of stopping at the first failure and then we throw an AggregateException if any of the handlers failed, 
        /// with the InnerExceptions property containing the failures.
        /// It is up the implementer of the handler that throws to take steps to make it easy to identify the handler that threw.
        /// </summary>
        /// <typeparam name="T"></typeparam>
        /// <param name="event">The event.</param>
        /// <param name="requestContext">The context of the request; if null we will start one via a <see cref="IAmARequestContextFactory"/> </param>
        /// <param name="continueOnCapturedContext">Should we use the calling thread's synchronization context when continuing or a default thread synchronization context. Defaults to false</param>
        /// <param name="cancellationToken">Allows the sender to cancel the request pipeline. Optional</param>
        /// <returns>An awaitable task.</returns>
        /// <exception cref="InvalidOperationException">Thrown when no async handler factory is defined.</exception>
        /// <exception cref="ArgumentException">Thrown when no subscriber registry is configured.</exception>
        public async Task PublishAsync<T>(
            T @event,
            RequestContext? requestContext = null,
            bool continueOnCapturedContext = true,
            CancellationToken cancellationToken = default)
            where T : class, IRequest
        {
            if (_handlerFactoryAsync == null)
                throw new InvalidOperationException("No async handler factory defined.");

            var span = _tracer?.CreateSpan(CommandProcessorSpanOperation.Create, @event, requestContext?.Span, options: _instrumentationOptions);
            var context = InitRequestContext(span, requestContext);

            if (_subscriberRegistry is null)
                throw new ArgumentException("A subscriberRegistry must be configured.");
            
            using var builder = new PipelineBuilder<T>(_subscriberRegistry, _handlerFactoryAsync, _inboxConfiguration);
            var handlerSpans = new ConcurrentDictionary<string, Activity>();
            try
            {
                Log.BuildingSendAsyncPipelineForEvent(s_logger, @event.GetType(), @event.Id);

                var handlerChain = builder.BuildAsync(context, continueOnCapturedContext);
                var handlerCount = handlerChain.Count();

                Log.FoundAsyncHandlerCount(s_logger, handlerCount, @event.GetType(), @event.Id);

                var exceptions = new ConcurrentBag<Exception>();

                try
                {
                    var tasks = new List<Task>();
                    foreach (var handleRequests in handlerChain)
                    {
                        handlerSpans[handleRequests.Name.ToString()] = _tracer?.CreateSpan(CommandProcessorSpanOperation.Publish, @event, span, options: _instrumentationOptions)!;
                        if(handleRequests.Context is not null)
                            handleRequests.Context.Span = handlerSpans[handleRequests.Name.ToString()];
                        tasks.Add(handleRequests.HandleAsync(@event, cancellationToken));
                        if(handleRequests.Context is not null)
                            handleRequests.Context.Span = span;
                    }
                    
                    await Task.WhenAll(tasks).ConfigureAwait(continueOnCapturedContext);
                }
                catch (Exception e)
                {
                    exceptions.Add(e);
                }

                _tracer?.LinkSpans(handlerSpans);

                if (exceptions.Any())
                    _tracer?.AddExceptionToSpan(span, exceptions);

                if (exceptions.Count > 0)
                {
                    throw new AggregateException(
                        "Failed to async publish to one more handlers successfully, see inner exceptions for details",
                        exceptions);
                }
            }
            finally
            {
                _tracer?.EndSpans(handlerSpans);
                _tracer?.EndSpan(span);
            }
        }

        /// <inheritdoc />
        public async Task<string> PublishAsync<TRequest>(DateTimeOffset at, TRequest @event, RequestContext? requestContext = null,
            bool continueOnCapturedContext = true, CancellationToken cancellationToken = default) where TRequest : class, IRequest
        {
            var span = _tracer?.CreateSpan(CommandProcessorSpanOperation.Scheduler, @event, requestContext?.Span, options: _instrumentationOptions);
            try
            {
                var scheduler = _schedulerFactory.CreateAsync(this);
                return await scheduler.ScheduleAsync(@event, RequestSchedulerType.Publish, at, cancellationToken);
            }
            finally
            {
                _tracer?.EndSpan(span);
            }
        }

        /// <inheritdoc />
        public async Task<string> PublishAsync<TRequest>(TimeSpan delay, TRequest @event, RequestContext? requestContext = null,
            bool continueOnCapturedContext = true, CancellationToken cancellationToken = default) where TRequest : class, IRequest
        {
            var span = _tracer?.CreateSpan(CommandProcessorSpanOperation.Scheduler, @event, requestContext?.Span, options: _instrumentationOptions);
            try
            {
                var scheduler = _schedulerFactory.CreateAsync(this);
                return await scheduler.ScheduleAsync(@event, RequestSchedulerType.Publish, delay, cancellationToken);
            }
            finally
            {
                _tracer?.EndSpan(span);
            }
        }

        /// <summary>
        /// Posts the specified request. The message is placed on a task queue and into a outbox for reposting in the event of failure.
        /// You will need to configure a service that reads from the task queue to process the message
        /// Paramore.Brighter.ServiceActivator provides an endpoint for use in a windows service that reads from a queue
        /// and then Sends or Publishes the message to a <see cref="CommandProcessor"/> within that service. The decision to <see cref="Send{T}"/> or <see cref="Publish{T}"/> is based on the
        /// mapper. Your mapper can map to a <see cref="Message"/> with either a <see cref="T:MessageType.MT_COMMAND"/> , which results in a <see cref="Send{T}"/> or a
        /// <see cref="T:MessageType.MT_EVENT"/> which results in a <see cref="Publish{T}"/>
        /// Please note that this call will not participate in any ambient Transactions, if you wish to have the outbox participate in a Transaction please Use Deposit,
        /// and then after you have committed your transaction use ClearOutstandingFromOutbox
        /// </summary>
        /// <param name="request">The request.</param>
        /// <param name="requestContext">The context of the request; if null we will start one via a <see cref="IAmARequestContextFactory"/> </param>
        /// <param name="args">For transports or outboxes that require additional parameters such as topic, provide an optional arg</param>
        /// <typeparam name="TRequest">The type of request</typeparam>
        /// <exception cref="System.ArgumentOutOfRangeException"></exception>
        public void Post<TRequest>(
            TRequest request, 
            RequestContext? requestContext = null, 
            Dictionary<string, object>? args = null
        ) where TRequest : class, IRequest
        {
            ClearOutbox([CallDepositPost(request, null, requestContext, args, null, s_transactionType)], requestContext, args);
        }

        /// <inheritdoc />
        public string Post<TRequest>(DateTimeOffset at, TRequest request, RequestContext? requestContext = null,
            Dictionary<string, object>? args = null) where TRequest : class, IRequest
        {
            var span = _tracer?.CreateSpan(CommandProcessorSpanOperation.Scheduler, request, requestContext?.Span, options: _instrumentationOptions);
            try
            {
                var scheduler = _schedulerFactory.CreateSync(this);
                return scheduler.Schedule(request, RequestSchedulerType.Post, at);
            }
            finally
            {
                _tracer?.EndSpan(span);
            } 
        }

        /// <inheritdoc />
        public string Post<TRequest>(TimeSpan delay, TRequest request, RequestContext? requestContext = null, Dictionary<string, object>? args = null) where TRequest : class, IRequest
        { 
            var span = _tracer?.CreateSpan(CommandProcessorSpanOperation.Scheduler, request, requestContext?.Span, options: _instrumentationOptions);
            try
            {
                var scheduler = _schedulerFactory.CreateSync(this);
                return scheduler.Schedule(request, RequestSchedulerType.Post, delay);
            }
            finally
            {
                _tracer?.EndSpan(span);
            }        
        }

        /// <summary>
        /// Posts the specified request. The message is placed on a task queue and into a outbox for reposting in the event of failure.
        /// You will need to configure a service that reads from the task queue to process the message
        /// Paramore.Brighter.ServiceActivator provides an endpoint for use in a windows service that reads from a queue
        /// and then Sends or Publishes the message to a <see cref="CommandProcessor"/> within that service. The decision to <see cref="Send{T}"/> or <see cref="Publish{T}"/> is based on the
        /// mapper. Your mapper can map to a <see cref="Message"/> with either a <see cref="T:MessageType.MT_COMMAND"/> , which results in a <see cref="Send{T}"/> or a
        /// <see cref="T:MessageType.MT_EVENT"/> which results in a <see cref="Publish{T}"/>
        /// Please note that this call will not participate in any ambient Transactions, if you wish to have the outbox participate in a Transaction please Use DepositAsync,
        /// and then after you have committed your transaction use ClearOutboxAsync
        /// </summary>
        /// <param name="request">The request.</param>
        /// <param name="requestContext">The context of the request; if null we will start one via a <see cref="IAmARequestContextFactory"/> </param>
        /// <param name="args">For transports or outboxes that require additional parameters such as topic, provide an optional arg</param>
        /// <param name="continueOnCapturedContext">Should we use the calling thread's synchronization context when continuing or a default thread synchronization context. Defaults to false</param>
        /// <param name="cancellationToken">Allows the sender to cancel the request pipeline. Optional</param>
        /// <typeparam name="TRequest">The type of request</typeparam>
        /// <exception cref="System.ArgumentOutOfRangeException"></exception>
        /// <returns>awaitable <see cref="Task"/>.</returns>
        public async Task PostAsync<TRequest>(
            TRequest request,
            RequestContext? requestContext = null,
            Dictionary<string, object>? args = null,
            bool continueOnCapturedContext = true,
            CancellationToken cancellationToken = default
        ) where TRequest : class, IRequest
        {

            var messageId = await CallDepositPostAsync(request, null, requestContext, args, continueOnCapturedContext, cancellationToken, null, s_transactionType);
            await ClearOutboxAsync([messageId], requestContext, args, continueOnCapturedContext, cancellationToken);
        }

        /// <inheritdoc />
        public async Task<string> PostAsync<TRequest>(DateTimeOffset at, TRequest request, RequestContext? requestContext = null,
            Dictionary<string, object>? args = null, bool continueOnCapturedContext = true, CancellationToken cancellationToken = default) where TRequest : class, IRequest
        {
            var span = _tracer?.CreateSpan(CommandProcessorSpanOperation.Scheduler, request, requestContext?.Span, options: _instrumentationOptions);
            try
            {
                var scheduler = _schedulerFactory.CreateAsync(this);
                return await scheduler.ScheduleAsync(request, RequestSchedulerType.Post, at, cancellationToken);
            }
            finally
            {
                _tracer?.EndSpan(span);
            }        
        }

        /// <inheritdoc />
        public async Task<string> PostAsync<TRequest>(TimeSpan delay, TRequest request, RequestContext? requestContext = null,
            Dictionary<string, object>? args = null, bool continueOnCapturedContext = true, CancellationToken cancellationToken = default) where TRequest : class, IRequest
        {
            var span = _tracer?.CreateSpan(CommandProcessorSpanOperation.Scheduler, request, requestContext?.Span, options: _instrumentationOptions);
            try
            {
                var scheduler = _schedulerFactory.CreateAsync(this);
                return await scheduler.ScheduleAsync(request, RequestSchedulerType.Post, delay, cancellationToken);
            }
            finally
            {
                _tracer?.EndSpan(span);
            }        
        }

        /// <summary>
        /// Adds a message into the outbox, and returns the id of the saved message.
        /// Intended for use with the Outbox pattern: http://gistlabs.com/2014/05/the-outbox/ normally you include the
        /// call to DepositPostBox within the scope of the transaction to write corresponding entity state to your
        /// database, that you want to signal via the request to downstream consumers
        /// Pass deposited message to <see cref="ClearOutbox(Id[],Paramore.Brighter.RequestContext,System.Collections.Generic.Dictionary{string,object})"/> 
        /// </summary>
        /// <param name="request">The request to save to the outbox</param>
        /// <param name="requestContext">The context of the request; if null we will start one via a <see cref="IAmARequestContextFactory"/> </param>
        /// <param name="args">For transports or outboxes that require additional parameters such as topic, provide an optional arg</param>
        /// <typeparam name="TRequest">The type of the request</typeparam>
        /// <returns>The Id of the Message that has been deposited.</returns>
        public Id DepositPost<TRequest>(
            TRequest request,
            RequestContext? requestContext = null,
            Dictionary<string, object>? args = null
        ) where TRequest : class, IRequest
        {
            return CallDepositPost(request, s_defaultTransactionProvider, requestContext, args, null, s_transactionType);
        }

        /// <summary>
        /// Adds a message into the outbox, and returns the id of the saved message.
        /// Intended for use with the Outbox pattern: http://gistlabs.com/2014/05/the-outbox/ normally you include the
        /// call to DepositPostBox within the scope of the transaction to write corresponding entity state to your
        /// database, that you want to signal via the request to downstream consumers
        /// Pass deposited message to <see cref="ClearOutbox(Id[],Paramore.Brighter.RequestContext,System.Collections.Generic.Dictionary{string,object})"/> 
        /// </summary>
        /// <param name="request">The request to save to the outbox</param>
        /// <param name="transactionProvider">The transaction provider to use with an outbox. Must match the transaction type configured during startup</param>
        /// <param name="requestContext">The context of the request; if null we will start one via a <see cref="IAmARequestContextFactory"/> </param>
        /// <param name="args">For transports or outboxes that require additional parameters such as topic, provide an optional arg</param>
        /// <param name="batchId">The id of any batch of deposits we are called within; this will be set by the call to DepositPost with
        /// a collection of requests and there is no need to set this yourself</param>
        /// <typeparam name="TRequest">The type of the request</typeparam>
        /// <typeparam name="TTransaction">The type of transaction used by the Outbox</typeparam>
        /// <returns>The Id of the Message that has been deposited.</returns>
        [DepositCallSite] //NOTE: if you adjust the signature, adjust the invocation site
        public Id DepositPost<TRequest,TTransaction>(
            TRequest request,
            IAmABoxTransactionProvider<TTransaction>? transactionProvider,
            RequestContext? requestContext = null,
            Dictionary<string, object>? args = null,
            string? batchId = null) 
            where TRequest : class, IRequest
        {
            Log.SaveRequest(s_logger, request.GetType(), request.Id);
            
            var span = _tracer?.CreateSpan(CommandProcessorSpanOperation.Deposit, request, requestContext?.Span, options: _instrumentationOptions);
            var context = InitRequestContext(span, requestContext);

            try
            {
                if (typeof(TTransaction) != s_transactionType)
                    throw new InvalidOperationException("Supplied transaction provider doesn't match configured transaction type.");

                Message message = s_mediator!.CreateMessageFromRequest(request, context);

                if (!s_mediator.HasOutbox())
                    throw new InvalidOperationException("No outbox defined.");

                CallAddToOutbox(message, context, transactionProvider, batchId);

                return message.Id;
            }
            catch (Exception e)
            {
                _tracer?.AddExceptionToSpan(span, [e]);
                throw;
            }
            finally
            {
                _tracer?.EndSpan(span);
            }
        }

        /// <summary>
        /// Adds a messages into the outbox, and returns the id of the saved message.
        /// Intended for use with the Outbox pattern: http://gistlabs.com/2014/05/the-outbox/ normally you include the
        /// call to DepositPostBox within the scope of the transaction to write corresponding entity state to your
        /// database, that you want to signal via the request to downstream consumers
        /// Pass deposited message to <see cref="ClearOutbox(Id[],Paramore.Brighter.RequestContext,System.Collections.Generic.Dictionary{string,object})"/> 
        /// </summary>
        /// <param name="requests">The requests to save to the outbox</param>
        /// <param name="requestContext">The context of the request; if null we will start one via a <see cref="IAmARequestContextFactory"/> </param>
        /// <param name="args">For transports or outboxes that require additional parameters such as topic, provide an optional arg</param>
        /// <typeparam name="TRequest">The type of the request</typeparam>
        /// <returns>The Id of the Message that has been deposited.</returns>
        public Id[] DepositPost<TRequest>(
            IEnumerable<TRequest> requests, 
            RequestContext? requestContext = null, 
            Dictionary<string, object>? args = null
        ) where TRequest : class, IRequest
        {
            return CallBulkDepositPost(requests, s_defaultTransactionProvider, requestContext, args, s_transactionType); 
        }

        /// <summary>
        /// Adds a messages into the outbox, and returns the id of the saved message.
        /// Intended for use with the Outbox pattern: http://gistlabs.com/2014/05/the-outbox/ normally you include the
        /// call to DepositPostBox within the scope of the transaction to write corresponding entity state to your
        /// database, that you want to signal via the request to downstream consumers
        /// Pass deposited message to <see cref="ClearOutbox(Id[],Paramore.Brighter.RequestContext,System.Collections.Generic.Dictionary{string,object})"/> 
        /// </summary>
        /// <param name="requests">The requests to save to the outbox</param>
        /// <param name="transactionProvider">The transaction provider to use with an outbox</param>
        /// <param name="requestContext">The context of the request; if null we will start one via a <see cref="IAmARequestContextFactory"/> </param>
        /// <param name="args">For transports or outboxes that require additional parameters such as topic, provide an optional arg</param>
        /// <typeparam name="TRequest">The type of the request</typeparam>
        /// <typeparam name="TTransaction">The type of transaction used by the Outbox</typeparam>
        /// <returns>The Id of the Message that has been deposited.</returns>
        [BulkDepositCallSite] //NOTE: if you adjust the signature, adjust the invocation site
        public Id[] DepositPost<TRequest, TTransaction>(
            IEnumerable<TRequest> requests,
            IAmABoxTransactionProvider<TTransaction>? transactionProvider,
            RequestContext? requestContext = null,
            Dictionary<string, object>? args = null
        ) where TRequest : class, IRequest
        {
            Log.SaveBulkRequestsRequest(s_logger, typeof(TRequest));
            
            var span = _tracer?.CreateBatchSpan<TRequest>(requestContext?.Span, options: _instrumentationOptions);
            var context = InitRequestContext(span, requestContext);
            
            try
            {
                if (typeof(TTransaction) != s_transactionType)
                    throw new InvalidOperationException("Supplied transaction provider doesn't match configured transaction type.");

                var successfullySentMessage = new List<Id>();

                var batchId = CallStartBatchAddToOutbox();

                foreach (var request in requests)
                {
                    var createSpan = context.Span;
                    var messageId = CallDepositPost(request, transactionProvider, context, args, batchId, typeof(TTransaction));
                    successfullySentMessage.Add(messageId);
                    context.Span = createSpan;
                }

                CallEndBatchAddToOutbox(batchId, transactionProvider, context);
                
                return successfullySentMessage.ToArray();
            }
            catch (Exception e)
            {
                _tracer?.AddExceptionToSpan(span, [e]);
                throw;
            }
            finally
            {
                _tracer?.EndSpan(span);
            }
        }

        private Id[] CallBulkDepositPost<TRequest>(
            IEnumerable<TRequest> requests,
            IAmABoxTransactionProvider? transactionProvider,
            RequestContext? requestContext,
            Dictionary<string, object>? args,
            Type transactionType
        ) where TRequest : class, IRequest
        {
            var requestType = typeof(TRequest).Name;
            if (!s_boundBulkDepositCalls.TryGetValue(requestType, out MethodInfo? bulkDeposit))
            {
                var bulkDepositMethod = typeof(CommandProcessor)
                    .GetMethods(BindingFlags.Instance | BindingFlags.Public)
                    .Where(m =>
                        m.Name == nameof(DepositPost)
                        && m.GetCustomAttributes().Any(a => a.GetType() == typeof(BulkDepositCallSiteAttribute))
                    )
                    .FirstOrDefault(m => m.IsGenericMethod && m.GetParameters().Length == 4);

                bulkDeposit = bulkDepositMethod?.MakeGenericMethod(typeof(TRequest), transactionType)!;

                s_boundBulkDepositCalls[requestType] = bulkDeposit;
            }

            return CallMethodAndPreserveException(() =>
                (bulkDeposit.Invoke(this, [requests, transactionProvider, requestContext, args]) as Id[])!
            );
        }

        // Calls the deposit post method for a single request of a specific type. The transaction type isn't known
        // until runtime, so is passed as a parameter.
        // We need to bind DepositPost to the type of the request; an IEnumerable<IRequest> loses type information
        // so you need to call GetType to find the actual type. Our generic pipeline creates errors because our 
        // generic methods, like DepositPost, assume they have the derived type. This binds DepositPost to the right
        // type before we call it.
        private Id CallDepositPost<TRequest>(
            TRequest actualRequest, 
            IAmABoxTransactionProvider? amABoxTransactionProvider,
            RequestContext? requestContext, 
            Dictionary<string, object>? dictionary, 
            string? batchId,
            Type transactionType
        ) where TRequest : class, IRequest
        {
            var actualRequestType = actualRequest.GetType();

            if (!s_boundDepositCalls.TryGetValue(actualRequestType.Name, out MethodInfo? deposit))
            {
                var depositMethod = typeof(CommandProcessor)
                    .GetMethods(BindingFlags.Instance | BindingFlags.Public)
                    .Where(m =>
                        m.Name == nameof(DepositPost)
                        && m.GetCustomAttributes().Any(a => a.GetType() == typeof(DepositCallSiteAttribute))
                    )
                    .FirstOrDefault(m => m.IsGenericMethod && m.GetParameters().Length == 5);

                deposit = depositMethod?.MakeGenericMethod(actualRequestType, transactionType)!;

                s_boundDepositCalls[actualRequestType.Name] = deposit;
            }

            return CallMethodAndPreserveException(() =>
                (deposit?.Invoke(this, [actualRequest, amABoxTransactionProvider, requestContext, dictionary, batchId]) as Id)!
            );
        }

        /// <summary>
        /// Adds a message into the outbox, and returns the id of the saved message.
        /// Intended for use with the Outbox pattern: http://gistlabs.com/2014/05/the-outbox/ normally you include the
        /// call to DepositPostBox within the scope of the transaction to write corresponding entity state to your
        /// database, that you want to signal via the request to downstream consumers
        /// Pass deposited string to <see cref="ClearOutboxAsync"/>
        /// NOTE: If you get an error about the transaction type not matching CommittableTransaction, then you need to
        /// use the specialized version of this method that takes a transaction provider.
        /// </summary>
        /// <param name="request">The request to save to the outbox</param>
        /// <param name="requestContext">The context of the request; if null we will start one via a <see cref="IAmARequestContextFactory"/> </param>
        /// <param name="args">For transports or outboxes that require additional parameters such as topic, provide an optional arg</param>
        /// <param name="continueOnCapturedContext">Should we use the calling thread's synchronization context when continuing or a default thread synchronization context. Defaults to false</param>
        /// <param name="cancellationToken">The Cancellation Token.</param>
        /// <typeparam name="TRequest">The type of the request</typeparam>
        /// <returns></returns>
        public async Task<Id> DepositPostAsync<TRequest>(
            TRequest request,
            RequestContext? requestContext = null,
            Dictionary<string, object>? args = null,
            bool continueOnCapturedContext = true,
            CancellationToken cancellationToken = default) where TRequest : class, IRequest
        {
            return await CallDepositPostAsync(request, s_defaultTransactionProvider, requestContext, args, 
                continueOnCapturedContext, cancellationToken, null, s_transactionType);
        }

        /// <summary>
        /// Adds a message into the outbox, and returns the id of the saved message.
        /// Intended for use with the Outbox pattern: http://gistlabs.com/2014/05/the-outbox/ normally you include the
        /// call to DepositPostBox within the scope of the transaction to write corresponding entity state to your
        /// database, that you want to signal via the request to downstream consumers
        /// Pass deposited message to <see cref="ClearOutboxAsync"/>
        /// </summary>
        /// <param name="request">The request to save to the outbox</param>
        /// <param name="transactionProvider">The transaction provider to use with an outbox</param>
        /// <param name="requestContext">The context of the request; if null we will start one via a <see cref="IAmARequestContextFactory"/> </param>
        /// <param name="args">For transports or outboxes that require additional parameters such as topic, provide an optional arg</param>
        /// <param name="continueOnCapturedContext">Should we use the calling thread's synchronization context when continuing or a default thread synchronization context. Defaults to false</param>
        /// <param name="cancellationToken">The Cancellation Token.</param>
        /// <param name="batchId">The id of the deposit batch, if this isn't set items will be added to the outbox as they come in and not as a batch</param>
        /// <typeparam name="TRequest">The type of the request</typeparam>
        /// <typeparam name="TTransaction">The type of the transaction used by the Outbox</typeparam>
        /// <returns></returns>
        [DepositCallSiteAsync] //NOTE: if you adjust the signature, adjust the invocation site
        public async Task<Id> DepositPostAsync<TRequest, TTransaction>(
            TRequest request,
            IAmABoxTransactionProvider<TTransaction>? transactionProvider,
            RequestContext? requestContext = null,
            Dictionary<string, object>? args = null,
            bool continueOnCapturedContext = true,
            CancellationToken cancellationToken = default,
            string? batchId = null) where TRequest : class, IRequest
        {
            Log.SaveRequest(s_logger, request.GetType(), request.Id);
            
             var span = _tracer?.CreateSpan(CommandProcessorSpanOperation.Deposit, request, requestContext?.Span, options: _instrumentationOptions);
             var context = InitRequestContext(span, requestContext);

            try
            {
                if (typeof(TTransaction) != s_transactionType)
                    throw new InvalidOperationException("Supplied transaction provider doesn't match configured transaction type.");

                Message message = await s_mediator!.CreateMessageFromRequestAsync(request, context, cancellationToken);
                
                if (!s_mediator.HasAsyncOutbox())
                    throw new InvalidOperationException("No async outbox defined.");

                await CallAddToOutboxAsync(message, context, transactionProvider, continueOnCapturedContext,
                    cancellationToken, batchId);

                return message.Id;
            }
            catch (Exception e)
            {
                _tracer?.AddExceptionToSpan(span, [e]);
                throw;
            }
            finally
            {
                _tracer?.EndSpan(span);
            }
        }

        /// <summary>
        /// Adds a message into the outbox, and returns the id of the saved message.
        /// Intended for use with the Outbox pattern: http://gistlabs.com/2014/05/the-outbox/ normally you include the
        /// call to DepositPostBox within the scope of the transaction to write corresponding entity state to your
        /// database, that you want to signal via the request to downstream consumers
        /// Pass deposited message to <see cref="ClearOutboxAsync"/> 
        /// </summary>
        /// <param name="requests">The requests to save to the outbox</param>
        /// <param name="requestContext">The context of the request; if null we will start one via a <see cref="IAmARequestContextFactory"/> </param>
        /// <param name="args">For transports or outboxes that require additional parameters such as topic, provide an optional arg</param>
        /// <param name="continueOnCapturedContext">Should we use the calling thread's synchronization context when continuing or a default thread synchronization context. Defaults to false</param>
        /// <param name="cancellationToken">The Cancellation Token.</param>
        /// <typeparam name="TRequest">The type of the request</typeparam>
        /// <returns></returns>
        public async Task<Id[]> DepositPostAsync<TRequest>(
            IEnumerable<TRequest> requests,
            RequestContext? requestContext = null,
            Dictionary<string, object>? args = null,
            bool continueOnCapturedContext = true,
            CancellationToken cancellationToken = default) where TRequest : class, IRequest
        {
            return await CallBulkDepositPostAsync(requests, s_defaultTransactionProvider, requestContext, args,
                continueOnCapturedContext, cancellationToken, s_transactionType);
        }

        /// <summary>
        /// Adds a message into the outbox, and returns the id of the saved message.
        /// Intended for use with the Outbox pattern: http://gistlabs.com/2014/05/the-outbox/ normally you include the
        /// call to DepositPostBox within the scope of the transaction to write corresponding entity state to your
        /// database, that you want to signal via the request to downstream consumers
        /// Pass deposited message to <see cref="ClearOutboxAsync"/> 
        /// </summary>
        /// <param name="requests">The requests to save to the outbox</param>
        /// <param name="transactionProvider">The transaction provider used with the Outbox</param>
        /// <param name="requestContext">The context of the request; if null we will start one via a <see cref="IAmARequestContextFactory"/> </param>
        /// <param name="args">For transports or outboxes that require additional parameters such as topic, provide an optional arg</param>
        /// <param name="continueOnCapturedContext">Should we use the calling thread's synchronization context when continuing or a default thread synchronization context. Defaults to false</param>
        /// <param name="cancellationToken">The Cancellation Token.</param>
        /// <typeparam name="TRequest">The type of the request</typeparam>
        /// <typeparam name="TTransaction">The type of transaction used with the Outbox</typeparam>
        /// <returns></returns>
        [BulkDepositCallSiteAsync] //NOTE: if you adjust the signature, adjust the invocation site
        public async Task<Id[]> DepositPostAsync<TRequest, TTransaction>(
            IEnumerable<TRequest> requests,
            IAmABoxTransactionProvider<TTransaction>? transactionProvider,
            RequestContext? requestContext = null,
            Dictionary<string, object>? args = null,
            bool continueOnCapturedContext = true,
            CancellationToken cancellationToken = default) where TRequest : class, IRequest
        {
            var span = _tracer?.CreateBatchSpan<TRequest>(requestContext?.Span, options: _instrumentationOptions);
            var context = InitRequestContext(span, requestContext);

            try
            {
                var successfullySentMessage = new List<Id>();

                var batchId = CallStartBatchAddToOutbox();

                foreach (var request in requests)
                {
                    var createSpan = context.Span;
                    var messageId = await CallDepositPostAsync(request, transactionProvider, context, args, 
                        continueOnCapturedContext, cancellationToken, batchId, typeof(TTransaction));

                    successfullySentMessage.Add(messageId); 
                    context.Span = createSpan;
                }

                await CallEndBatchAddToOutboxAsync(batchId, transactionProvider, context, cancellationToken);

                return successfullySentMessage.ToArray();
            }
            catch (Exception e)
            {
                _tracer?.AddExceptionToSpan(span, [e]);
                throw;
            }
            finally
            {
                _tracer?.EndSpan(span);
            }
        }

        private Task<Id[]> CallBulkDepositPostAsync<TRequest>(
            IEnumerable<TRequest> requests,
            IAmABoxTransactionProvider? transactionProvider,
            RequestContext? requestContext,
            Dictionary<string, object>? args,
            bool continueOnCapturedContext,
            CancellationToken cancellationToken,
            Type transactionType
        ) where TRequest : class, IRequest
        {
            var requestType = typeof(TRequest).Name;
            if (!s_boundBulkDepositCallsAsync.TryGetValue(requestType, out MethodInfo? bulkDeposit))
            {
                var bulkDepositMethod = typeof(CommandProcessor)
                    .GetMethods(BindingFlags.Instance | BindingFlags.Public)
                    .Where(m =>
                        m.Name == nameof(DepositPostAsync)
                        && m.GetCustomAttributes().Any(a => a.GetType() == typeof(BulkDepositCallSiteAsyncAttribute))
                    )
                    .FirstOrDefault(m => m.IsGenericMethod && m.GetParameters().Length == 6);

                bulkDeposit = bulkDepositMethod?.MakeGenericMethod(typeof(TRequest), transactionType)!;

                s_boundBulkDepositCallsAsync[requestType] = bulkDeposit;
            }
            return CallMethodAndPreserveException(() =>
                (Task<Id[]>)bulkDeposit.Invoke(this, [requests, transactionProvider, requestContext, args, continueOnCapturedContext, cancellationToken])!
            );
        }

        // Call the deposit post method for a single request
        // We need to bind DepositPostAsync to the type of the request; an IEnumerable<IRequest> loses type information
        // so you need to call GetType to find the actual type. Our generic pipeline creates errors because our 
        // generic methods, like DepositPost, assume they have the derived type. This binds DepositPostAsync to the right
        // type before we call it.
        Task<Id> CallDepositPostAsync<TRequest>(
            TRequest actualRequest, 
            IAmABoxTransactionProvider? tp,
            RequestContext? rc, 
            Dictionary<string, object>? bag,
            bool? continueOnCapturedContext,
            CancellationToken? cancellationToken,
            string? batchId,
            Type transactionType
        ) where TRequest : class, IRequest
        {
            var actualRequestType = actualRequest.GetType();

            if (!s_boundDepositCallsAsync.TryGetValue(actualRequestType.Name, out MethodInfo? deposit))
            {
                var depositMethod = typeof(CommandProcessor)
                    .GetMethods(BindingFlags.Instance | BindingFlags.Public)
                    .Where(m =>
                        m.Name == nameof(DepositPostAsync)
                        && m.GetCustomAttributes().Any(a => a.GetType() == typeof(DepositCallSiteAsyncAttribute))
                    )
                    .FirstOrDefault(m => m.IsGenericMethod && m.GetParameters().Length == 7);

                deposit = depositMethod?.MakeGenericMethod(actualRequest.GetType(), transactionType)!;
                s_boundDepositCallsAsync[actualRequestType.Name] = deposit;
            }

            return CallMethodAndPreserveException(
                () => (Task<Id>)deposit?.Invoke(this, [actualRequest, tp, rc, bag, continueOnCapturedContext, cancellationToken, batchId])!
            );
        }

        private void CallAddToOutbox<TTransaction>(
            Message message,
            RequestContext? context,
            IAmABoxTransactionProvider<TTransaction>? transactionProvider,
            string? batchId)
        {
            var method = GetMediatorMethod(nameof(IAmAnOutboxProducerMediator<object, object>.AddToOutbox));
            CallMethodAndPreserveException(
                () => method.Invoke(s_mediator, [message, context, transactionProvider, batchId]));
        }

        private Task CallAddToOutboxAsync<TTransaction>(
            Message message,
            RequestContext? context,
            IAmABoxTransactionProvider<TTransaction>? transactionProvider,
            bool continueOnCapturedContext,
            CancellationToken cancellationToken,
            string? batchId)
        {
            var method = GetMediatorMethod(nameof(IAmAnOutboxProducerMediator<object, object>.AddToOutboxAsync));
            return CallMethodAndPreserveException(
                () => (Task)method.Invoke(s_mediator, [message, context, transactionProvider, continueOnCapturedContext, cancellationToken, batchId])!);
        }

        private string CallStartBatchAddToOutbox()
        {
            var method = GetMediatorMethod(nameof(IAmAnOutboxProducerMediator<object, object>.StartBatchAddToOutbox));
            return CallMethodAndPreserveException(
                () => (method.Invoke(s_mediator, null) as string)!);
        }

        private void CallEndBatchAddToOutbox(string batchId, IAmABoxTransactionProvider? transactionProvider, RequestContext context)
        {
            var method = GetMediatorMethod(nameof(IAmAnOutboxProducerMediator<object, object>.EndBatchAddToOutbox));
            CallMethodAndPreserveException(
                () => method.Invoke(s_mediator, [batchId, transactionProvider, context]));
        }

        private Task CallEndBatchAddToOutboxAsync(
            string batchId,
            IAmABoxTransactionProvider? transactionProvider,
            RequestContext context,
            CancellationToken cancellationToken)
        {
            var method = GetMediatorMethod(nameof(IAmAnOutboxProducerMediator<object, object>.EndBatchAddToOutboxAsync));
            return CallMethodAndPreserveException(
                () => (Task)method.Invoke(s_mediator, [batchId, transactionProvider, context, cancellationToken])!);
        }

        private static MethodInfo GetMediatorMethod(string methodName)
        {
            if (!s_boundMediatorMethods.TryGetValue(methodName, out MethodInfo? method))
            {
                method = s_mediator!
                    .GetType()
                    .GetMethods()
                    .Single(x => x.Name == methodName);

                s_boundMediatorMethods[methodName] = method!;
            }

            return method;
        }

        private TResult CallMethodAndPreserveException<TResult>(Func<TResult> method)
        {
            try
            {
                return method();
            }
            catch (TargetInvocationException e)
            {
                if (e.InnerException != null)
                {
                    var exceptionInfo = ExceptionDispatchInfo.Capture(e.InnerException);
                    exceptionInfo.Throw();
                }

                throw;
            }
        }

        /// <summary>
        /// Flushes the messages in the id list from the Outbox.
        /// Intended for use with the Outbox pattern: http://gistlabs.com/2014/05/the-outbox/ <see cref="DepositPost{TRequest}(TRequest,Paramore.Brighter.RequestContext,System.Collections.Generic.Dictionary{string,object})"/>
        /// </summary>
        /// <param name="ids">The message ids to flush</param>
        /// <param name="requestContext">The context of the request; if null we will start one via a <see cref="IAmARequestContextFactory"/> </param>
        /// <param name="args">For transports or outboxes that require additional parameters such as topic, provide an optional arg</param>
        public void ClearOutbox(Id[] ids, RequestContext? requestContext = null, Dictionary<string, object>? args = null)
        {
            var span = _tracer?.CreateClearSpan(CommandProcessorSpanOperation.Create, requestContext?.Span, options: _instrumentationOptions);
            var context = InitRequestContext(span, requestContext);
            
            try
            {
                s_mediator!.ClearOutbox(ids, context, args);
            }
            catch (Exception e)
            {
                _tracer?.AddExceptionToSpan(span, [e]);
                throw;
            }
            finally
            {
                _tracer?.EndSpan(span);
            }
        }

        /// <summary>
        /// Flushes the message box message given by <param name="posts"/> to the broker.
        /// Intended for use with the Outbox pattern: http://gistlabs.com/2014/05/the-outbox/ <see cref="DepositPostAsync{TRequest}(TRequest,Paramore.Brighter.RequestContext,System.Collections.Generic.Dictionary{string,object},bool,System.Threading.CancellationToken)"/>
        /// </summary>
        /// <param name="posts">The ids to flush</param>
        /// <param name="requestContext">The context of the request; if null we will start one via a <see cref="IAmARequestContextFactory"/> </param>
        /// <param name="args">For transports or outboxes that require additional parameters such as topic, provide an optional arg</param>
        /// <param name="continueOnCapturedContext">Should the callback run on a new thread?</param>
        /// <param name="cancellationToken">The token to cancel a running asynchronous operation</param>
        public async Task ClearOutboxAsync(
            IEnumerable<Id> posts,
            RequestContext? requestContext = null,
            Dictionary<string, object>? args = null,
            bool continueOnCapturedContext = true,
            CancellationToken cancellationToken = default)
        {
            var span = _tracer?.CreateClearSpan(CommandProcessorSpanOperation.Create, requestContext?.Span, options: _instrumentationOptions);
            var context = InitRequestContext(span, requestContext);
            
            try
            {
                await s_mediator!.ClearOutboxAsync(posts, context, continueOnCapturedContext, args, cancellationToken);
            }
            catch (Exception e)
            {
                _tracer?.AddExceptionToSpan(span, [e]);
                throw;
            }
            finally
            {
                _tracer?.EndSpan(span);
            }
        }
        
        /// <summary>
        /// Uses the Request-Reply messaging approach to send a message to another server and block awaiting a reply.
        /// The message is placed into a message queue but not into the outbox.
        /// An ephemeral reply queue is created, and its name used to set the reply address for the response. We produce
        /// a queue per exchange, to simplify correlating send and receive.
        /// The response is directed to a registered handler.
        /// Because the operation blocks, there is a mandatory timeout
        /// </summary>
        /// <param name="request">What message do we want a reply to</param>
        /// <param name="requestContext">The context of the request; if null we will start one via a <see cref="IAmARequestContextFactory"/> </param>
        /// <param name="timeOut">The call blocks, so we must time out</param>
        /// <exception cref="NotImplementedException"></exception>
        public TResponse? Call<T, TResponse>(T request, RequestContext? requestContext = null, TimeSpan? timeOut = null)
            where T : class, ICall where TResponse : class, IResponse
        {
            timeOut ??= TimeSpan.FromMilliseconds(500);
            
            if (timeOut <= TimeSpan.Zero)
            {
                throw new InvalidOperationException("Timeout to a call method must have a duration greater than zero");
            }

            var subscription = _replySubscriptions?.FirstOrDefault(s => s.DataType == typeof(TResponse));

            if (subscription is null)
                throw new InvalidOperationException($"No Subscription registered fpr replies of type {typeof(T)}");
            
            if (_responseChannelFactory is null)
                throw new InvalidOperationException("No ResponseChannelFactory registered");

            //create a reply queue via creating a consumer - we use random identifiers as we will destroy
            var channelName = Guid.NewGuid();
            var routingKey = channelName.ToString();

            subscription.ChannelName = new ChannelName(channelName.ToString());
            subscription.RoutingKey = new RoutingKey(routingKey);

            using var responseChannel = _responseChannelFactory.CreateSyncChannel(subscription);
            Log.CreateReplyQueueForTopic(s_logger, channelName);
            request.ReplyAddress.Topic = subscription.RoutingKey;
            request.ReplyAddress.CorrelationId = channelName.ToString();

            //we do this to create the channel on the broker, or we won't have anything to send to; we 
            //retry in case the subscription is poor. An alternative would be to extract the code from
            //the channel to create the subscription, but this does not do much on a new queue
            Retry(() => responseChannel.Purge());

            var span = _tracer?.CreateClearSpan(CommandProcessorSpanOperation.Create, requestContext?.Span, options: _instrumentationOptions);
            var context = InitRequestContext(span, requestContext);

            try
            {
                var outMessage = s_mediator!.CreateMessageFromRequest(request, context);

                //We don't store the message, if we continue to fail further retry is left to the sender 
                Log.SendingRequestWithRoutingkey(s_logger, channelName);
                s_mediator.CallViaExternalBus<T, TResponse>(outMessage, requestContext);

                Message? responseMessage = null;

            //now we block on the receiver to try and get the message, until timeout.
            Log.AwaitingResponseOn(s_logger, channelName);
            Retry(() => responseMessage = responseChannel.Receive(timeOut));
            
                if (responseMessage is not null && responseMessage.Header.MessageType != MessageType.MT_NONE)
                {
                    Log.ReplyReceivedFrom(s_logger, channelName);
                    //map to request is map to a response, but it is a request from consumer point of view. Confusing, but...
                    s_mediator.CreateRequestFromMessage(responseMessage, context, out TResponse response);
                    Send(response);

                    return response;
                }

                Log.DeletingQueueForRoutingkey(s_logger, channelName);

                return null;
            } 
            catch (Exception e)
            {
                _tracer?.AddExceptionToSpan(span, [e]);
                throw;
            }
            finally
            {
                _tracer?.EndSpan(span);
            }
        }

            /// <summary>
        /// The external service bus is a singleton as it has app lifetime to manage an Outbox.
        /// This method clears the external service bus, so that the next attempt to use it will create a fresh one
        /// It is mainly intended for testing, to allow the external service bus to be reset between tests
        /// </summary>
        public static void ClearServiceBus()
        {
            if (s_mediator != null)
            {
                lock (s_padlock)
                {
                    if (s_mediator != null)
                    {
                        s_mediator.Dispose();
                        s_mediator = null;
                        s_boundDepositCalls.Clear();
                        s_boundDepositCallsAsync.Clear();
                        s_boundBulkDepositCalls.Clear();
                        s_boundBulkDepositCallsAsync.Clear();
                        s_boundMediatorMethods.Clear();
                    }
                }
            }
            s_boundDepositCalls.Clear();
        }

        private void AssertValidSendPipeline<T>(T command, int handlerCount) where T : class, IRequest
        {
            Log.FoundHandlerCountForCommand(s_logger, handlerCount, typeof(T), command.Id);

            if (handlerCount > 1)
                throw new ArgumentException(
                    $"More than one handler was found for the typeof command {typeof(T)} - a command should only have one handler.");
            if (handlerCount == 0)
                throw new ArgumentException(
                    $"No command handler was found for the typeof command {typeof(T)} - a command should have exactly one handler.");
        }
        
        private bool HandlerFactoryIsNotEitherIAmAHandlerFactorySyncOrAsync(IAmAHandlerFactory handlerFactory)
        {
            // If we do not have a subscriber registry and we do not have a handler factory 
            // then we're creating a control bus sender and we don't need them
            if (_subscriberRegistry is null)
                return false;

            switch (handlerFactory)
            {
                case IAmAHandlerFactorySync _:
                case IAmAHandlerFactoryAsync _:
                    return false;
                default:
                    return true;
            }
        }
 
        // Create an instance of the OutboxProducerMediator if one not already set for this app. Note that we do not support reinitialization here, so once you have
        // set a command processor for the app, you can't call init again to set them - although the properties are not read-only so overwriting is possible
        // if needed as a "get out of gaol" card.
        private static void InitExtServiceBus(IAmAnOutboxProducerMediator bus, IAmABoxTransactionProvider? defaultTransactionProvider)
        {
            if (s_mediator == null)
            {
                lock (s_padlock)
                {
                    if (s_mediator == null)
                    {
                        s_mediator = bus;
                        s_defaultTransactionProvider = defaultTransactionProvider;

                        if (defaultTransactionProvider != null)
                        {
                            s_transactionType = GetTransactionTypeFromTransactionProvider(defaultTransactionProvider) 
                                    ?? throw new ConfigurationException(
                                        $"Unable to initialise outbox producer mediator. {defaultTransactionProvider.GetType().Name} does not implement {typeof(IAmABoxTransactionProvider<>).Name}.");
                        }
                        else
                        {
                            s_transactionType = typeof(CommittableTransaction);
                        }
                    }
                }
            }
        }

        private static Type? GetTransactionTypeFromTransactionProvider (IAmABoxTransactionProvider transactionProvider)
        {
            var transactionProviderInterface = typeof(IAmABoxTransactionProvider<>);
            Type? transactionType = null;
            foreach (Type i in transactionProvider.GetType().GetInterfaces())
                if (i.IsGenericType && i.GetGenericTypeDefinition() == transactionProviderInterface)
                    transactionType = i.GetGenericArguments()[0];

            return transactionType;
        }
        
        private RequestContext InitRequestContext(Activity? span, RequestContext? requestContext)
        {
            var context = requestContext ?? _requestContextFactory.Create();
            context.Span = span;
            context.Policies = _policyRegistry;
            context.FeatureSwitches = _featureSwitchRegistry;
            return context;
        }
        
 
        private void Retry(Action action)
        {
            var policy = _policyRegistry.Get<Policy>(CommandProcessor.RETRYPOLICY);
            var result = policy.ExecuteAndCapture(action);
            if (result.Outcome != OutcomeType.Successful)
            {
                if (result.FinalException != null)
                {
                    Log.ExceptionWhilstTryingToPublishMessage(s_logger, result.FinalException);
                }
            }
        }
        
        private static partial class Log
        {
            [LoggerMessage(LogLevel.Information, "Building send pipeline for command: {CommandType} {Id}")]
            public static partial void BuildingSendPipelineForCommand(ILogger logger, Type commandType, string id);

            [LoggerMessage(LogLevel.Information, "Building send async pipeline for command: {CommandType} {Id}")]
            public static partial void BuildingSendAsyncPipelineForCommand(ILogger logger, Type commandType, string id);

            [LoggerMessage(LogLevel.Information, "Building send async pipeline for event: {EventType} {Id}")]
            public static partial void BuildingSendAsyncPipelineForEvent(ILogger logger, Type eventType, string id);

            [LoggerMessage(LogLevel.Information, "Building send pipeline for event: {EventType} {Id}")]
            public static partial void BuildingSendPipelineForEvent(ILogger logger, Type eventType, string id);

            [LoggerMessage(LogLevel.Information, "Found {HandlerCount} pipelines for command: {CommandType} {Id}")]
            public static partial void FoundHandlerCountForCommand(ILogger logger, int handlerCount, Type commandType, string id);

            [LoggerMessage(LogLevel.Information, "Found {HandlerCount} pipelines for event: {EventType} {Id}")]
            public static partial void FoundHandlerCountForEvent(ILogger logger, int handlerCount, Type eventType, string id);

            [LoggerMessage(LogLevel.Information, "Found {HandlerCount} async pipelines for event: {EventType} {Id}")]
            public static partial void FoundAsyncHandlerCount(ILogger logger, int handlerCount, Type eventType, string id);
            
            [LoggerMessage(LogLevel.Information, "Save request: {RequestType} {Id}")]
            public static partial void SaveRequest(ILogger logger, Type requestType, string id);
            
            [LoggerMessage(LogLevel.Information, "Save bulk requests request: {RequestType}")]
            public static partial void SaveBulkRequestsRequest(ILogger logger, Type requestType);
            
            [LoggerMessage(LogLevel.Information, "Create reply queue for topic {ChannelName}")]
            public static partial void CreateReplyQueueForTopic(ILogger logger, Guid channelName);
            
            [LoggerMessage(LogLevel.Debug, "Sending request with routingkey {ChannelName}")]
            public static partial void SendingRequestWithRoutingkey(ILogger logger, Guid channelName);
            
            [LoggerMessage(LogLevel.Debug, "Awaiting response on {ChannelName}")]
            public static partial void AwaitingResponseOn(ILogger logger, Guid channelName);
            
            [LoggerMessage(LogLevel.Debug, "Reply received from {ChannelName}")]
            public static partial void ReplyReceivedFrom(ILogger logger, Guid channelName);
            
            [LoggerMessage(LogLevel.Information, "Deleting queue for routingkey: {ChannelName}")]
            public static partial void DeletingQueueForRoutingkey(ILogger logger, Guid channelName);
            
            [LoggerMessage(LogLevel.Error, "Exception whilst trying to publish message")]
            public static partial void ExceptionWhilstTryingToPublishMessage(ILogger logger, Exception exception);
        }
    }
}<|MERGE_RESOLUTION|>--- conflicted
+++ resolved
@@ -46,10 +46,7 @@
 {
     /// <summary>
     /// Class CommandProcessor.
-    /// The `CommandProcessor` class implements both the Command Dispatcher and Command Processor design patterns.
-    /// It is responsible for handling commands and events, managing their execution, and ensuring reliable delivery.
-    /// The `CommandProcessor` class is the main entry point for the Brighter library.
-    /// It implements both the <a href="http://www.hillside.net/plop/plop2001/accepted_submissions/PLoP2001/bdupireandebfernandez0/PLoP2001_bdupireandebfernandez0_1.pdf">Command Dispatcher</a> 
+    /// Implements both the <a href="http://www.hillside.net/plop/plop2001/accepted_submissions/PLoP2001/bdupireandebfernandez0/PLoP2001_bdupireandebfernandez0_1.pdf">Command Dispatcher</a> 
     /// and <a href="http://wiki.hsr.ch/APF/files/CommandProcessor.pdf">Command Processor</a> Design Patterns 
     /// </summary>
     public partial class CommandProcessor : IAmACommandProcessor
@@ -128,11 +125,7 @@
         /// <param name="inboxConfiguration">Do we want to insert an inbox handler into pipelines without the attribute. Null (default = no), yes = how to configure</param>
         /// <param name="tracer">What is the tracer we will use for telemetry</param>
         /// <param name="instrumentationOptions">When creating a span for <see cref="CommandProcessor"/> operations how noisy should the attributes be</param>
-<<<<<<< HEAD
-        /// <exception cref="ArgumentException">Thrown when no handler factory is set.</exception>
-=======
         /// <param name="requestSchedulerFactory">The <see cref="IAmAMessageSchedulerFactory"/>.</param>
->>>>>>> 268e05ae
         public CommandProcessor(
             IAmASubscriberRegistry subscriberRegistry,
             IAmAHandlerFactory handlerFactory,
@@ -251,8 +244,8 @@
         /// <typeparam name="T"></typeparam>
         /// <param name="command">The command.</param>
         /// <param name="requestContext">The context of the request; if null we will start one via a <see cref="IAmARequestContextFactory"/> </param>
-        /// <exception cref="InvalidOperationException">Thrown when no handler factory is defined.</exception>
-        /// <exception cref="ArgumentException">Thrown when no subscriber registry is configured or when the command has more than one handler.</exception>
+        /// <exception cref="System.ArgumentException">
+        /// </exception>
         public void Send<T>(T command, RequestContext? requestContext = null) where T : class, IRequest
         {
             if (_handlerFactorySync == null)
@@ -322,11 +315,9 @@
         /// <param name="command">The command.</param>
         /// <param name="requestContext">The context of the request; if null we will start one via a <see cref="IAmARequestContextFactory"/> </param>
         /// <param name="continueOnCapturedContext">Should we use the calling thread's synchronization context when continuing or a default thread synchronization context. Defaults to false</param>
-        /// <param name="cancellationToken">Token to cancel the request pipeline.</param>
-        /// <returns>An awaitable task.</returns>
-        /// <exception cref="InvalidOperationException">Thrown when no async handler factory is defined.</exception>
-        /// <exception cref="ArgumentException">Thrown when no subscriber registry is configured.</exception>
-         public async Task SendAsync<T>(
+        /// <param name="cancellationToken">Allows the sender to cancel the request pipeline. Optional</param>
+        /// <returns>awaitable <see cref="Task"/>.</returns>
+        public async Task SendAsync<T>(
             T command, 
             RequestContext? requestContext = null, 
             bool continueOnCapturedContext = true, 
@@ -407,8 +398,6 @@
         /// <typeparam name="T"></typeparam>
         /// <param name="event">The event.</param>
         /// <param name="requestContext">The context of the request; if null we will start one via a <see cref="IAmARequestContextFactory"/> </param>
-        /// <exception cref="InvalidOperationException">Thrown when no handler factory is defined.</exception>
-        /// <exception cref="ArgumentException">Thrown when no subscriber registry is configured.</exception>
         public void Publish<T>(T @event, RequestContext? requestContext = null) where T : class, IRequest
         {
             if (_handlerFactorySync == null)
@@ -509,9 +498,7 @@
         /// <param name="requestContext">The context of the request; if null we will start one via a <see cref="IAmARequestContextFactory"/> </param>
         /// <param name="continueOnCapturedContext">Should we use the calling thread's synchronization context when continuing or a default thread synchronization context. Defaults to false</param>
         /// <param name="cancellationToken">Allows the sender to cancel the request pipeline. Optional</param>
-        /// <returns>An awaitable task.</returns>
-        /// <exception cref="InvalidOperationException">Thrown when no async handler factory is defined.</exception>
-        /// <exception cref="ArgumentException">Thrown when no subscriber registry is configured.</exception>
+        /// <returns>awaitable <see cref="Task"/>.</returns>
         public async Task PublishAsync<T>(
             T @event,
             RequestContext? requestContext = null,

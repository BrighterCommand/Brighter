﻿#region Licence
/* The MIT License (MIT)
Copyright © 2014 Ian Cooper <ian_hammond_cooper@yahoo.co.uk>

Permission is hereby granted, free of charge, to any person obtaining a copy
of this software and associated documentation files (the “Software”), to deal
in the Software without restriction, including without limitation the rights
to use, copy, modify, merge, publish, distribute, sublicense, and/or sell
copies of the Software, and to permit persons to whom the Software is
furnished to do so, subject to the following conditions:

The above copyright notice and this permission notice shall be included in
all copies or substantial portions of the Software.

THE SOFTWARE IS PROVIDED “AS IS”, WITHOUT WARRANTY OF ANY KIND, EXPRESS OR
IMPLIED, INCLUDING BUT NOT LIMITED TO THE WARRANTIES OF MERCHANTABILITY,
FITNESS FOR A PARTICULAR PURPOSE AND NONINFRINGEMENT. IN NO EVENT SHALL THE
AUTHORS OR COPYRIGHT HOLDERS BE LIABLE FOR ANY CLAIM, DAMAGES OR OTHER
LIABILITY, WHETHER IN AN ACTION OF CONTRACT, TORT OR OTHERWISE, ARISING FROM,
OUT OF OR IN CONNECTION WITH THE SOFTWARE OR THE USE OR OTHER DEALINGS IN
THE SOFTWARE. */

#endregion

using System;
using System.Collections.Generic;
using Microsoft.Extensions.Logging;
using Paramore.Brighter.Extensions;
using Paramore.Brighter.Logging;

namespace Paramore.Brighter
{
<<<<<<< HEAD
    internal partial class HandlerLifetimeScope : IAmALifetime
=======
    internal sealed class HandlerLifetimeScope : IAmALifetime
>>>>>>> 79916f66
    {
        private static readonly ILogger s_logger= ApplicationLogging.CreateLogger<HandlerLifetimeScope>();

        private readonly IAmAHandlerFactorySync? _handlerFactorySync;
        private readonly List<IHandleRequests> _trackedObjects = new List<IHandleRequests>();
        private readonly List<IHandleRequestsAsync> _trackedAsyncObjects = new List<IHandleRequestsAsync>();
        private readonly IAmAHandlerFactoryAsync? _asyncHandlerFactory;

        public HandlerLifetimeScope(IAmAHandlerFactorySync handlerFactorySync) 
            : this(handlerFactorySync, null)
        {}

        public HandlerLifetimeScope(IAmAHandlerFactoryAsync asyncHandlerFactory) 
            : this(null, asyncHandlerFactory)
        {}

        public HandlerLifetimeScope(IAmAHandlerFactorySync? handlerFactorySync, IAmAHandlerFactoryAsync? asyncHandlerFactory) 
        {
            _handlerFactorySync = handlerFactorySync;
            _asyncHandlerFactory = asyncHandlerFactory;
        }

        public int TrackedItemCount => _trackedObjects.Count + _trackedAsyncObjects.Count;

        public void Add(IHandleRequests instance)
        {
            if (_handlerFactorySync == null)
                throw new ArgumentException("An instance of a handler can not be added without a HandlerFactory.");
            _trackedObjects.Add(instance);
            Log.TrackingInstance(s_logger, instance.GetHashCode(), instance.GetType());
        }

        public void Add(IHandleRequestsAsync instance)
        {
            if (_asyncHandlerFactory == null)
                throw new ArgumentException("An instance of an async handler can not be added without an AsyncHandlerFactory.");
            _trackedAsyncObjects.Add(instance);
            Log.TrackingAsyncHandlerInstance(s_logger, instance.GetHashCode(), instance.GetType());
        }

        public void Dispose()
        {
            _trackedObjects.Each((trackedItem) =>
            {
                //free disposable items
                _handlerFactorySync?.Release(trackedItem, this);
                Log.ReleasingHandlerInstance(s_logger, trackedItem.GetHashCode(), trackedItem.GetType());
            });

            _trackedAsyncObjects.Each(trackedItem =>
            {
                //free disposable items
                _asyncHandlerFactory?.Release(trackedItem, this);
                Log.ReleasingAsyncHandlerInstance(s_logger, trackedItem.GetHashCode(), trackedItem.GetType());
            });

            //clear our tracking
            _trackedObjects.Clear();
            _trackedAsyncObjects.Clear();
        }

        private static partial class Log
        {
            [LoggerMessage(LogLevel.Debug, "Tracking instance {InstanceHashCode} of type {HandlerType}")]
            public static partial void TrackingInstance(ILogger logger, int instanceHashCode, Type handlerType);

            [LoggerMessage(LogLevel.Debug, "Tracking async handler instance {InstanceHashCode} of type {HandlerType}")]
            public static partial void TrackingAsyncHandlerInstance(ILogger logger, int instanceHashCode, Type handlerType);

            [LoggerMessage(LogLevel.Debug, "Releasing handler instance {InstanceHashCode} of type {HandlerType}")]
            public static partial void ReleasingHandlerInstance(ILogger logger, int instanceHashCode, Type handlerType);

            [LoggerMessage(LogLevel.Debug, "Releasing async handler instance {InstanceHashCode} of type {HandlerType}")]
            public static partial void ReleasingAsyncHandlerInstance(ILogger logger, int instanceHashCode, Type handlerType);
        }
    }
}
<|MERGE_RESOLUTION|>--- conflicted
+++ resolved
@@ -30,11 +30,7 @@
 
 namespace Paramore.Brighter
 {
-<<<<<<< HEAD
-    internal partial class HandlerLifetimeScope : IAmALifetime
-=======
-    internal sealed class HandlerLifetimeScope : IAmALifetime
->>>>>>> 79916f66
+    internal sealed partial class HandlerLifetimeScope : IAmALifetime
     {
         private static readonly ILogger s_logger= ApplicationLogging.CreateLogger<HandlerLifetimeScope>();
 

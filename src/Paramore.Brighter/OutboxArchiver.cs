﻿using System;
using System.Diagnostics;
using System.Linq;
using System.Threading;
using System.Threading.Tasks;
using Microsoft.Extensions.Logging;
using Paramore.Brighter.Logging;

namespace Paramore.Brighter
{
    public class OutboxArchiver<TMessage, TTransaction> where TMessage: Message
    {
        private const string ARCHIVE_OUTBOX = "Archive Outbox";
        
        private readonly int _batchSize;
        private readonly IAmAnOutboxSync<TMessage, TTransaction> _outboxSync;
        private readonly IAmAnOutboxAsync<TMessage, TTransaction> _outboxAsync;
        private readonly IAmAnArchiveProvider _archiveProvider;
        private readonly ILogger _logger = ApplicationLogging.CreateLogger<OutboxArchiver<TMessage, TTransaction>>();

        public OutboxArchiver(IAmAnOutbox outbox, IAmAnArchiveProvider archiveProvider, int batchSize = 100)
        {
            _batchSize = batchSize;
            if (outbox is IAmAnOutboxSync<TMessage, TTransaction> syncBox)
                _outboxSync = syncBox;
            
            if (outbox is IAmAnOutboxAsync<TMessage, TTransaction> asyncBox)
                _outboxAsync = asyncBox;

            _archiveProvider = archiveProvider;
        }

        /// <summary>
        /// Archive Message from the outbox to the outbox archive provider
        /// </summary>
        /// <param name="minimumAge">Minimum age in hours</param>
        public void Archive(int minimumAge)
        {
            var activity = ApplicationTelemetry.ActivitySource.StartActivity(ARCHIVE_OUTBOX, ActivityKind.Server);
            var age = TimeSpan.FromHours(minimumAge);

            try
            {
                var messages = _outboxSync.DispatchedMessages(age.Milliseconds, _batchSize);

                if (!messages.Any()) return;
                foreach (var message in messages)
                {
                    _archiveProvider.ArchiveMessage(message);
                }

                _outboxSync.Delete(messages.Select(e => e.Id).ToArray());
            }
            catch (Exception e)
            {
                activity?.SetStatus(ActivityStatusCode.Error, e.Message);
                _logger.LogError(e, "Error while archiving from the outbox");
                throw;
            }
            finally
            {
                if(activity?.DisplayName == ARCHIVE_OUTBOX)
                    activity.Dispose();
            }
        }
        
        /// <summary>
        /// Archive Message from the outbox to the outbox archive provider
        /// </summary>
        /// <param name="minimumAge">Minimum age in hours</param>
        /// <param name="cancellationToken">The Cancellation Token</param>
        public async Task ArchiveAsync(int minimumAge, CancellationToken cancellationToken)
        {
<<<<<<< HEAD
            var activity = ApplicationTelemetry.ActivitySource.StartActivity(ARCHIVE_OUTBOX, ActivityKind.Server);
            
            var age = TimeSpan.FromHours(minimumAge);
=======
            var activity = ApplicationTelemetry.ActivitySource.StartActivity(ARCHIVEOUTBOX, ActivityKind.Server);
>>>>>>> a96b3580

            try
            {
                var messages = await _outboxAsync.DispatchedMessagesAsync(minimumAge, _batchSize,
                    cancellationToken: cancellationToken);

                if (!messages.Any()) return;
                foreach (var message in messages)
                {
                    await _archiveProvider.ArchiveMessageAsync(message, cancellationToken);
                }

                await _outboxAsync.DeleteAsync(cancellationToken, messages.Select(e => e.Id).ToArray());
            }
            catch (Exception e)
            {
                activity?.SetStatus(ActivityStatusCode.Error, e.Message);
                _logger.LogError(e, "Error while archiving from the outbox");
                throw;
            }
            finally
            {
                if(activity?.DisplayName == ARCHIVE_OUTBOX)
                    activity.Dispose();
            }
        }
    }
}<|MERGE_RESOLUTION|>--- conflicted
+++ resolved
@@ -18,7 +18,7 @@
         private readonly IAmAnArchiveProvider _archiveProvider;
         private readonly ILogger _logger = ApplicationLogging.CreateLogger<OutboxArchiver<TMessage, TTransaction>>();
 
-        public OutboxArchiver(IAmAnOutbox outbox, IAmAnArchiveProvider archiveProvider, int batchSize = 100)
+        public OutboxArchiver(IAmAnOutbox outbox,IAmAnArchiveProvider archiveProvider, int batchSize = 100)
         {
             _batchSize = batchSize;
             if (outbox is IAmAnOutboxSync<TMessage, TTransaction> syncBox)
@@ -71,14 +71,8 @@
         /// <param name="cancellationToken">The Cancellation Token</param>
         public async Task ArchiveAsync(int minimumAge, CancellationToken cancellationToken)
         {
-<<<<<<< HEAD
             var activity = ApplicationTelemetry.ActivitySource.StartActivity(ARCHIVE_OUTBOX, ActivityKind.Server);
             
-            var age = TimeSpan.FromHours(minimumAge);
-=======
-            var activity = ApplicationTelemetry.ActivitySource.StartActivity(ARCHIVEOUTBOX, ActivityKind.Server);
->>>>>>> a96b3580
-
             try
             {
                 var messages = await _outboxAsync.DispatchedMessagesAsync(minimumAge, _batchSize,

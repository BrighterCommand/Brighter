﻿using System;
using System.Collections.Generic;
using System.Data;
using System.Data.Common;
using System.IO;
using System.Linq;
using System.Net.Mime;
using System.Text.Json;
using System.Threading;
using System.Threading.Tasks;
using Microsoft.Extensions.Logging;
using Paramore.Brighter.JsonConverters;
using Paramore.Brighter.Observability;

namespace Paramore.Brighter
{
    public abstract partial class RelationDatabaseOutbox(
        DbSystem dbSystem,
        IAmARelationalDatabaseConfiguration configuration,
        IAmARelationalDbConnectionProvider connectionProvider,
        IRelationDatabaseOutboxQueries queries,
        ILogger logger,
        InstrumentationOptions instrumentationOptions = InstrumentationOptions.All)
        : IAmAnOutboxSync<Message, DbTransaction>, IAmAnOutboxAsync<Message, DbTransaction>
    {

        protected IAmARelationalDatabaseConfiguration DatabaseConfiguration { get; } = configuration;

        protected IAmARelationalDbConnectionProvider ConnectionProvider { get; } = connectionProvider;

        /// <summary>
        ///     If false we the default thread synchronization context to run any continuation, if true we re-use the original
        ///     synchronization context.
        ///     Default to false unless you know that you need true, as you risk deadlocks with the originating thread if you Wait
        ///     or access the Result or otherwise block. You may need the originating synchronization context if you need to access
        ///     thread specific storage such as HTTPContext
        /// </summary>
        public bool ContinueOnCapturedContext { get; set; }

        /// <summary>
        /// The Tracer that we want to use to capture telemetry
        /// We inject this so that we can use the same tracer as the calling application
        /// You do not need to set this property as we will set it when setting up the External Service Bus
        /// </summary>
        public IAmABrighterTracer? Tracer { private get; set; }

        /// <summary>
        ///     Adds the specified message.
        /// </summary>
        /// <param name="message">The message.</param>
        /// <param name="requestContext">What is the context for this request; used to access the Span</param>        
        /// <param name="outBoxTimeout"></param>
        /// <param name="transactionProvider">Connection Provider to use for this call</param>
        /// <returns>Task.</returns>
        public void Add(
            Message message,
            RequestContext requestContext,
            int outBoxTimeout = -1,
            IAmABoxTransactionProvider<DbTransaction>? transactionProvider = null)
        {
            var dbAttributes = new Dictionary<string, string>
            {
                { "db.operation.parameter.message.id", message.Id.Value },
                { "db.operation.name", ExtractSqlOperationName(queries.AddCommand) },
                { "db.query.text", queries.AddCommand }
            };
            
            var span = Tracer?.CreateDbSpan(
                new BoxSpanInfo(dbSystem, DatabaseConfiguration.DatabaseName, BoxDbOperation.Add, DatabaseConfiguration.OutBoxTableName,
                    dbAttributes: dbAttributes),
                requestContext?.Span,
                options: instrumentationOptions);

            try
            {
                var parameters = InitAddDbParameters(message);
                WriteToStore(transactionProvider, connection => InitAddDbCommand(connection, parameters), () =>
                {
                    logger.LogWarning(
                        "MsSqlOutbox: A duplicate Message with the MessageId {Id} was inserted into the Outbox, ignoring and continuing",
                        message.Id);
                });
            }
            finally
            {
                Tracer?.EndSpan(span);
            }
        }

        /// <summary>
        /// Adds the specified message.
        /// </summary>
        /// <param name="messages">The message.</param>
        /// <param name="requestContext">What is the context for this request; used to access the Span</param>        
        /// <param name="outBoxTimeout">How long to wait for the message before timing out</param>
        /// <param name="transactionProvider">Connection Provider to use for this call</param>
        /// <returns>Task.</returns>
        public void Add(
            IEnumerable<Message> messages,
            RequestContext? requestContext,
            int outBoxTimeout = -1,
            IAmABoxTransactionProvider<DbTransaction>? transactionProvider = null
        )
        {
            var dbAttributes = new Dictionary<string, string>
            {
                { "db.operation.parameter.message.ids", string.Join(",", messages.Select(m => m.Id)) },
                { "db.operation.name", ExtractSqlOperationName(queries.BulkAddCommand) },
                { "db.query.text", queries.BulkAddCommand }
            };
            
            var span = Tracer?.CreateDbSpan(
                new BoxSpanInfo(dbSystem, DatabaseConfiguration.DatabaseName, BoxDbOperation.Add, DatabaseConfiguration.OutBoxTableName,
                    dbAttributes: dbAttributes),
                requestContext?.Span,
                options: instrumentationOptions);

            try
            {
                WriteToStore(transactionProvider,
                    connection => InitBulkAddDbCommand(messages.ToList(), connection),
                    () => logger.LogWarning("Outbox: At least one message already exists in the outbox"));
            }
            finally
            {
                Tracer?.EndSpan(span);
            }
        }

        /// <summary>
        /// Adds the specified message to the outbox 
        /// </summary>
        /// <param name="message">The message.</param>
        /// <param name="requestContext">What is the context for this request; used to access the Span</param>        
        /// <param name="outBoxTimeout">How long to wait for the message before timing out</param>
        /// <param name="transactionProvider">Connection Provider to use for this call</param>
        /// <param name="cancellationToken">Cancellation Token</param>
        /// <returns>Task&lt;Message&gt;.</returns>
        public Task AddAsync(
            Message message,
            RequestContext requestContext,
            int outBoxTimeout = -1,
            IAmABoxTransactionProvider<DbTransaction>? transactionProvider = null,
            CancellationToken cancellationToken = default)
        {
            var dbAttributes = new Dictionary<string, string>
            {
                { "db.operation.parameter.message.id", message.Id.Value },
                { "db.operation.name", ExtractSqlOperationName(queries.AddCommand) },
                { "db.query.text", queries.AddCommand }
            };
            
            var span = Tracer?.CreateDbSpan(
                new BoxSpanInfo(dbSystem, DatabaseConfiguration.DatabaseName, BoxDbOperation.Add, DatabaseConfiguration.OutBoxTableName,
                    dbAttributes: dbAttributes),
                requestContext?.Span,
                options: instrumentationOptions);

            try
            {
                var parameters = InitAddDbParameters(message);
                return WriteToStoreAsync(transactionProvider,
                    connection => InitAddDbCommand(connection, parameters), () =>
                    {
                        logger.LogWarning(
                            "A duplicate Message with the MessageId {Id} was inserted into the Outbox, ignoring and continuing",
                            message.Id);
                    },
                    cancellationToken);
            }
            finally
            {
                Tracer?.EndSpan(span);
            }
        }

        /// <summary>
        /// Awaitable add the specified message.
        /// </summary>
        /// <param name="messages">The message.</param>
        /// <param name="requestContext">What is the context for this request; used to access the Span</param>
        /// <param name="outBoxTimeout">The time allowed for the write in milliseconds; on a -1 default</param>
        /// <param name="transactionProvider">The Connection Provider to use for this call</param>
        /// <param name="cancellationToken">Allows the sender to cancel the request pipeline. Optional</param>
        /// <returns><see cref="Task"/>.</returns>
        public Task AddAsync(
            IEnumerable<Message> messages,
            RequestContext? requestContext,
            int outBoxTimeout = -1,
            IAmABoxTransactionProvider<DbTransaction>? transactionProvider = null,
            CancellationToken cancellationToken = default)
        {
            var dbAttributes = new Dictionary<string, string>()
            {
                { "db.operation.parameter.message.ids", string.Join(",", messages.Select(m => m.Id.Value)) },
                { "db.operation.name", ExtractSqlOperationName(queries.BulkAddCommand) },
                { "db.query.text", queries.BulkAddCommand }
            };
            var span = Tracer?.CreateDbSpan(
                new BoxSpanInfo(dbSystem, DatabaseConfiguration.DatabaseName, BoxDbOperation.Add, DatabaseConfiguration.OutBoxTableName,
                    dbAttributes: dbAttributes),
                requestContext?.Span,
                options: instrumentationOptions);

            try
            {
                return WriteToStoreAsync(transactionProvider,
                    connection => InitBulkAddDbCommand(messages.ToList(), connection),
                    () => logger.LogWarning("MsSqlOutbox: At least one message already exists in the outbox"),
                    cancellationToken);
            }
            finally
            {
                Tracer?.EndSpan(span);
            }
        }

        /// <summary>
        /// Delete the specified messages
        /// </summary>
        /// <param name="messageIds">The id of the message to delete</param>
        /// <param name="requestContext">What is the context for this request; used to access the Span</param>        
        /// <param name="args">Additional parameters required for search, if any</param>
        public void Delete(Id[] messageIds, RequestContext? requestContext, Dictionary<string, object>? args = null)
        {
            var dbAttributes = new Dictionary<string, string>()
            {
                { "db.operation.parameter.message.ids", string.Join(",", messageIds.Select(id => id.Value)) },
                { "db.operation.name", ExtractSqlOperationName(queries.DeleteMessagesCommand) },
                { "db.query.text", queries.DeleteMessagesCommand }
            };
            var span = Tracer?.CreateDbSpan(
                new BoxSpanInfo(dbSystem, DatabaseConfiguration.DatabaseName, BoxDbOperation.Delete, DatabaseConfiguration.OutBoxTableName,
                    dbAttributes: dbAttributes),
                requestContext?.Span,
                options: instrumentationOptions);

            try
            {
                if (messageIds.Any())
                    WriteToStore(null,
                        connection => InitDeleteDispatchedCommand(connection, messageIds.Select(m => m.ToString())),
                        null);
            }
            finally
            {
                Tracer?.EndSpan(span);
            }
        }

        /// <summary>
        /// Delete the specified messages
        /// </summary>
        /// <param name="messageIds">The id of the message to delete</param>
        /// <param name="requestContext">What is the context for this request; used to access the Span</param>
        /// <param name="args">Additional parameters required for search, if any</param>
        /// <param name="cancellationToken">The Cancellation Token</param>
        public Task DeleteAsync(
            Id[] messageIds,
            RequestContext? requestContext,
            Dictionary<string, object>? args = null,
            CancellationToken cancellationToken = default)
        {
            var dbAttributes = new Dictionary<string, string>()
            {
                { "db.operation.parameter.message.ids", string.Join(",", messageIds.Select(id => id.Value)) },
                { "db.operation.name", ExtractSqlOperationName(queries.DeleteMessagesCommand) },
                { "db.query.text", queries.DeleteMessagesCommand },
            };

            var span = Tracer?.CreateDbSpan(
                new BoxSpanInfo(dbSystem, DatabaseConfiguration.DatabaseName, BoxDbOperation.Delete, DatabaseConfiguration.OutBoxTableName,
                    dbAttributes: dbAttributes),
                requestContext?.Span,
                options: instrumentationOptions);

            try
            {
                if (!messageIds.Any())
                    return Task.CompletedTask;

                return WriteToStoreAsync(null,
                    connection => InitDeleteDispatchedCommand(connection, messageIds.Select(m => m.ToString())), null,
                    cancellationToken);
            }
            finally
            {
                Tracer?.EndSpan(span);
            }
        }

        /// <summary>
        /// Retrieves messages that have been sent within the window
        /// </summary>
        /// <param name="dispatchedSince">How long ago would the message have been dispatched.</param>
        /// <param name="requestContext">What is the context for this request; used to access the Span</param>
        /// <param name="pageSize">How many messages in a page</param>
        /// <param name="pageNumber">Which page of messages to get</param>
        /// <param name="outboxTimeout"></param>
        /// <param name="args">Additional parameters required for search, if any</param>
        /// <param name="cancellationToken">The Cancellation Token</param>
        /// <returns>A list of dispatched messages</returns>
        public async Task<IEnumerable<Message>> DispatchedMessagesAsync(
            TimeSpan dispatchedSince,
            RequestContext? requestContext,
            int pageSize = 100,
            int pageNumber = 1,
            int outboxTimeout = 0,
            Dictionary<string, object>? args = null,
            CancellationToken cancellationToken = default)
        {
            var dbAttributes = new Dictionary<string, string>()
            {
                { "db.operation.name", ExtractSqlOperationName(queries.PagedDispatchedCommand) },
                { "db.query.text", queries.PagedDispatchedCommand }
            };
            var span = Tracer?.CreateDbSpan(
                new BoxSpanInfo(dbSystem, DatabaseConfiguration.DatabaseName, BoxDbOperation.DispatchedMessages, DatabaseConfiguration.OutBoxTableName,
                    dbAttributes: dbAttributes),
                requestContext?.Span,
                options: instrumentationOptions);

            try
            {
                var result = await ReadFromStoreAsync(
                    connection =>
                        CreatePagedDispatchedCommand(connection, dispatchedSince, pageSize, pageNumber, outboxTimeout),
                    dr => MapListFunctionAsync(dr, cancellationToken), cancellationToken);

                span?.AddTag("db.response.returned_rows", result.Count());
                return result;
            }
            finally
            {
                Tracer?.EndSpan(span);
            }
        }

        /// <summary>
        /// Get the messages that have been dispatched
        /// </summary>
        /// <param name="hoursDispatchedSince">The number of hours since the message was dispatched</param>
        /// <param name="requestContext">What is the context for this request; used to access the Span</param>        
        /// <param name="pageSize">The amount to return</param>
        /// <param name="args">Additional parameters required for search, if any</param>
        /// <param name="cancellationToken">The Cancellation Token</param>
        /// <returns>Messages that have already been dispatched</returns>
        public Task<IEnumerable<Message>> DispatchedMessagesAsync(
            int hoursDispatchedSince,
            RequestContext? requestContext,
            int pageSize = 100,
            Dictionary<string, object>? args = null,
            CancellationToken cancellationToken = default)
        {
            return DispatchedMessagesAsync(TimeSpan.FromHours(hoursDispatchedSince),
                requestContext,
                pageSize,
                args: args, cancellationToken: cancellationToken);
        }

        /// <summary>
        /// Retrieves messages that have been sent within the window
        /// </summary>
        /// <param name="dispatchedSince">How long ago would the message have been dispatched in milliseconds</param>
        /// <param name="requestContext">What is the context for this request; used to access the Span</param>        
        /// <param name="pageSize">How many messages in a page</param>
        /// <param name="pageNumber">Which page of messages to get</param>
        /// <param name="outBoxTimeout"></param>
        /// <param name="args">Additional parameters required for search, if any</param>
        /// <returns>A list of dispatched messages</returns>
        public IEnumerable<Message> DispatchedMessages(
            TimeSpan dispatchedSince,
            RequestContext? requestContext,
            int pageSize = 100,
            int pageNumber = 1,
            int outBoxTimeout = 0,
            Dictionary<string, object>? args = null)
        {
            var dbAttributes = new Dictionary<string, string>()
            {
                { "db.operation.name", ExtractSqlOperationName(queries.PagedDispatchedCommand) },
                { "db.query.text", queries.PagedDispatchedCommand }
            };
            var span = Tracer?.CreateDbSpan(
                new BoxSpanInfo(dbSystem, DatabaseConfiguration.DatabaseName, BoxDbOperation.DispatchedMessages, DatabaseConfiguration.OutBoxTableName,
                    dbAttributes: dbAttributes),
                requestContext?.Span,
                options: instrumentationOptions);

            try
            {
                var result = ReadFromStore(
                    connection =>
                        CreatePagedDispatchedCommand(connection, dispatchedSince, pageSize, pageNumber, outBoxTimeout),
                    MapListFunction);

                span?.AddTag("db.response.returned_rows", result.Count());
                return result;
            }
            finally
            {
                Tracer?.EndSpan(span);
            }
        }

        /// <summary>
        /// Retrieves messages that have been sent within the window
        /// </summary>
        /// <param name="hoursDispatchedSince">The number of hours since the message was dispatched</param>
        /// <param name="requestContext">What is the context for this request; used to access the Span</param>        
        /// <param name="pageSize">How many messages in a page</param>
        /// <param name="pageNumber">Which page of messages to get</param>
        /// <param name="outBoxTimeout">How long to wait for the message before timing out</param>
        /// <param name="args">Additional parameters required for search, if any</param>
        /// <returns>A list of dispatched messages</returns>
        public IEnumerable<Message> DispatchedMessages(
            int hoursDispatchedSince,
            RequestContext? requestContext,
            int pageSize = 100,
            int pageNumber = 1,
            int outBoxTimeout = 0,
            Dictionary<string, object>? args = null)
        {
            var dbAttributes = new Dictionary<string, string>()
            {
                { "db.operation.name", ExtractSqlOperationName(queries.PagedDispatchedCommand) },
                { "db.query.text", queries.PagedDispatchedCommand }
            };
            var span = Tracer?.CreateDbSpan(
                new BoxSpanInfo(dbSystem, DatabaseConfiguration.DatabaseName, BoxDbOperation.DispatchedMessages, DatabaseConfiguration.OutBoxTableName,
                    dbAttributes: dbAttributes),
                requestContext?.Span,
                options: instrumentationOptions);

            try
            {
                var result = ReadFromStore(
                    connection =>
                        CreatePagedDispatchedCommand(connection, TimeSpan.FromHours(hoursDispatchedSince), pageSize,
                            pageNumber, outBoxTimeout),
                    MapListFunction);

                span?.AddTag("db.response.returned_rows", result.Count());
                return result;
            }
            finally
            {
                Tracer?.EndSpan(span);
            }
        }

        /// <summary>
        /// Gets the specified message
        /// </summary>
        /// <param name="messageIds">The Ids of the messages</param>
        /// <param name="requestContext">What is the context for this request; used to access the Span</param>        
        /// <param name="outBoxTimeout">How long to wait for the message before timing out</param>
        /// <param name="args">For outboxes that require additional parameters such as topic, provide an optional arg</param>
        /// <returns>The message</returns>
        public IEnumerable<Message> Get(
            IEnumerable<Id> messageIds,
            RequestContext requestContext,
            int outBoxTimeout = -1,
            Dictionary<string, object>? args = null)
        {
            var dbAttributes = new Dictionary<string, string>()
            {
                { "db.operation.parameter.message.ids", string.Join(",", messageIds) },
                { "db.operation.name", ExtractSqlOperationName(queries.GetMessagesCommand) },
                { "db.query.text", queries.GetMessagesCommand }
            };
            var span = Tracer?.CreateDbSpan(
                new BoxSpanInfo(dbSystem, DatabaseConfiguration.DatabaseName, BoxDbOperation.Get, DatabaseConfiguration.OutBoxTableName,
                    dbAttributes: dbAttributes),
                requestContext?.Span,
                options: instrumentationOptions);

            try
            {
                var result = ReadFromStore(
                    connection => InitGetMessagesCommand(connection, messageIds.Select(m => m.ToString()).ToList(),
                        outBoxTimeout),
                    MapListFunction);

                span?.AddTag("db.response.returned_rows", result.Count());
                return result;
            }
            finally
            {
                Tracer?.EndSpan(span);
            }
        }

        /// <summary>
        /// Gets the specified message
        /// </summary>
        /// <param name="messageId">The id of the message to get</param>
        /// <param name="requestContext">What is the context for this request; used to access the Span</param>        
        /// <param name="outBoxTimeout">How long to wait for the message before timing out</param>
        /// <param name="args">For outboxes that require additional parameters such as topic, provide an optional arg</param>
        /// <returns>The message</returns>
        public Message Get(
            Id messageId,
            RequestContext requestContext,
            int outBoxTimeout = -1,
            Dictionary<string, object>? args = null
        )
        {
            var dbAttributes = new Dictionary<string, string>()
            {
                { "db.operation.parameter.message.id", messageId.Value },
                { "db.operation.name", ExtractSqlOperationName(queries.GetMessageCommand) },
                { "db.query.text", queries.GetMessageCommand }
            };
            var span = Tracer?.CreateDbSpan(
                new BoxSpanInfo(dbSystem, DatabaseConfiguration.DatabaseName, BoxDbOperation.Get, DatabaseConfiguration.OutBoxTableName,
                    dbAttributes: dbAttributes),
                requestContext?.Span,
                options: instrumentationOptions);

            try
            {
                var message = ReadFromStore(connection => InitGetMessageCommand(connection, messageId, outBoxTimeout),
                    MapFunction);

                return message;
            }
            finally
            {
                Tracer?.EndSpan(span);
            }
        }

        /// <summary>
        /// get as an asynchronous operation.
        /// </summary>
        /// <param name="messageId">The message identifier.</param>
        /// <param name="requestContext"></param>
        /// <param name="outBoxTimeout">The time allowed for the read in milliseconds; on  a -2 default</param>
        /// <param name="args">For outboxes that require additional parameters such as topic, provide an optional arg</param>
        /// <param name="cancellationToken">Allows the sender to cancel the request pipeline. Optional</param>
        /// <returns><see cref="Task{Message}" />.</returns>
        public async Task<Message> GetAsync(
            Id messageId,
            RequestContext requestContext,
            int outBoxTimeout = -1,
            Dictionary<string, object>? args = null,
            CancellationToken cancellationToken = default)
        {
            var dbAttributes = new Dictionary<string, string>()
            {
                { "db.operation.parameter.message.id", messageId.Value },
                { "db.operation.name", ExtractSqlOperationName(queries.GetMessageCommand) },
                { "db.query.text", queries.GetMessageCommand }
            };
            var span = Tracer?.CreateDbSpan(
                new BoxSpanInfo(dbSystem, DatabaseConfiguration.DatabaseName, BoxDbOperation.Get, DatabaseConfiguration.OutBoxTableName,
                    dbAttributes: dbAttributes),
                requestContext?.Span,
                options: instrumentationOptions);

            try
            {
                var message = await ReadFromStoreAsync(
                    connection => InitGetMessageCommand(connection, messageId, outBoxTimeout),
                    dr => MapFunctionAsync(dr, cancellationToken), cancellationToken);

                return message;
            }
            finally
            {
                Tracer?.EndSpan(span);
            }
        }

        /// <summary>
        /// Returns messages specified by the Ids
        /// </summary>
        /// <param name="messageIds">The Ids of the messages</param>
        /// <param name="requestContext">What is the context for this request; used to access the Span</param>        
        /// <param name="outBoxTimeout">The Timeout of the outbox.</param>
        /// <param name="cancellationToken">Cancellation Token.</param>
        /// <returns></returns>
        public async Task<IEnumerable<Message>> GetAsync(
            IEnumerable<Id> messageIds,
            RequestContext requestContext,
            int outBoxTimeout = -1,
            CancellationToken cancellationToken = default
        )
        {
            var dbAttributes = new Dictionary<string, string>()
            {
                { "db.operation.parameter.message.ids", string.Join(",", messageIds.Select(id => id.Value)) },
                { "db.operation.name", ExtractSqlOperationName(queries.GetMessagesCommand) },
                { "db.query.text", queries.GetMessagesCommand }
            };
            var span = Tracer?.CreateDbSpan(
                new BoxSpanInfo(dbSystem, DatabaseConfiguration.DatabaseName, BoxDbOperation.Get, DatabaseConfiguration.OutBoxTableName,
                    dbAttributes: dbAttributes),
                requestContext?.Span,
                options: instrumentationOptions);

            try
            {
                var result = await ReadFromStoreAsync(
                    connection =>
                        InitGetMessagesCommand(connection, messageIds.Select(m => m.Value).ToList(), outBoxTimeout),
                    async (dr) => await MapListFunctionAsync(dr, cancellationToken), cancellationToken);

                span?.AddTag("db.response.returned_rows", result.Count());
                return result;
            }
            finally
            {
                Tracer?.EndSpan(span);
            }
        }

        /// <summary>
        /// Returns all messages in the store
        /// </summary>
        /// <param name="pageSize">Number of messages to return in search results (default = 100)</param>
        /// <param name="pageNumber">Page number of results to return (default = 1)</param>
        /// <param name="args">Additional parameters required for search, if any</param>
        /// <returns>A list of messages</returns>
        public IList<Message> Get(RequestContext? requestContext, int pageSize = 100, int pageNumber = 1,
            Dictionary<string, object>? args = null)
        {
            var dbAttributes = new Dictionary<string, string>()
            {
                { "db.operation.name", ExtractSqlOperationName(queries.PagedReadCommand) },
                { "db.query.text", queries.PagedReadCommand }
            };
            var span = Tracer?.CreateDbSpan(
                new BoxSpanInfo(dbSystem, DatabaseConfiguration.DatabaseName, BoxDbOperation.Get, DatabaseConfiguration.OutBoxTableName,
                    dbAttributes: dbAttributes),
                requestContext?.Span,
                options: instrumentationOptions);

            try
            {
                var result = ReadFromStore(connection => CreatePagedReadCommand(connection, pageSize, pageNumber),
                    MapListFunction).ToList();

                span?.AddTag("db.response.returned_rows", result.Count());
                return result;
            }
            finally
            {
                Tracer?.EndSpan(span);
            }
        }

        /// <summary>
        /// Returns all messages in the store
        /// </summary>
        /// <param name="requestContext">The context from the request pipeline</param>
        /// <param name="pageSize">Number of messages to return in search results (default = 100)</param>
        /// <param name="pageNumber">Page number of results to return (default = 1)</param>
        /// <param name="args">Additional parameters required for search, if any</param>
        /// <param name="cancellationToken">Cancellation Token</param>
        /// <returns></returns>
        public async Task<IList<Message>> GetAsync(
            RequestContext? requestContext,
            int pageSize = 100,
            int pageNumber = 1,
            Dictionary<string, object>? args = null,
            CancellationToken cancellationToken = default)
        {
            var dbAttributes = new Dictionary<string, string>()
            {
                { "db.operation.name", ExtractSqlOperationName(queries.PagedReadCommand) },
                { "db.query.text", queries.PagedReadCommand }
            };
            var span = Tracer?.CreateDbSpan(
                new BoxSpanInfo(dbSystem, DatabaseConfiguration.DatabaseName, BoxDbOperation.Get, DatabaseConfiguration.OutBoxTableName,
                    dbAttributes: dbAttributes),
                requestContext?.Span,
                options: instrumentationOptions);

            try
            {
                var result = (await ReadFromStoreAsync(
                    connection => CreatePagedReadCommand(connection, pageSize, pageNumber),
                    dr => MapListFunctionAsync(dr, cancellationToken), cancellationToken)).ToList();

                span?.AddTag("db.response.returned_rows", result.Count());
                return result;
            }
            finally
            {
                Tracer?.EndSpan(span);
            }
        }

        /// <summary>
        /// Get the number of messages in the Outbox that are not dispatched
        /// </summary>
        /// <param name="cancellationToken">Cancel the async operation</param>
        /// <returns></returns>
        public async Task<int> GetNumberOfOutstandingMessagesAsync(RequestContext? requestContext,
            CancellationToken cancellationToken = default)
        {
            var dbAttributes = new Dictionary<string, string>()
            {
                { "db.operation.name", ExtractSqlOperationName(queries.GetNumberOfOutstandingMessagesCommand) },
                { "db.query.text", queries.GetNumberOfOutstandingMessagesCommand }
            };
            var span = Tracer?.CreateDbSpan(
                new BoxSpanInfo(dbSystem, DatabaseConfiguration.DatabaseName, BoxDbOperation.Get, DatabaseConfiguration.OutBoxTableName,
                    dbAttributes: dbAttributes),
                requestContext?.Span,
                options: instrumentationOptions);

            try
            {
                return await ReadFromStoreAsync(CreateRemainingOutstandingCommand,
                    dr => MapOutstandingCountAsync(dr, cancellationToken), cancellationToken);
            }
            finally
            {
                Tracer?.EndSpan(span);
            }
        }

        /// <summary>
        /// Get the number of messages in the Outbox that are not dispatched
        /// </summary>
        /// <returns></returns>
        public int GetNumberOfOutstandingMessages(RequestContext? requestContext)
        {
            var dbAttributes = new Dictionary<string, string>()
            {
                { "db.operation.name", ExtractSqlOperationName(queries.GetNumberOfOutstandingMessagesCommand) },
                { "db.query.text", queries.GetNumberOfOutstandingMessagesCommand }
            };
            var span = Tracer?.CreateDbSpan(
                new BoxSpanInfo(dbSystem, DatabaseConfiguration.DatabaseName, BoxDbOperation.Get, DatabaseConfiguration.OutBoxTableName,
                    dbAttributes: dbAttributes),
                requestContext?.Span,
                options: instrumentationOptions);

            try
            {
                return ReadFromStore(CreateRemainingOutstandingCommand, MapOutstandingCount);
            }
            finally
            {
                Tracer?.EndSpan(span);
            }
        }

        /// <summary>
        /// Update a message to show it is dispatched
        /// </summary>
        /// <param name="id">The id of the message to update</param>
        /// <param name="requestContext">What is the context for this request; used to access the Span</param>
        /// <param name="dispatchedAt">When was the message dispatched, defaults to UTC now</param>
        /// <param name="args">Allows additional arguments for specific Outbox Db providers</param>
        /// <param name="cancellationToken">Allows the sender to cancel the request pipeline. Optional</param>
        public async Task MarkDispatchedAsync(
            Id id,
            RequestContext? requestContext,
            DateTimeOffset? dispatchedAt = null,
            Dictionary<string, object>? args = null,
            CancellationToken cancellationToken = default)
        {
            var dbAttributes = new Dictionary<string, string>()
            {
                { "db.operation.parameter.message.id", id.Value },
                { "db.operation.name", ExtractSqlOperationName(queries.MarkDispatchedCommand) },
                { "db.query.text", queries.MarkDispatchedCommand }
            };
            var span = Tracer?.CreateDbSpan(
                new BoxSpanInfo(dbSystem, DatabaseConfiguration.DatabaseName, BoxDbOperation.MarkDispatched, DatabaseConfiguration.OutBoxTableName,
                    dbAttributes: dbAttributes),
                requestContext?.Span,
                options: instrumentationOptions);

            try
            {
                await WriteToStoreAsync(null,
                    connection => InitMarkDispatchedCommand(connection, id, dispatchedAt ?? DateTimeOffset.UtcNow),
                    null,
                    cancellationToken);
            }
            finally
            {
                Tracer?.EndSpan(span);
            }
        }

        /// <summary>
        /// Update messages to show it is dispatched
        /// </summary>
        /// <param name="ids">The ids of the messages to update</param>
        /// <param name="requestContext">What is the context for this request; used to access the Span</param>
        /// <param name="dispatchedAt">When was the message dispatched, defaults to UTC now</param>
        /// <param name="args">Allows additional arguments to be passed for specific Db providers</param>
        /// <param name="cancellationToken">Allows the sender to cancel the request pipeline. Optional</param>
        public async Task MarkDispatchedAsync(
            IEnumerable<Id> ids,
            RequestContext? requestContext,
            DateTimeOffset? dispatchedAt = null,
            Dictionary<string, object>? args = null,
            CancellationToken cancellationToken = default)
        {
            var dbAttributes = new Dictionary<string, string>()
            {
                { "db.operation.parameter.message.ids", string.Join(",", ids.Select(m => m.Value)) },
                { "db.operation.name", ExtractSqlOperationName(queries.MarkMultipleDispatchedCommand) },
                { "db.query.text", queries.MarkMultipleDispatchedCommand }
            };
            var span = Tracer?.CreateDbSpan(
                new BoxSpanInfo(dbSystem, DatabaseConfiguration.DatabaseName, BoxDbOperation.MarkDispatched, DatabaseConfiguration.OutBoxTableName,
                    dbAttributes: dbAttributes),
                requestContext?.Span,
                options: instrumentationOptions);

            try
            {
                await WriteToStoreAsync(null,
                    connection => InitMarkDispatchedCommand(connection, ids, dispatchedAt ?? DateTimeOffset.UtcNow),
                    null,
                    cancellationToken);
            }
            finally
            {
                Tracer?.EndSpan(span);
            }
        }

        /// <summary>
        /// Update a message to show it is dispatched
        /// </summary>
        /// <param name="id">The id of the message to update</param>
        /// <param name="requestContext">What is the context for this request; used to access the Span</param>        
        /// <param name="dispatchedAt">When was the message dispatched, defaults to UTC now</param>
        /// <param name="args">Allows additional arguments to be provided for specific Outbox Db providers</param>
        public void MarkDispatched(
            Id id,
            RequestContext requestContext,
            DateTimeOffset? dispatchedAt = null,
            Dictionary<string, object>? args = null)
        {
            var dbAttributes = new Dictionary<string, string>()
            {
                { "db.operation.parameter.message.id", id.Value },
                { "db.operation.name", ExtractSqlOperationName(queries.MarkDispatchedCommand) },
                { "db.query.text", queries.MarkDispatchedCommand }
            };
            var span = Tracer?.CreateDbSpan(
                new BoxSpanInfo(dbSystem, DatabaseConfiguration.DatabaseName, BoxDbOperation.MarkDispatched, DatabaseConfiguration.OutBoxTableName,
                    dbAttributes: dbAttributes),
                requestContext?.Span,
                options: instrumentationOptions);

            try
            {
                WriteToStore(null,
                    connection => InitMarkDispatchedCommand(connection, id, dispatchedAt ?? DateTime.UtcNow),
                    null);
            }
            finally
            {
                Tracer?.EndSpan(span);
            }
        }

        /// <summary>
        /// Messages still outstanding in the Outbox because their timestamp
        /// </summary>
        /// <param name="dispatchedSince">How many seconds since the message was sent do we wait to declare it outstanding</param>
        /// <param name="requestContext">What is the context for this request; used to access the Span</param>        
        /// <param name="pageSize">The number of entries on a page</param>
        /// <param name="pageNumber">The page to return</param>
        /// <param name="trippedTopics">Collection of tripped topics</param>
        /// <param name="args">Additional parameters required for search, if any</param>
        /// <returns>Outstanding Messages</returns>
        public IEnumerable<Message> OutstandingMessages(
            TimeSpan dispatchedSince,
            RequestContext? requestContext,
            int pageSize = 100,
            int pageNumber = 1,
            IEnumerable<RoutingKey>? trippedTopics = null,
            Dictionary<string, object>? args = null)
        {
            var dbAttributes = new Dictionary<string, string>()
            {
                { "db.operation.name", ExtractSqlOperationName(queries.PagedOutstandingCommand) },
                { "db.query.text", queries.PagedOutstandingCommand }
            };
            var span = Tracer?.CreateDbSpan(
                new BoxSpanInfo(dbSystem, DatabaseConfiguration.DatabaseName, BoxDbOperation.OutStandingMessages, DatabaseConfiguration.OutBoxTableName,
                    dbAttributes: dbAttributes),
                requestContext?.Span,
                options: instrumentationOptions);

            try
            {
                var result = ReadFromStore(
                    connection => CreatePagedOutstandingCommand(connection, dispatchedSince, pageSize, pageNumber, trippedTopics ?? [], - 1),
                    MapListFunction);

                span?.AddTag("db.response.returned_rows", result.Count());
                return result;
            }
            finally
            {
                Tracer?.EndSpan(span);
            }
        }

        /// <summary>
        /// Messages still outstanding in the Outbox because their timestamp
        /// </summary>
        /// <param name="dispatchedSince">How many seconds since the message was sent do we wait to declare it outstanding</param>
        /// <param name="requestContext">What is the context for this request; used to access the Span</param>
        /// <param name="pageSize">The number of entries to return in a page</param>
        /// <param name="pageNumber">The page number to return</param>
        /// <param name="trippedTopics">Collection of tripped topics</param>
        /// <param name="args">Additional parameters required for search, if any</param>
        /// <param name="cancellationToken">Async Cancellation Token</param>
        /// <returns>Outstanding Messages</returns>
        public async Task<IEnumerable<Message>> OutstandingMessagesAsync(
            TimeSpan dispatchedSince,
            RequestContext requestContext,
            int pageSize = 100,
            int pageNumber = 1,
            IEnumerable<RoutingKey>? trippedTopics = null,
            Dictionary<string, object>? args = null,
            CancellationToken cancellationToken = default)
        {
            var dbAttributes = new Dictionary<string, string>()
            {
                { "db.operation.name", ExtractSqlOperationName(queries.PagedOutstandingCommand) },
                { "db.query.text", queries.PagedOutstandingCommand }
            };
            var span = Tracer?.CreateDbSpan(
                new BoxSpanInfo(dbSystem, DatabaseConfiguration.DatabaseName, BoxDbOperation.OutStandingMessages, DatabaseConfiguration.OutBoxTableName,
                    dbAttributes: dbAttributes),
                requestContext?.Span,
                options: instrumentationOptions);

            try
            {
                var result = await ReadFromStoreAsync(
                    connection => CreatePagedOutstandingCommand(connection, dispatchedSince, pageSize, pageNumber, trippedTopics ?? [],  -1),
                    dr => MapListFunctionAsync(dr, cancellationToken), cancellationToken);

                span?.AddTag("db.response.returned_rows", result.Count());
                return result;
            }
            finally
            {
                Tracer?.EndSpan(span);
            }
        }

        protected virtual void WriteToStore(
            IAmABoxTransactionProvider<DbTransaction>? transactionProvider,
            Func<DbConnection, DbCommand> commandFunc,
            Action? loggingAction
        )
        {
            var connection = GetOpenConnection(ConnectionProvider, transactionProvider);

            using var command = commandFunc.Invoke(connection);
            try
            {
                if (transactionProvider is { HasOpenTransaction: true })
                {
                    command.Transaction = transactionProvider.GetTransaction();
                }

                command.ExecuteNonQuery();
            }
            catch (DbException exception)
            {
                if (!IsExceptionUniqueOrDuplicateIssue(exception))
                {
                    throw;
                }

                loggingAction?.Invoke();
                Log.DuplicateDetectedInBatch(logger);
            }
            finally
            {
                FinishWrite(connection, transactionProvider);
            }
        }

        protected virtual async Task WriteToStoreAsync(
            IAmABoxTransactionProvider<DbTransaction>? transactionProvider,
            Func<DbConnection, DbCommand> commandFunc,
            Action? loggingAction,
            CancellationToken cancellationToken
        )
        {
            var connection = await GetOpenConnectionAsync(ConnectionProvider, transactionProvider, cancellationToken)
                .ConfigureAwait(ContinueOnCapturedContext);

#if NETSTANDARD
            using var command = commandFunc.Invoke(connection);
#else
            await using var command = commandFunc.Invoke(connection);
#endif

            try
            {
                if (transactionProvider is { HasOpenTransaction: true })
                {
                    command.Transaction = await transactionProvider.GetTransactionAsync(cancellationToken)
                        .ConfigureAwait(ContinueOnCapturedContext);
                }

                await command
                    .ExecuteNonQueryAsync(cancellationToken)
                    .ConfigureAwait(ContinueOnCapturedContext);
            }
            catch (DbException exception)
            {
                if (!IsExceptionUniqueOrDuplicateIssue(exception))
                {
                    throw;
                }
                
                loggingAction?.Invoke();
            }
            finally
            {
                FinishWrite(connection, transactionProvider);
            }
        }

        protected abstract bool IsExceptionUniqueOrDuplicateIssue(Exception ex);

        protected virtual T ReadFromStore<T>(
            Func<DbConnection, DbCommand> commandFunc,
            Func<DbDataReader, T> resultFunc
        )
        {
            var connection = GetOpenConnection(ConnectionProvider, null);
            using var command = commandFunc.Invoke(connection);
            try
            {
                return resultFunc.Invoke(command.ExecuteReader());
            }
            finally
            {
                connection.Close();
            }
        }

        protected virtual async Task<T> ReadFromStoreAsync<T>(
            Func<DbConnection, DbCommand> commandFunc,
            Func<DbDataReader, Task<T>> resultFunc,
            CancellationToken cancellationToken
        )
        {
            var connection = await GetOpenConnectionAsync(ConnectionProvider, null, cancellationToken)
                .ConfigureAwait(ContinueOnCapturedContext);
            
#if NETSTANDARD
            using var command = commandFunc.Invoke(connection);
#else
            await using var command = commandFunc.Invoke(connection);
#endif
            try
            {
                var dr = await command.ExecuteReaderAsync(cancellationToken)
                    .ConfigureAwait(ContinueOnCapturedContext);
                
                return await resultFunc.Invoke(dr)
                    .ConfigureAwait(ContinueOnCapturedContext);
            }
            finally
            {
#if NETSTANDARD
                connection.Close();
#else
                await connection
                    .CloseAsync()
                    .ConfigureAwait(ContinueOnCapturedContext);
#endif
            }
        }

        protected virtual DbConnection GetOpenConnection(IAmARelationalDbConnectionProvider defaultConnectionProvider,
            IAmABoxTransactionProvider<DbTransaction>? transactionProvider)
        {
            var connectionProvider = defaultConnectionProvider;
            if (transactionProvider is IAmARelationalDbConnectionProvider transConnectionProvider)
                connectionProvider = transConnectionProvider;

            var connection = connectionProvider.GetConnection();

            if (connection.State != ConnectionState.Open)
                connection.Open();

            return connection;
        }

        protected virtual void FinishWrite(DbConnection connection,
            IAmABoxTransactionProvider<DbTransaction>? transactionProvider)
        {
            if (transactionProvider != null)
                transactionProvider.Close();
            else
                connection.Close();
        }

        protected virtual async Task<DbConnection> GetOpenConnectionAsync(
            IAmARelationalDbConnectionProvider defaultConnectionProvider,
            IAmABoxTransactionProvider<DbTransaction>? transactionProvider, CancellationToken cancellationToken)
        {
            var connectionProvider = defaultConnectionProvider;
            if (transactionProvider is IAmARelationalDbConnectionProvider transConnectionProvider)
                connectionProvider = transConnectionProvider;

            var connection = await connectionProvider.GetConnectionAsync(cancellationToken);

            if (connection.State != ConnectionState.Open)
                await connection.OpenAsync(cancellationToken);

            return connection;
        }

        private DbCommand CreatePagedDispatchedCommand(
            DbConnection connection,
            TimeSpan timeDispatchedSince,
            int pageSize,
            int pageNumber,
            int outboxTimeout)
            => CreateCommand(connection, GenerateSqlText(queries.PagedDispatchedCommand), outboxTimeout,
                CreatePagedDispatchedParameters(timeDispatchedSince, pageSize, pageNumber));

        private DbCommand CreatePagedReadCommand(
            DbConnection connection,
            int pageSize,
            int pageNumber
        )
            => CreateCommand(connection, GenerateSqlText(queries.PagedReadCommand), 0,
                CreatePagedReadParameters(pageSize, pageNumber));

        private DbCommand CreatePagedOutstandingCommand(
            DbConnection connection,
            TimeSpan timeSinceAdded,
            int pageSize,
            int pageNumber,
            IEnumerable<RoutingKey> trippedTopics,
            int outboxTimeout)
        {
            var inClause = GeneratePagedOutstandingCommandInStatementAndAddParameters(trippedTopics.ToList());

            return CreateCommand(connection, GenerateSqlText(queries.PagedOutstandingCommand, inClause.inClause), outboxTimeout,
                CreatePagedOutstandingParameters(timeSinceAdded, pageSize, pageNumber, inClause.parameters));
        }

        private (string inClause, IDbDataParameter[] parameters) GeneratePagedOutstandingCommandInStatementAndAddParameters(
            IEnumerable<RoutingKey> topics)
        {
            var topicsList = topics.Select(x => x.Value).ToList();
            var inClause = GenerateInClauseAndAddParameters(topicsList);
            
            var inClauseSql = topicsList.Count > 0
                ? string.Format(queries.PagedOutstandingCommandInStatement, inClause.inClause)
                : string.Empty;

            return (inClauseSql, inClause.parameters);
        }

        private DbCommand CreateRemainingOutstandingCommand(DbConnection connection)
            => CreateCommand(connection, GenerateSqlText(queries.GetNumberOfOutstandingMessagesCommand), 0);

        private DbCommand InitAddDbCommand(
            DbConnection connection,
            IDbDataParameter[] parameters
        )
            => CreateCommand(connection, GenerateSqlText(queries.AddCommand), 0, parameters);

        private DbCommand InitBulkAddDbCommand(List<Message> messages, DbConnection connection)
        {
            var insertClause = GenerateBulkInsert(messages);
            return CreateCommand(connection, GenerateSqlText(queries.BulkAddCommand, insertClause.insertClause), 0,
                insertClause.parameters);
        }

        private DbCommand InitMarkDispatchedCommand(DbConnection connection, Id messageId, DateTimeOffset? dispatchedAt)
            => CreateCommand(connection, GenerateSqlText(queries.MarkDispatchedCommand), 0,
                CreateSqlParameter("MessageId", messageId.Value),
                CreateSqlParameter("DispatchedAt", dispatchedAt?.ToUniversalTime()));

        private DbCommand InitMarkDispatchedCommand(DbConnection connection, IEnumerable<Id> messageIds,
            DateTimeOffset? dispatchedAt)
        {
            var inClause = GenerateInClauseAndAddParameters(messageIds.Select(m => m.ToString()).ToList());
            return CreateCommand(connection, GenerateSqlText(queries.MarkMultipleDispatchedCommand, inClause.inClause),
                0,
                inClause.parameters.Append(CreateSqlParameter("DispatchedAt", dispatchedAt?.ToUniversalTime()))
                    .ToArray());
        }

        private DbCommand InitGetMessageCommand(DbConnection connection, Id messageId, int outBoxTimeout = -1)
            => CreateCommand(connection, GenerateSqlText(queries.GetMessageCommand), outBoxTimeout,
                CreateSqlParameter("MessageId", messageId.Value));

        private DbCommand InitGetMessagesCommand(DbConnection connection, List<string> messageIds,
            int outBoxTimeout = -1)
        {
            var inClause = GenerateInClauseAndAddParameters(messageIds);
            return CreateCommand(connection, GenerateSqlText(queries.GetMessagesCommand, inClause.inClause),
                outBoxTimeout,
                inClause.parameters);
        }

        private string GenerateSqlText(string sqlFormat, params string[] orderedParams)
            => string.Format(sqlFormat, orderedParams.Prepend(DatabaseConfiguration.OutBoxTableName).ToArray());

        private DbCommand InitDeleteDispatchedCommand(DbConnection connection, IEnumerable<string> messageIds)
        {
            var inClause = GenerateInClauseAndAddParameters(messageIds.ToList());
            return CreateCommand(connection, GenerateSqlText(queries.DeleteMessagesCommand, inClause.inClause), 0,
                inClause.parameters);
        }

        protected virtual DbCommand CreateCommand(DbConnection connection, string sqlText, int outBoxTimeout,
            params IDbDataParameter[] parameters)
        {
            var command = connection.CreateCommand();

            command.CommandTimeout = outBoxTimeout < 0 ? 0 : outBoxTimeout;
            command.CommandText = sqlText;
            command.Parameters.AddRange(parameters);

            return command;
        }


        protected virtual IDbDataParameter[] CreatePagedOutstandingParameters(TimeSpan since, int pageSize,
            int pageNumber)
        {
            var parameters = new IDbDataParameter[3];
            parameters[0] = CreateSqlParameter("@Skip", Math.Max(pageNumber - 1, 0) * pageSize);
            parameters[1] = CreateSqlParameter("@Take", pageSize);
            parameters[2] = CreateSqlParameter("@TimestampSince", DateTimeOffset.UtcNow.Subtract(since));

<<<<<<< HEAD
        protected abstract IDbDataParameter[] CreatePagedOutstandingParameters(TimeSpan since, int pageSize,
            int pageNumber, IDbDataParameter[] inParams);
=======
            return parameters;
        }
>>>>>>> c51a419f

        protected virtual IDbDataParameter[] CreatePagedDispatchedParameters(TimeSpan dispatchedSince, int pageSize, int pageNumber)
        {
            
            var parameters = new IDbDataParameter[3];
            parameters[0] = CreateSqlParameter("@Skip", Math.Max(pageNumber - 1, 0) * pageSize);
            parameters[1] = CreateSqlParameter("@Take", pageSize);
            parameters[2] = CreateSqlParameter("@DispatchedSince", DateTimeOffset.UtcNow.Subtract(dispatchedSince));

            return parameters;
        }

        protected virtual IDbDataParameter[] CreatePagedReadParameters(int pageSize, int pageNumber)
        {
            var parameters = new IDbDataParameter[2];
            parameters[0] = CreateSqlParameter("@Skip", Math.Max(pageNumber - 1, 0) * pageSize);
            parameters[1] = CreateSqlParameter("@Take", pageSize);

            return parameters;
        }

        protected abstract IDbDataParameter CreateSqlParameter(string parameterName, object? value);
        protected abstract IDbDataParameter CreateSqlParameter(string parameterName, DbType dbType, object? value);

        protected virtual IDbDataParameter[] InitAddDbParameters(Message message, int? position = null)
        {
            var prefix = position.HasValue ? $"p{position}_" : "";
            var bagJson = JsonSerializer.Serialize(message.Header.Bag, JsonSerialisationOptions.Options);
            
            var body = DatabaseConfiguration.BinaryMessagePayload ? 
                CreateSqlParameter($"@{prefix}Body", DbType.Binary, message.Body.Bytes)
                : CreateSqlParameter($"@{prefix}Body", DbType.String, message.Body.Value);

            return
            [
                body,
                CreateSqlParameter($"@{prefix}MessageId", DbType.String, message.Id.Value),
                CreateSqlParameter($"@{prefix}MessageType", DbType.String, message.Header.MessageType.ToString()),
                CreateSqlParameter($"@{prefix}Topic", DbType.String, message.Header.Topic.Value),
                CreateSqlParameter($"@{prefix}Timestamp", DbType.DateTimeOffset, message.Header.TimeStamp.ToUniversalTime()),
                CreateSqlParameter($"@{prefix}CorrelationId", DbType.String, message.Header.CorrelationId.Value),
                CreateSqlParameter($"@{prefix}ReplyTo", DbType.String, message.Header.ReplyTo?.Value),
                CreateSqlParameter($"@{prefix}ContentType", DbType.String, message.Header.ContentType.ToString()),
                CreateSqlParameter($"@{prefix}PartitionKey", DbType.String, message.Header.PartitionKey.Value),
                CreateSqlParameter($"@{prefix}HeaderBag", DbType.String, bagJson),
                CreateSqlParameter($"@{prefix}Source", DbType.String, message.Header.Source.ToString()),
                CreateSqlParameter($"@{prefix}Type", DbType.String, message.Header.Type),
                CreateSqlParameter($"@{prefix}DataSchema", DbType.String, message.Header.DataSchema?.ToString()),
                CreateSqlParameter($"@{prefix}Subject", DbType.String, message.Header.Subject),
                CreateSqlParameter($"@{prefix}TraceParent", DbType.String, message.Header.TraceParent?.Value),
                CreateSqlParameter($"@{prefix}TraceState", DbType.String, message.Header.TraceState?.Value),
                CreateSqlParameter($"@{prefix}Baggage", DbType.String, message.Header.Baggage.ToString()),
            ];
        }

        protected virtual Message MapFunction(DbDataReader dr)
        {
            return dr.Read() ? MapAMessage(dr) : new Message();
        }

        protected virtual async Task<Message> MapFunctionAsync(DbDataReader dr, CancellationToken cancellationToken)
        {
            if (await dr.ReadAsync(cancellationToken)
                    .ConfigureAwait(ContinueOnCapturedContext))
            {
                return MapAMessage(dr);
            }

            return new Message();}

        protected virtual IEnumerable<Message> MapListFunction(DbDataReader dr)
        {
            var messages = new List<Message>();
            while (dr.Read())
            {
                messages.Add(MapAMessage(dr));
            }

            dr.Close();

            return messages;
        }

        protected virtual async Task<IEnumerable<Message>> MapListFunctionAsync(DbDataReader dr,
            CancellationToken cancellationToken)
        {
            
            var messages = new List<Message>();
            while (await dr.ReadAsync(cancellationToken).ConfigureAwait(ContinueOnCapturedContext))
            {
                messages.Add(MapAMessage(dr));
            }
            
#if NETSTANDARD2_0
            dr.Close();
#else
            await dr.CloseAsync().ConfigureAwait(ContinueOnCapturedContext);
#endif

            return messages;
        }

        protected virtual int MapOutstandingCount(DbDataReader dr)
        {
            int outstandingMessages = -1;
            if (dr.Read())
            {
                outstandingMessages = dr.GetInt32(0);
            }

            dr.Close();
            return outstandingMessages;
        }
        
        protected virtual async Task<int> MapOutstandingCountAsync(DbDataReader dr, CancellationToken cancellationToken)
        {
            int outstandingMessages = -1;
            if (await dr.ReadAsync(cancellationToken).ConfigureAwait(ContinueOnCapturedContext))
            {
                outstandingMessages = dr.GetInt32(0);
            }

#if NETSTANDARD2_0
            dr.Close();
#else
            await dr.CloseAsync().ConfigureAwait(ContinueOnCapturedContext);
#endif

            return outstandingMessages;
        }

        private (string inClause, IDbDataParameter[] parameters) GenerateInClauseAndAddParameters(
            List<string> messageIds)
        {
            var paramNames = messageIds.Select((s, i) => "@p" + i).ToArray();

            var parameters = new IDbDataParameter[messageIds.Count];
            for (int i = 0; i < paramNames.Length; i++)
            {
                parameters[i] = CreateSqlParameter(paramNames[i], messageIds[i]);
            }

            return (string.Join(",", paramNames), parameters);
        }

        private (string insertClause, IDbDataParameter[] parameters) GenerateBulkInsert(List<Message> messages)
        {
            var messageParams = new List<string>();
            var parameters = new List<IDbDataParameter>();

            for (int i = 0; i < messages.Count; i++)
            {
                // include all columns in the same order as the CREATE TABLE DDL:
                messageParams.Add(
                    $"(@p{i}_MessageId, @p{i}_MessageType, @p{i}_Topic, @p{i}_Timestamp, @p{i}_CorrelationId, " +
                    $"@p{i}_ReplyTo, @p{i}_ContentType, @p{i}_PartitionKey, @p{i}_HeaderBag, @p{i}_Body, " +
                    $"@p{i}_Source, @p{i}_Type, @p{i}_DataSchema, @p{i}_Subject, @p{i}_TraceParent, @p{i}_TraceState, @p{i}_Baggage)");

                parameters.AddRange(InitAddDbParameters(messages[i], i));
            }

            return (string.Join(",", messageParams), parameters.ToArray());
        }

        private static string ExtractSqlOperationName(string queryText)
        {
            return queryText.Split(' ')[0];
        }
        
        protected virtual Message MapAMessage(DbDataReader dr)
        {
            var header = new MessageHeader(
                messageId:  GetMessageId(dr),
                topic: GetTopic(dr),
                messageType: GetMessageType(dr),
                source: GetSource(dr),
                type: GetEventType(dr),
                timeStamp: GetTimeStamp(dr),
                correlationId: GetCorrelationId(dr),
                replyTo:  GetReplyTo(dr),
                contentType: GetContentType(dr),
                partitionKey: GetPartitionKey(dr),
                dataSchema: GetDataSchema(dr),
                subject: GetSubject(dr),
                handledCount: 0, // HandledCount is zero when restored from the Outbox
                delayed: TimeSpan.Zero, // Delayed is zero when restored from the Outbox
                traceParent: GetTraceParent(dr),
                traceState:  GetTraceState(dr),
                baggage:  GetBaggage(dr)
            )
            {
                SpecVersion = GetSpecVersion(dr), 
                DataRef = GetDataRef(dr)
            };
            
            Dictionary<string, object>? dictionaryBag = GetContextBag(dr);
            if (dictionaryBag != null)
            {
                foreach (var keyValue in dictionaryBag)
                {
                    header.Bag.Add(keyValue.Key, keyValue.Value);
                }
            }

            var body = DatabaseConfiguration.BinaryMessagePayload
                ? new MessageBody(GetBodyAsByteArray(dr))
                : new MessageBody(GetBodyAsString(dr));

            return new Message(header, body);
        }
        
        protected virtual bool TryGetOrdinal(DbDataReader dr, string columnName, out int ordinal)
        {
            try
            {
                ordinal = dr.GetOrdinal(columnName);
                return true;
            }
            catch (ArgumentOutOfRangeException)
            {
                ordinal = -1;
                return false;
            }
            catch (IndexOutOfRangeException)
            {
                // SpecVersion column does not exist, return -1 and true to indicate error
                ordinal = -1;
                return false;
            }
        }

        protected virtual string BodyColumnName => "Body";
        protected virtual byte[] GetBodyAsByteArray(DbDataReader dr)
        {
            var body = dr.GetStream(dr.GetOrdinal(BodyColumnName));
            if (body is MemoryStream memoryStream) // No need to dispose a MemoryStream, I do not think they dare to ever change that
            {
                return memoryStream.ToArray(); // Then we can just return its value, instead of copying manually
            }

            var ms = new MemoryStream();
            body.CopyTo(ms);
            body.Dispose();
            return ms.ToArray();
        }

        protected virtual string GetBodyAsString(DbDataReader dr) => dr.GetString(dr.GetOrdinal(BodyColumnName));
        

        protected virtual string BaggageColumnName => "Baggage";
        protected virtual Baggage GetBaggage(DbDataReader dr)
        {
            var baggage = new Baggage();
            if (!TryGetOrdinal(dr, BaggageColumnName, out var ordinal) || dr.IsDBNull(ordinal))
            {
                return baggage;
            }

            var baggageString = dr.GetString(ordinal);
            if (string.IsNullOrEmpty(baggageString))
            {
                return baggage;
            }
           
            baggage.LoadBaggage(baggageString);
            return baggage;
        }

        protected virtual string ContentTypeColumnName => "ContentType";
        protected virtual ContentType GetContentType(DbDataReader dr)
        {
            if (!TryGetOrdinal(dr, ContentTypeColumnName, out var ordinal) || dr.IsDBNull(ordinal))
            {
                return new ContentType(MediaTypeNames.Text.Plain);
            }
            
            var contentType = dr.GetString(ordinal);
            return string.IsNullOrEmpty(contentType) ? new ContentType(MediaTypeNames.Text.Plain) : new ContentType(contentType);
        }

        protected virtual string HeaderBagColumnName => "HeaderBag";
        protected virtual Dictionary<string, object>? GetContextBag(DbDataReader dr)
        {
            if (!TryGetOrdinal(dr, HeaderBagColumnName, out var ordinal) || dr.IsDBNull(ordinal))
            {
                return new Dictionary<string, object>();
            }

            var headerBag = dr.GetString(ordinal);
            var dictionaryBag = JsonSerializer.Deserialize<Dictionary<string, object>>(headerBag, JsonSerialisationOptions.Options);
            return dictionaryBag;
        }

        protected virtual string CorrelationIdColumnName => "CorrelationId";
        protected virtual Id GetCorrelationId(DbDataReader dr)
        {
            if (!TryGetOrdinal(dr, CorrelationIdColumnName, out var ordinal) || dr.IsDBNull(ordinal))
            {
                return Id.Empty;
            }
            
            var correlationId = dr.GetString(ordinal);
            if (string.IsNullOrEmpty(correlationId))
            {
                return Id.Empty;
            }
            
            return new Id(correlationId);
        }
        
        protected virtual string DataRefColumnName => "DataRef";
        protected virtual string? GetDataRef(DbDataReader dr)
        {
            if (!TryGetOrdinal(dr, DataRefColumnName, out var ordinal) || dr.IsDBNull(ordinal))
            {
                return null;
            }
            
            return dr.GetString(ordinal);
        }
        
        protected virtual string PartitionKeyColumnName => "PartitionKey";
        protected virtual PartitionKey GetPartitionKey(DbDataReader dr)
        {
            if (!TryGetOrdinal(dr, PartitionKeyColumnName, out var ordinal) || dr.IsDBNull(ordinal))
            {
                return string.Empty;
            }
            
            var partitionKey = dr.GetString(ordinal);
            return string.IsNullOrEmpty(partitionKey) ? PartitionKey.Empty : new PartitionKey(partitionKey);
        }
        
        protected virtual string DataSchemaColumnName => "DataSchema";
        protected virtual Uri? GetDataSchema(DbDataReader dr)
        {
            if (!TryGetOrdinal(dr, DataSchemaColumnName, out var ordinal) || dr.IsDBNull(ordinal))
            {
                return null;
            }

            return Uri.TryCreate(dr.GetString(ordinal), UriKind.Absolute, out var uri) ? uri : null;
        }
        
        protected virtual string TypeColumnName => "Type";
        protected virtual string GetEventType(DbDataReader dr)
        {
            if (!TryGetOrdinal(dr, TypeColumnName, out var ordinal) || dr.IsDBNull(ordinal))
            {
                return MessageHeader.DefaultType;
            }
            
            var type = dr.GetString(ordinal);
            if (string.IsNullOrEmpty(type))
            {
                return MessageHeader.DefaultType;
            }

            return type;
        }

        protected virtual string TopicColumnName => "Topic";
        protected virtual RoutingKey GetTopic(DbDataReader dr)
        {
            if (!TryGetOrdinal(dr, TopicColumnName, out var ordinal) || dr.IsDBNull(ordinal))
            {
                return RoutingKey.Empty;
            }
            
            var topic = dr.GetString(ordinal);
            if (string.IsNullOrEmpty(topic))
            {
                return RoutingKey.Empty;
            }
            
            return new RoutingKey(topic);
        }
        
        protected virtual string ReplyToColumnName => "ReplyTo";
        protected virtual RoutingKey? GetReplyTo(DbDataReader dr)
        {
            if (!TryGetOrdinal(dr, ReplyToColumnName, out var ordinal) || dr.IsDBNull(ordinal))
            {
                return null;
            }
            
            var topic = dr.GetString(ordinal);
            if (string.IsNullOrEmpty(topic))
            {
                return null;
            }
            
            return new RoutingKey(topic);
        }
        
        protected virtual string MessageTypeColumnName => "MessageType";
        protected virtual MessageType GetMessageType(DbDataReader dr)
        {
            if (!TryGetOrdinal(dr, MessageTypeColumnName, out var ordinal) || dr.IsDBNull(ordinal))
            {
                return MessageType.MT_NONE;
            }

            var value = dr.GetString(ordinal);
            if (string.IsNullOrEmpty(value))
            {
                return MessageType.MT_NONE;
            }
            
#if NETSTANDARD
            return (MessageType)Enum.Parse(typeof(MessageType), value);
#else
            return Enum.Parse<MessageType>(value);
#endif
        }
        
        protected virtual string MessageIdColumnName => "MessageId";
        protected virtual Id GetMessageId(DbDataReader dr)
        {
            if (!TryGetOrdinal(dr, MessageIdColumnName, out var ordinal) || dr.IsDBNull(ordinal))
            {
                return Id.Random;
            }
 
            var id = dr.GetString(ordinal);
            return new Id(id);
        }
        
        protected virtual string SourceColumnName => "Source";
        protected virtual Uri GetSource(DbDataReader dr)
        {
            if (!TryGetOrdinal(dr, SourceColumnName, out var ordinal) || dr.IsDBNull(ordinal))
            {
                return new Uri(MessageHeader.DefaultSource);
            }

            return Uri.TryCreate(dr.GetString(ordinal), UriKind.RelativeOrAbsolute, out var source) ? source : new Uri(MessageHeader.DefaultSource);
        }
        
        protected virtual string SpecVersionColumnName => "SpecVersion";
        protected virtual string GetSpecVersion(DbDataReader dr)
        {
            if (!TryGetOrdinal(dr, SpecVersionColumnName, out var ordinal) || dr.IsDBNull(ordinal))
            {
                return MessageHeader.DefaultSpecVersion;
            }
            
            var specVersion = dr.GetString(ordinal);
            return string.IsNullOrEmpty(specVersion) ? MessageHeader.DefaultSpecVersion : specVersion;
        }
        
        protected virtual string SubjectColumnName => "Subject";
        protected virtual string? GetSubject(DbDataReader dr)
        {
            if (!TryGetOrdinal(dr, SubjectColumnName, out var ordinal) || dr.IsDBNull(ordinal))
            {
                return null;
            }
            
            var subject = dr.GetString(ordinal);
            return string.IsNullOrEmpty(subject) ? null : subject;
        }
        
        protected virtual string TimestampColumnName => "Timestamp";
        protected virtual DateTimeOffset GetTimeStamp(DbDataReader dr)
        {
            if (!TryGetOrdinal(dr, TimestampColumnName, out var ordinal) || dr.IsDBNull(ordinal))
            {
                return DateTimeOffset.UtcNow;
            }

            var dataTime = dr.GetDateTime(ordinal);
            return dataTime;
        }
        
        protected virtual string TraceParentColumnName => "TraceParent";
        protected virtual TraceParent? GetTraceParent(DbDataReader dr)
        {
            if (!TryGetOrdinal(dr, TraceParentColumnName, out var ordinal) || dr.IsDBNull(ordinal))
            {
                return null;
            }
            
            var traceParent = dr.GetString(ordinal);
            return string.IsNullOrEmpty(traceParent) ? null : new TraceParent(traceParent);
        }

        protected virtual string TraceStateColumnName => "TraceState";
        protected virtual TraceState? GetTraceState(DbDataReader dr)
        {
            if (!TryGetOrdinal(dr, TraceStateColumnName, out var ordinal) || dr.IsDBNull(ordinal))
            {
                return null;
            }

            var traceState = dr.GetString(ordinal);
            return string.IsNullOrEmpty(traceState) ? null :  new TraceState(traceState);
        }

        private static partial class Log
        {
            [LoggerMessage(LogLevel.Warning, "A duplicate was detected in the batch")]
            public static partial void DuplicateDetectedInBatch(ILogger logger);
        }
    }
}<|MERGE_RESOLUTION|>--- conflicted
+++ resolved
@@ -1239,20 +1239,15 @@
 
 
         protected virtual IDbDataParameter[] CreatePagedOutstandingParameters(TimeSpan since, int pageSize,
-            int pageNumber)
+            int pageNumber, IDbDataParameter[] inParams)
         {
             var parameters = new IDbDataParameter[3];
             parameters[0] = CreateSqlParameter("@Skip", Math.Max(pageNumber - 1, 0) * pageSize);
             parameters[1] = CreateSqlParameter("@Take", pageSize);
             parameters[2] = CreateSqlParameter("@TimestampSince", DateTimeOffset.UtcNow.Subtract(since));
 
-<<<<<<< HEAD
-        protected abstract IDbDataParameter[] CreatePagedOutstandingParameters(TimeSpan since, int pageSize,
-            int pageNumber, IDbDataParameter[] inParams);
-=======
-            return parameters;
-        }
->>>>>>> c51a419f
+            return parameters.Concat(inParams).ToArray();
+        }
 
         protected virtual IDbDataParameter[] CreatePagedDispatchedParameters(TimeSpan dispatchedSince, int pageSize, int pageNumber)
         {

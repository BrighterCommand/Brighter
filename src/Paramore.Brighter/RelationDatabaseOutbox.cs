--- conflicted
+++ resolved
@@ -9,14 +9,7 @@
 
 namespace Paramore.Brighter
 {
-
-<<<<<<< HEAD
-    public abstract class RelationDatabaseOutbox : IAmAnOutboxSync<Message>, IAmAnOutboxAsync<Message> 
-=======
-    public abstract class
-        RelationDatabaseOutboxSync<TConnection, TCommand, TDataReader, TParameter> : IAmAnOutboxSync<Message>,
-            IAmAnOutboxAsync<Message>, IAmABulkOutboxAsync<Message>
->>>>>>> 254c4261
+    public abstract class RelationDatabaseOutbox : IAmAnOutboxSync<Message>, IAmAnOutboxAsync<Message>, IAmABulkOutboxAsync<Message> 
     {
         private readonly IRelationDatabaseOutboxQueries _queries;
         private readonly ILogger _logger;

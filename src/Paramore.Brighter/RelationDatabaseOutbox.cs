﻿using System;
using System.Collections.Generic;
using System.Data;
using System.Data.Common;
using System.Linq;
using System.Threading;
using System.Threading.Tasks;
using Microsoft.Extensions.Logging;

namespace Paramore.Brighter
{
    public abstract class RelationDatabaseOutbox : IAmAnOutboxSync<Message, DbTransaction>, IAmAnOutboxAsync<Message, DbTransaction>, IAmABulkOutboxAsync<Message, DbTransaction> 
    {
        private readonly IRelationDatabaseOutboxQueries _queries;
        private readonly ILogger _logger;
        private readonly string _outboxTableName;

        protected RelationDatabaseOutbox(string outboxTableName, IRelationDatabaseOutboxQueries queries, ILogger logger)
        {
            _outboxTableName = outboxTableName;
            _queries = queries;
            _logger = logger;
        }

        /// <summary>
        ///     If false we the default thread synchronization context to run any continuation, if true we re-use the original
        ///     synchronization context.
        ///     Default to false unless you know that you need true, as you risk deadlocks with the originating thread if you Wait
        ///     or access the Result or otherwise block. You may need the originating synchronization context if you need to access
        ///     thread specific storage such as HTTPContext
        /// </summary>
        public bool ContinueOnCapturedContext { get; set; }

        #region Externals

        /// <summary>
        ///     Adds the specified message.
        /// </summary>
        /// <param name="message">The message.</param>
        /// <param name="outBoxTimeout"></param>
        /// <param name="transactionProvider">Connection Provider to use for this call</param>
        /// <returns>Task.</returns>
        public void Add(
            Message message, 
            int outBoxTimeout = -1,
            IAmABoxTransactionProvider<DbTransaction> transactionProvider = null)
        {
            var parameters = InitAddDbParameters(message);
            WriteToStore(transactionProvider, connection => InitAddDbCommand(connection, parameters), () =>
            {
                _logger.LogWarning(
                    "MsSqlOutbox: A duplicate Message with the MessageId {Id} was inserted into the Outbox, ignoring and continuing",
                    message.Id);
            });
        }

        /// <summary>
        ///     Adds the specified message.
        /// </summary>
        /// <param name="messages">The message.</param>
        /// <param name="outBoxTimeout"></param>
        /// <param name="transactionProvider">Connection Provider to use for this call</param>
        /// <returns>Task.</returns>
        public void Add(
            IEnumerable<Message> messages, 
            int outBoxTimeout = -1,
            IAmABoxTransactionProvider<DbTransaction> transactionProvider = null
            )
        {
            WriteToStore(transactionProvider,
                connection => InitBulkAddDbCommand(messages.ToList(), connection),
                () => _logger.LogWarning("MsSqlOutbox: At least one message already exists in the outbox"));
        }

        /// <summary>
        /// Delete the specified messages
        /// </summary>
        /// <param name="messageIds">The id of the message to delete</param>
        public void Delete(params Guid[] messageIds)
        {
            if(messageIds.Any())
                WriteToStore(null, connection => InitDeleteDispatchedCommand(connection, messageIds), null);
        }

        /// <summary>
        ///     Gets the specified message identifier.
        /// </summary>
        /// <param name="message">The message.</param>
        /// <param name="outBoxTimeout"></param>
        /// <param name="cancellationToken">Cancellation Token</param>
        /// <param name="transactionProvider">Connection Provider to use for this call</param>
        /// <returns>Task&lt;Message&gt;.</returns>
        public Task AddAsync(
            Message message,
            int outBoxTimeout = -1,
            CancellationToken cancellationToken = default,
            IAmABoxTransactionProvider<DbTransaction> transactionProvider = null
            )
        {
            var parameters = InitAddDbParameters(message);
            return WriteToStoreAsync(transactionProvider,
                connection => InitAddDbCommand(connection, parameters), () =>
                {
                    _logger.LogWarning(
                        "MsSqlOutbox: A duplicate Message with the MessageId {Id} was inserted into the Outbox, ignoring and continuing",
                        message.Id);
                },
                cancellationToken);
        }

        /// <summary>
        /// Awaitable add the specified message.
        /// </summary>
        /// <param name="messages">The message.</param>
        /// <param name="outBoxTimeout">The time allowed for the write in milliseconds; on a -1 default</param>
        /// <param name="cancellationToken">Allows the sender to cancel the request pipeline. Optional</param>
        /// <param name="transactionProvider">The Connection Provider to use for this call</param>
        /// <returns><see cref="Task"/>.</returns>
        public Task AddAsync(
            IEnumerable<Message> messages, 
            int outBoxTimeout = -1,
            CancellationToken cancellationToken = default,
            IAmABoxTransactionProvider<DbTransaction> transactionProvider = null
            )
        {
            return WriteToStoreAsync(transactionProvider,
                connection => InitBulkAddDbCommand(messages.ToList(), connection),
                () => _logger.LogWarning("MsSqlOutbox: At least one message already exists in the outbox"),
                cancellationToken);
        }

        /// <summary>
        /// Retrieves messages that have been sent within the window
        /// </summary>
        /// <param name="millisecondsDispatchedSince">How long ago would the message have been dispatched in milliseconds</param>
        /// <param name="pageSize">How many messages in a page</param>
        /// <param name="pageNumber">Which page of messages to get</param>
        /// <param name="outboxTimeout"></param>
        /// <param name="args">Additional parameters required for search, if any</param>
        /// <returns>A list of dispatched messages</returns>
        public IEnumerable<Message> DispatchedMessages(
            double millisecondsDispatchedSince,
            int pageSize = 100,
            int pageNumber = 1,
            int outboxTimeout = -1,
            Dictionary<string, object> args = null)
        {
            return ReadFromStore(
                connection =>
                    CreatePagedDispatchedCommand(connection, millisecondsDispatchedSince, pageSize, pageNumber),
                dr => MapListFunction(dr));
        }

        /// <summary>
        /// Gets the specified message
        /// </summary>
        /// <param name="messageId">The id of the message to get</param>
        /// <param name="outBoxTimeout">How long to wait for the message before timing out</param>
        /// <returns>The message</returns>
        public Message Get(Guid messageId, int outBoxTimeout = -1)
        {
            return ReadFromStore(connection => InitGetMessageCommand(connection, messageId, outBoxTimeout),
                dr => MapFunction(dr));
        }

        /// <summary>
        /// get as an asynchronous operation.
        /// </summary>
        /// <param name="messageId">The message identifier.</param>
        /// <param name="outBoxTimeout">The time allowed for the read in milliseconds; on  a -2 default</param>
        /// <param name="cancellationToken">Allows the sender to cancel the request pipeline. Optional</param>
        /// <returns><see cref="Task{Message}" />.</returns>
        public Task<Message> GetAsync(
            Guid messageId, 
            int outBoxTimeout = -1,
            CancellationToken cancellationToken = default)
        {
            return ReadFromStoreAsync(connection => InitGetMessageCommand(connection, messageId, outBoxTimeout),
                dr => MapFunctionAsync(dr, cancellationToken), cancellationToken);
        }

        /// <summary>
        /// Returns messages specified by the Ids
        /// </summary>
        /// <param name="outBoxTimeout">The Timeout of the outbox.</param>
        /// <param name="cancellationToken">Cancellation Token.</param>
        /// <param name="messageIds">The Ids of the messages</param>
        /// <returns></returns>
        public Task<IEnumerable<Message>> GetAsync(
            IEnumerable<Guid> messageIds, 
            int outBoxTimeout = -1,
            CancellationToken cancellationToken = default
            )
        {
            return ReadFromStoreAsync(
                connection => InitGetMessagesCommand(connection, messageIds.ToList(), outBoxTimeout),
                async (dr) => await MapListFunctionAsync(dr, cancellationToken), cancellationToken);
        }

        /// <summary>
        /// Returns all messages in the store
        /// </summary>
        /// <param name="pageSize">Number of messages to return in search results (default = 100)</param>
        /// <param name="pageNumber">Page number of results to return (default = 1)</param>
        /// <param name="args">Additional parameters required for search, if any</param>
        /// <returns>A list of messages</returns>
        public IList<Message> Get(int pageSize = 100, int pageNumber = 1, Dictionary<string, object> args = null)
        {
            return ReadFromStore(connection => CreatePagedReadCommand(connection, pageSize, pageNumber),
                dr => MapListFunction(dr)).ToList();
        }

        /// <summary>
        /// Returns all messages in the store
        /// </summary>
        /// <param name="pageSize">Number of messages to return in search results (default = 100)</param>
        /// <param name="pageNumber">Page number of results to return (default = 1)</param>
        /// <param name="args">Additional parameters required for search, if any</param>
        /// <param name="cancellationToken">Cancellation Token</param>
        /// <returns></returns>
        public async Task<IList<Message>> GetAsync(
            int pageSize = 100,
            int pageNumber = 1,
            Dictionary<string, object> args = null,
            CancellationToken cancellationToken = default)
        {
            return (await ReadFromStoreAsync(connection => CreatePagedReadCommand(connection, pageSize, pageNumber),
                dr => MapListFunctionAsync(dr, cancellationToken), cancellationToken)).ToList();
        }

        /// <summary>
        /// Update a message to show it is dispatched
        /// </summary>
        /// <param name="id">The id of the message to update</param>
        /// <param name="dispatchedAt">When was the message dispatched, defaults to UTC now</param>
        /// <param name="cancellationToken">Allows the sender to cancel the request pipeline. Optional</param>

        public Task MarkDispatchedAsync(Guid id, DateTime? dispatchedAt = null, Dictionary<string, object> args = null,
            CancellationToken cancellationToken = default)
        {
            return WriteToStoreAsync(null,
                connection => InitMarkDispatchedCommand(connection, id, dispatchedAt ?? DateTime.UtcNow), null,
                cancellationToken);
        }

        /// <summary>
        /// Update messages to show it is dispatched
        /// </summary>
        /// <param name="ids">The ids of the messages to update</param>
        /// <param name="dispatchedAt">When was the message dispatched, defaults to UTC now</param>
        /// <param name="cancellationToken">Allows the sender to cancel the request pipeline. Optional</param>
        public Task MarkDispatchedAsync(IEnumerable<Guid> ids, DateTime? dispatchedAt = null,
            Dictionary<string, object> args = null,
            CancellationToken cancellationToken = default)
        {
            return WriteToStoreAsync(null,
                connection => InitMarkDispatchedCommand(connection, ids, dispatchedAt ?? DateTime.UtcNow), null,
                cancellationToken);
        }

        /// <summary>
        /// Retrieves messages that have been sent within the window
        /// </summary>
        /// <param name="millisecondsDispatchedSince">How long ago would the message have been dispatched in milliseconds</param>
        /// <param name="pageSize">How many messages in a page</param>
        /// <param name="pageNumber">Which page of messages to get</param>
        /// <param name="outboxTimeout"></param>
        /// <param name="args">Additional parameters required for search, if any</param>
        /// <param name="cancellationToken">The Cancellation Token</param>
        /// <returns>A list of dispatched messages</returns>
        public Task<IEnumerable<Message>> DispatchedMessagesAsync(double millisecondsDispatchedSince,
            int pageSize = 100, int pageNumber = 1,
            int outboxTimeout = -1, Dictionary<string, object> args = null,
            CancellationToken cancellationToken = default)
        {
            return ReadFromStoreAsync(
                connection =>
                    CreatePagedDispatchedCommand(connection, millisecondsDispatchedSince, pageSize, pageNumber),
                dr => MapListFunctionAsync(dr, cancellationToken), cancellationToken);
        }

        /// <summary>
        /// Update a message to show it is dispatched
        /// </summary>
        /// <param name="id">The id of the message to update</param>
        /// <param name="dispatchedAt">When was the message dispatched, defaults to UTC now</param>
        public void MarkDispatched(Guid id, DateTime? dispatchedAt = null, Dictionary<string, object> args = null)
        {
            WriteToStore(null, connection => InitMarkDispatchedCommand(connection, id, dispatchedAt ?? DateTime.UtcNow),
                null);
        }

        /// <summary>
        /// Messages still outstanding in the Outbox because their timestamp
        /// </summary>
        /// <param name="millSecondsSinceSent">How many seconds since the message was sent do we wait to declare it outstanding</param>
        /// <param name="args">Additional parameters required for search, if any</param>
        /// <returns>Outstanding Messages</returns>
        public IEnumerable<Message> OutstandingMessages(
            double millSecondsSinceSent,
            int pageSize = 100,
            int pageNumber = 1,
            Dictionary<string, object> args = null)
        {
            return ReadFromStore(
                connection => CreatePagedOutstandingCommand(connection, millSecondsSinceSent, pageSize, pageNumber),
                dr => MapListFunction(dr));
        }

        /// <summary>
        /// Messages still outstanding in the Outbox because their timestamp
        /// </summary>
        /// <param name="millSecondsSinceSent">How many seconds since the message was sent do we wait to declare it outstanding</param>
        /// <param name="args">Additional parameters required for search, if any</param>
        /// <param name="cancellationToken">Async Cancellation Token</param>
        /// <returns>Outstanding Messages</returns>
        public Task<IEnumerable<Message>> OutstandingMessagesAsync(
            double millSecondsSinceSent,
            int pageSize = 100,
            int pageNumber = 1,
            Dictionary<string, object> args = null,
            CancellationToken cancellationToken = default)
        {
            return ReadFromStoreAsync(
                connection => CreatePagedOutstandingCommand(connection, millSecondsSinceSent, pageSize, pageNumber),
                dr => MapListFunctionAsync(dr, cancellationToken), cancellationToken);
        }

        /// <summary>
        /// Delete the specified messages
        /// </summary>
        /// <param name="cancellationToken">The Cancellation Token</param>
        /// <param name="messageIds">The id of the message to delete</param>
        public Task DeleteAsync(CancellationToken cancellationToken, params Guid[] messageIds)
        {
            if(!messageIds.Any())
                return Task.CompletedTask;
            
            return WriteToStoreAsync(null, connection => InitDeleteDispatchedCommand(connection, messageIds), null,
                cancellationToken);
        }

        /// <summary>
        /// Get the messages that have been dispatched
        /// </summary>
        /// <param name="hoursDispatchedSince">The number of hours since the message was dispatched</param>
        /// <param name="pageSize">The amount to return</param>
        /// <param name="cancellationToken">The Cancellation Token</param>
        /// <returns>Messages that have already been dispatched</returns>
        public Task<IEnumerable<Message>> DispatchedMessagesAsync(int hoursDispatchedSince, int pageSize = 100,
            CancellationToken cancellationToken = default)
        {
            return ReadFromStoreAsync(connection => CreateDispatchedCommand(connection, hoursDispatchedSince, pageSize),
                dr => MapListFunctionAsync(dr, cancellationToken), cancellationToken);
        }

        public Task<int> GetNumberOfOutstandingMessagesAsync(CancellationToken cancellationToken)
        {
            return ReadFromStoreAsync(
                connection => CreateRemainingOutstandingCommand(connection),
                dr => MapOutstandingCountAsync(dr, cancellationToken), cancellationToken);
        }

        #endregion

        protected abstract void WriteToStore(
            IAmABoxTransactionProvider<DbTransaction> transactionProvider,
            Func<DbConnection, DbCommand> commandFunc, 
            Action loggingAction
            );

        protected abstract Task WriteToStoreAsync(
            IAmABoxTransactionProvider<DbTransaction> transactionProvider,
            Func<DbConnection, DbCommand> commandFunc, 
            Action loggingAction, 
            CancellationToken cancellationToken
            );

        protected abstract T ReadFromStore<T>(
            Func<DbConnection, DbCommand> commandFunc,
            Func<DbDataReader, T> resultFunc
            );

        protected abstract Task<T> ReadFromStoreAsync<T>(
            Func<DbConnection, DbCommand> commandFunc,
            Func<DbDataReader, Task<T>> resultFunc, 
            CancellationToken cancellationToken
            );

        #region Things that Create Commands

        private DbCommand CreatePagedDispatchedCommand(
            DbConnection connection, 
            double millisecondsDispatchedSince,
            int pageSize, 
            int pageNumber)
            => CreateCommand(connection, GenerateSqlText(_queries.PagedDispatchedCommand), 0,
                CreateSqlParameter("PageNumber", pageNumber), CreateSqlParameter("PageSize", pageSize),
                CreateSqlParameter("OutstandingSince", -1 * millisecondsDispatchedSince));
        
        private DbCommand CreateDispatchedCommand(DbConnection connection, int hoursDispatchedSince,
            int pageSize)
            => CreateCommand(connection, GenerateSqlText(_queries.DispatchedCommand), 0,
                CreateSqlParameter("PageSize", pageSize),
                CreateSqlParameter("DispatchedSince", -1 * hoursDispatchedSince));

        private DbCommand CreatePagedReadCommand(
            DbConnection connection, 
            int pageSize, 
            int pageNumber
            )
            => CreateCommand(connection, GenerateSqlText(_queries.PagedReadCommand), 0,
                CreateSqlParameter("PageNumber", pageNumber), CreateSqlParameter("PageSize", pageSize));

        private DbCommand CreatePagedOutstandingCommand(
            DbConnection connection, 
            double milliSecondsSinceAdded,
            int pageSize, 
            int pageNumber)
            => CreateCommand(connection, GenerateSqlText(_queries.PagedOutstandingCommand), 0,
                CreatePagedOutstandingParameters(milliSecondsSinceAdded, pageSize, pageNumber));

<<<<<<< HEAD
        private DbCommand InitAddDbCommand(
            DbConnection connection, 
            IDbDataParameter[] parameters
            )
=======
        private TCommand CreateRemainingOutstandingCommand(TConnection connection)
            => CreateCommand(connection, GenerateSqlText(_queries.GetNumberOfOutstandingMessagesCommand), 0);

        private TCommand InitAddDbCommand(TConnection connection, TParameter[] parameters)
>>>>>>> 083fea67
            => CreateCommand(connection, GenerateSqlText(_queries.AddCommand), 0, parameters);

        private DbCommand InitBulkAddDbCommand(List<Message> messages, DbConnection connection)
        {
            var insertClause = GenerateBulkInsert(messages);
            return CreateCommand(connection, GenerateSqlText(_queries.BulkAddCommand, insertClause.insertClause), 0,
                insertClause.parameters);
        }

        private DbCommand InitMarkDispatchedCommand(DbConnection connection, Guid messageId, DateTime? dispatchedAt)
            => CreateCommand(connection, GenerateSqlText(_queries.MarkDispatchedCommand), 0,
                CreateSqlParameter("MessageId", messageId),
                CreateSqlParameter("DispatchedAt", dispatchedAt?.ToUniversalTime()));

        private DbCommand InitMarkDispatchedCommand(DbConnection connection, IEnumerable<Guid> messageIds,
            DateTime? dispatchedAt)
        {
            var inClause = GenerateInClauseAndAddParameters(messageIds.ToList());
            return CreateCommand(connection, GenerateSqlText(_queries.MarkMultipleDispatchedCommand, inClause.inClause), 0,
                inClause.parameters.Append(CreateSqlParameter("DispatchedAt", dispatchedAt?.ToUniversalTime()))
                    .ToArray());
        }

        private DbCommand InitGetMessageCommand(DbConnection connection, Guid messageId, int outBoxTimeout = -1)
            => CreateCommand(connection, GenerateSqlText(_queries.GetMessageCommand), outBoxTimeout,
                CreateSqlParameter("MessageId", messageId));

        private DbCommand InitGetMessagesCommand(DbConnection connection, List<Guid> messageIds, int outBoxTimeout = -1)
        {
            var inClause = GenerateInClauseAndAddParameters(messageIds);
            return CreateCommand(connection, GenerateSqlText(_queries.GetMessagesCommand, inClause.inClause), outBoxTimeout,
                inClause.parameters);
        }

        private string GenerateSqlText(string sqlFormat, params string[] orderedParams)
            => string.Format(sqlFormat, orderedParams.Prepend(_outboxTableName).ToArray());

        private DbCommand InitDeleteDispatchedCommand(DbConnection connection, IEnumerable<Guid> messageIds)
        {
            var inClause = GenerateInClauseAndAddParameters(messageIds.ToList());
            return CreateCommand(connection, GenerateSqlText(_queries.DeleteMessagesCommand, inClause.inClause), 0,
                inClause.parameters);
        }

        protected abstract DbCommand CreateCommand(DbConnection connection, string sqlText, int outBoxTimeout,
            params IDbDataParameter[] parameters);

        #endregion


        #region Parameters

        protected abstract IDbDataParameter[] CreatePagedOutstandingParameters(double milliSecondsSinceAdded,
            int pageSize, int pageNumber);

        #endregion
        
        protected abstract IDbDataParameter CreateSqlParameter(string parameterName, object value);
        protected abstract IDbDataParameter[] InitAddDbParameters(Message message, int? position = null);

        protected abstract Message MapFunction(DbDataReader dr);

        protected abstract Task<Message> MapFunctionAsync(DbDataReader dr, CancellationToken cancellationToken);

        protected abstract IEnumerable<Message> MapListFunction(DbDataReader dr);

        protected abstract Task<IEnumerable<Message>> MapListFunctionAsync(DbDataReader dr,
            CancellationToken cancellationToken);
<<<<<<< HEAD
        
        
        private (string inClause, IDbDataParameter[] parameters) GenerateInClauseAndAddParameters(List<Guid> messageIds)
=======

        protected abstract Task<int> MapOutstandingCountAsync(TDataReader dr,
            CancellationToken cancellationToken);


        private (string inClause, TParameter[] parameters) GenerateInClauseAndAddParameters(List<Guid> messageIds)
>>>>>>> 083fea67
        {
            var paramNames = messageIds.Select((s, i) => "@p" + i).ToArray();

            var parameters = new IDbDataParameter[messageIds.Count];
            for (int i = 0; i < paramNames.Count(); i++)
            {
                parameters[i] = CreateSqlParameter(paramNames[i], messageIds[i]);
            }

            return (string.Join(",", paramNames), parameters);
        }

        private  (string insertClause, IDbDataParameter[] parameters) GenerateBulkInsert(List<Message> messages)
        {
            var messageParams = new List<string>();
            var parameters = new List<IDbDataParameter>();

            for (int i = 0; i < messages.Count(); i++)
            {
                messageParams.Add($"(@p{i}_MessageId, @p{i}_MessageType, @p{i}_Topic, @p{i}_Timestamp, @p{i}_CorrelationId, @p{i}_ReplyTo, @p{i}_ContentType, @p{i}_PartitionKey, @p{i}_HeaderBag, @p{i}_Body)");
                parameters.AddRange(InitAddDbParameters(messages[i], i));
            }

            return (string.Join(",", messageParams), parameters.ToArray());
        }
    }
}<|MERGE_RESOLUTION|>--- conflicted
+++ resolved
@@ -1,4 +1,4 @@
-﻿using System;
+using System;
 using System.Collections.Generic;
 using System.Data;
 using System.Data.Common;
@@ -420,17 +420,10 @@
             => CreateCommand(connection, GenerateSqlText(_queries.PagedOutstandingCommand), 0,
                 CreatePagedOutstandingParameters(milliSecondsSinceAdded, pageSize, pageNumber));
 
-<<<<<<< HEAD
         private DbCommand InitAddDbCommand(
             DbConnection connection, 
             IDbDataParameter[] parameters
             )
-=======
-        private TCommand CreateRemainingOutstandingCommand(TConnection connection)
-            => CreateCommand(connection, GenerateSqlText(_queries.GetNumberOfOutstandingMessagesCommand), 0);
-
-        private TCommand InitAddDbCommand(TConnection connection, TParameter[] parameters)
->>>>>>> 083fea67
             => CreateCommand(connection, GenerateSqlText(_queries.AddCommand), 0, parameters);
 
         private DbCommand InitBulkAddDbCommand(List<Message> messages, DbConnection connection)
@@ -499,18 +492,11 @@
 
         protected abstract Task<IEnumerable<Message>> MapListFunctionAsync(DbDataReader dr,
             CancellationToken cancellationToken);
-<<<<<<< HEAD
         
+        protected abstract Task<int> MapOutstandingCountAsync(TDataReader dr,
+            CancellationToken cancellationToken);
         
         private (string inClause, IDbDataParameter[] parameters) GenerateInClauseAndAddParameters(List<Guid> messageIds)
-=======
-
-        protected abstract Task<int> MapOutstandingCountAsync(TDataReader dr,
-            CancellationToken cancellationToken);
-
-
-        private (string inClause, TParameter[] parameters) GenerateInClauseAndAddParameters(List<Guid> messageIds)
->>>>>>> 083fea67
         {
             var paramNames = messageIds.Select((s, i) => "@p" + i).ToArray();
 

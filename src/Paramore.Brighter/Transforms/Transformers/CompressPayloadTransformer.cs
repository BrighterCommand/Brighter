--- conflicted
+++ resolved
@@ -26,13 +26,10 @@
 using System;
 using System.IO;
 using System.IO.Compression;
-<<<<<<< HEAD
-using System.Net.Mime;
-=======
 using System.Threading;
 using System.Threading.Tasks;
 using Paramore.Brighter.Observability;
->>>>>>> 5767656a
+using System.Net.Mime;
 
 namespace Paramore.Brighter.Transforms.Transformers;
 
@@ -122,20 +119,14 @@
         compressionStream.Close();
 #endif
 
-        message.Header.ContentType = mimeType;
-        message.Header.Bag.Add(ORIGINAL_CONTENTTYPE_HEADER, message.Body.ContentType);
-        message.Body = new MessageBody(output.ToArray(), mimeType, CharacterEncoding.Raw);
-
-<<<<<<< HEAD
-            var originalContentType = message.Header.ContentType ?? new ContentType(MediaTypeNames.Text.Plain);
-            var contentType = new ContentType(mimeType);
-            message.Header.ContentType = contentType;
-            message.Header.Bag.Add(ORIGINAL_CONTENTTYPE_HEADER, originalContentType.ToString());
-            message.Body = new MessageBody(output.ToArray(), contentType, CharacterEncoding.Raw);
-=======
-        return message;
-    }
->>>>>>> 5767656a
+        var originalContentType = message.Header.ContentType ?? new ContentType(MediaTypeNames.Text.Plain);
+        var contentType = new ContentType(mimeType);
+        message.Header.ContentType = contentType;
+        message.Header.Bag.Add(ORIGINAL_CONTENTTYPE_HEADER, originalContentType.ToString());
+        message.Body = new MessageBody(output.ToArray(), contentType, CharacterEncoding.Raw);
+
+        return message;
+    }
 
     /// <summary>
     /// Decompress a message given the supplied compression algorithm
@@ -163,7 +154,7 @@
             deCompressionStream.Close();
 #endif
 
-        string contentType = (string)message.Header.Bag[ORIGINAL_CONTENTTYPE_HEADER];
+        var contentType = new ContentType((string)message.Header.Bag[ORIGINAL_CONTENTTYPE_HEADER]);
         message.Body = new MessageBody(output.ToArray(), contentType);
         message.Header.ContentType = contentType;
 
@@ -195,16 +186,11 @@
         input.CopyTo(compressionStream);
         compressionStream.Close();
 
-<<<<<<< HEAD
-            var originalContentType = (string)message.Header.Bag[ORIGINAL_CONTENTTYPE_HEADER];
-            var contentType = new ContentType(originalContentType);
-            message.Body = new MessageBody(output.ToArray(), contentType);
-            message.Header.ContentType = contentType;
-=======
-        message.Header.ContentType = mimeType;
-        message.Header.Bag.Add(ORIGINAL_CONTENTTYPE_HEADER, message.Body.ContentType);
-        message.Body = new MessageBody(output.ToArray(), mimeType, CharacterEncoding.Raw);
->>>>>>> 5767656a
+        var originalContentType = message.Header.ContentType ?? new ContentType(MediaTypeNames.Text.Plain);
+        var contentType = new ContentType(mimeType);
+        message.Header.ContentType = contentType;
+        message.Header.Bag.Add(ORIGINAL_CONTENTTYPE_HEADER, originalContentType.ToString());
+        message.Body = new MessageBody(output.ToArray(), contentType, CharacterEncoding.Raw);
 
         return message;
     }
@@ -230,7 +216,8 @@
         deCompressionStream.CopyTo(output);
         deCompressionStream.Close();
 
-        string contentType = (string)message.Header.Bag[ORIGINAL_CONTENTTYPE_HEADER];
+        var originalContentType = (string)message.Header.Bag[ORIGINAL_CONTENTTYPE_HEADER];
+        var contentType = new ContentType(originalContentType);
         message.Body = new MessageBody(output.ToArray(), contentType);
         message.Header.ContentType = contentType;
 
@@ -284,35 +271,20 @@
 
     private bool IsCompressed(Message message)
     {
+        if (message.Header.ContentType is null)
+        {
+            return false;
+        }
+        
         return _compressionMethod switch
         {
-<<<<<<< HEAD
-            if (message.Header.ContentType is null)
-                return false;
-            
-            switch (_compressionMethod)
-            {
-                case CompressionMethod.GZip:
-                    return message.Header.ContentType.ToString() == "application/gzip" && message.Body.Bytes.Length >= 2 && BitConverter.ToUInt16(message.Body.Bytes, 0) == GZIP_LEAD_BYTES;
-                case CompressionMethod.Zlib:
-                    return  message.Header.ContentType.ToString() == "application/deflate" && message.Body.Bytes[0] == ZLIB_LEAD_BYTE; 
-                case CompressionMethod.Brotli:
-                    return message.Header.ContentType.ToString() == "application/br";
-                default:
-                    return false;
-                    
-            }
-        }
-
-=======
-            CompressionMethod.GZip => message.Header.ContentType == "application/gzip" &&
+            CompressionMethod.GZip => message.Header.ContentType.ToString() == "application/gzip" &&
                                       message.Body.Bytes.Length >= 2 &&
                                       BitConverter.ToUInt16(message.Body.Bytes, 0) == GZIP_LEAD_BYTES,
-            CompressionMethod.Zlib => message.Header.ContentType == "application/deflate" &&
+            CompressionMethod.Zlib => message.Header.ContentType.ToString() == "application/deflate" &&
                                       message.Body.Bytes[0] == ZLIB_LEAD_BYTE,
-            CompressionMethod.Brotli => message.Header.ContentType == "application/br",
+            CompressionMethod.Brotli => message.Header.ContentType.ToString() == "application/br",
             _ => false
         };
->>>>>>> 5767656a
     }
 }
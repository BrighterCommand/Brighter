﻿#region Licence

/* The MIT License (MIT)
Copyright © 2014 Francesco Pighi <francesco.pighi@gmail.com>

Permission is hereby granted, free of charge, to any person obtaining a copy
of this software and associated documentation files (the “Software”), to deal
in the Software without restriction, including without limitation the rights
to use, copy, modify, merge, publish, distribute, sublicense, and/or sell
copies of the Software, and to permit persons to whom the Software is
furnished to do so, subject to the following conditions:

The above copyright notice and this permission notice shall be included in
all copies or substantial portions of the Software.

THE SOFTWARE IS PROVIDED “AS IS”, WITHOUT WARRANTY OF ANY KIND, EXPRESS OR
IMPLIED, INCLUDING BUT NOT LIMITED TO THE WARRANTIES OF MERCHANTABILITY,
FITNESS FOR A PARTICULAR PURPOSE AND NONINFRINGEMENT. IN NO EVENT SHALL THE
AUTHORS OR COPYRIGHT HOLDERS BE LIABLE FOR ANY CLAIM, DAMAGES OR OTHER
LIABILITY, WHETHER IN AN ACTION OF CONTRACT, TORT OR OTHERWISE, ARISING FROM,
OUT OF OR IN CONNECTION WITH THE SOFTWARE OR THE USE OR OTHER DEALINGS IN
THE SOFTWARE. */

#endregion

using System;
using System.Data;
using System.Data.Common;
using System.Text.Json;
using System.Threading;
using System.Threading.Tasks;
using Microsoft.Data.Sqlite;
using Paramore.Brighter.Inbox.Exceptions;
using Paramore.Brighter.Logging;
using Paramore.Brighter.Observability;
using Paramore.Brighter.Sqlite;

namespace Paramore.Brighter.Inbox.Sqlite
{
    /// <summary>
    ///     Class SqliteInbox.
    /// </summary>
<<<<<<< HEAD
    public partial class SqliteInbox : IAmAnInboxSync, IAmAnInboxAsync
=======
    public class SqliteInbox : RelationalDatabaseInbox
>>>>>>> 79916f66
    {
        private readonly IAmARelationalDbConnectionProvider _connectionProvider;
        private const int SqliteDuplicateKeyError = 1555;
        private const int SqliteUniqueKeyError = 19;

        /// <summary>
        ///     Initializes a new instance of the <see cref="SqliteInbox" /> class.
        /// </summary>
        /// <param name="connectionProvider">The connection provider for the database.</param>
        /// <param name="configuration">The configuration for the database.</param>
        public SqliteInbox(IAmARelationalDbConnectionProvider connectionProvider, IAmARelationalDatabaseConfiguration configuration)
            : base(DbSystem.Sqlite, configuration.DatabaseName, configuration.InBoxTableName, 
                  new SqliteQueries(), ApplicationLogging.CreateLogger<SqliteInbox>())
        {
            _connectionProvider = connectionProvider;
            ContinueOnCapturedContext = false;
        }

        /// <summary>
        ///     Initializes a new instance of the <see cref="SqliteInbox" /> class.
        /// </summary>
        /// <param name="configuration">The configuration for the database.</param>
        public SqliteInbox(IAmARelationalDatabaseConfiguration configuration) 
            : this(new SqliteConnectionProvider(configuration), configuration)
        {
        }

        protected override void WriteToStore(Func<DbConnection, DbCommand> commandFunc, Action loggingAction)
        {
            using var connection = GetOpenConnection(_connectionProvider);
            using var command = commandFunc.Invoke(connection);
            try
            {
                command.ExecuteNonQuery();
            }
            catch (SqliteException ex)
            {
                if (ex.SqliteErrorCode == SqliteDuplicateKeyError ||
                   ex.SqliteErrorCode == SqliteUniqueKeyError)
                {
<<<<<<< HEAD
                    Log.DuplicateCommandWarning(s_logger, command.Id);
=======
                    loggingAction.Invoke();
                    return;
>>>>>>> 79916f66
                }

                throw;
            }
        }

        protected override async Task WriteToStoreAsync(Func<DbConnection, DbCommand> commandFunc, Action loggingAction, CancellationToken cancellationToken)
        {
            using var connection = await GetOpenConnectionAsync(_connectionProvider, cancellationToken)
                .ConfigureAwait(ContinueOnCapturedContext);
            using var command = commandFunc.Invoke(connection);
            try
            {
                await command.ExecuteNonQueryAsync(cancellationToken).ConfigureAwait(ContinueOnCapturedContext);
            }
            catch (SqliteException ex)
            {
                if (ex.SqliteErrorCode == SqliteDuplicateKeyError ||
                   ex.SqliteErrorCode == SqliteUniqueKeyError)
                {
                    loggingAction.Invoke();
                    return;
                }

                throw;
            }
        }

        protected override T ReadFromStore<T>(Func<DbConnection, DbCommand> commandFunc, Func<DbDataReader, string, T> resultFunc, string commandId)
        {
            using var connection = _connectionProvider.GetConnection();
            using var command = commandFunc.Invoke(connection);

            var result = command.ExecuteReader();
            return resultFunc.Invoke(result, commandId); 
        }

        protected override async Task<T> ReadFromStoreAsync<T>(Func<DbConnection, DbCommand> commandFunc, 
            Func<DbDataReader, string, CancellationToken, Task<T>> resultFunc, 
            string commandId, 
            CancellationToken cancellationToken)
        {
            using var connection = await _connectionProvider.GetConnectionAsync(cancellationToken)
                .ConfigureAwait(ContinueOnCapturedContext);
            using var command = commandFunc.Invoke(connection);

            var result = await command.ExecuteReaderAsync(cancellationToken).ConfigureAwait(ContinueOnCapturedContext);
            return await resultFunc.Invoke(result, commandId, cancellationToken);
        }

        protected override DbCommand CreateCommand(DbConnection connection, string sqlText, int outBoxTimeout, params IDbDataParameter[] parameters)
        {
            var command = connection.CreateCommand();

            command.CommandTimeout = outBoxTimeout < 0 ? 0 : outBoxTimeout;
            command.CommandText = sqlText;
            command.Parameters.AddRange(parameters);

            return command;
        }

        protected override IDbDataParameter[] CreateAddParameters<T>(T command, string contextKey)
        {
            var commandJson = JsonSerializer.Serialize(command, JsonSerialisationOptions.Options);
            var parameters = new[]
            {
                CreateSqlParameter("CommandId", command.Id), //was CommandId
                CreateSqlParameter("CommandType", typeof (T).Name),
                CreateSqlParameter("CommandBody", commandJson),
                CreateSqlParameter("Timestamp", DateTime.UtcNow),
                CreateSqlParameter("ContextKey", contextKey)
            };
            return parameters;
        }

        protected override IDbDataParameter[] CreateExistsParameters(string commandId, string contextKey)
        {
            var parameters = new[]
            {
<<<<<<< HEAD
                if (!IsExceptionUnqiueOrDuplicateIssue(sqliteException)) throw;
                Log.DuplicateCommandWarning(s_logger, command.Id);
            }
=======
                CreateSqlParameter("CommandId", commandId),
                CreateSqlParameter("ContextKey", contextKey)
            };
            return parameters;
>>>>>>> 79916f66
        }

        protected override IDbDataParameter[] CreateGetParameters(string commandId, string contextKey)
        {
            var parameters = new[]
            {
                CreateSqlParameter("CommandId", commandId),
                CreateSqlParameter("ContextKey", contextKey)
            };
            return parameters;
        }

        private DbParameter CreateSqlParameter(string parameterName, object value)
        {
            return new SqliteParameter(parameterName, value);
        }

        protected override T MapFunction<T>(DbDataReader dr, string commandId)
        {
            try
            {
                if (dr.Read())
                {
                    var body = dr.GetString(dr.GetOrdinal("CommandBody"));
                    return JsonSerializer.Deserialize<T>(body, JsonSerialisationOptions.Options);
                }
            }
            finally
            {
                dr.Close();
            }

            throw new RequestNotFoundException<T>(commandId);
        }

        protected override async Task<T> MapFunctionAsync<T>(DbDataReader dr, string commandId,
            CancellationToken cancellationToken)
        {
            try
            {
                if (await dr.ReadAsync().ConfigureAwait(ContinueOnCapturedContext))
                {
                    var body = dr.GetString(dr.GetOrdinal("CommandBody"));
                    return JsonSerializer.Deserialize<T>(body, JsonSerialisationOptions.Options);
                }
            }
            finally
            {
#if NETSTANDARD2_0
                dr.Close();
#else
                await dr.CloseAsync().ConfigureAwait(ContinueOnCapturedContext);
#endif
            }

            throw new RequestNotFoundException<T>(commandId);
        }

        protected override bool MapBoolFunction(DbDataReader dr, string commandId)
        {
            try
            {
                return dr.HasRows;
            }
            finally
            {
                dr.Close();
            }
        }

        protected override Task<bool> MapBoolFunctionAsync(DbDataReader dr, string commandId, CancellationToken cancellationToken)
        {
            try
            {
                return Task.FromResult(dr.HasRows);
            }
            finally
            {
                dr.Close();
            }
        }

        private static partial class Log
        {
            [LoggerMessage(LogLevel.Warning, "MsSqlOutbox: A duplicate Command with the CommandId {Id} was inserted into the Outbox, ignoring and continuing")]
            public static partial void DuplicateCommandWarning(ILogger logger, string id);
        }
    }
}
<|MERGE_RESOLUTION|>--- conflicted
+++ resolved
@@ -40,11 +40,7 @@
     /// <summary>
     ///     Class SqliteInbox.
     /// </summary>
-<<<<<<< HEAD
-    public partial class SqliteInbox : IAmAnInboxSync, IAmAnInboxAsync
-=======
     public class SqliteInbox : RelationalDatabaseInbox
->>>>>>> 79916f66
     {
         private readonly IAmARelationalDbConnectionProvider _connectionProvider;
         private const int SqliteDuplicateKeyError = 1555;
@@ -85,12 +81,8 @@
                 if (ex.SqliteErrorCode == SqliteDuplicateKeyError ||
                    ex.SqliteErrorCode == SqliteUniqueKeyError)
                 {
-<<<<<<< HEAD
-                    Log.DuplicateCommandWarning(s_logger, command.Id);
-=======
                     loggingAction.Invoke();
                     return;
->>>>>>> 79916f66
                 }
 
                 throw;
@@ -170,16 +162,10 @@
         {
             var parameters = new[]
             {
-<<<<<<< HEAD
-                if (!IsExceptionUnqiueOrDuplicateIssue(sqliteException)) throw;
-                Log.DuplicateCommandWarning(s_logger, command.Id);
-            }
-=======
                 CreateSqlParameter("CommandId", commandId),
                 CreateSqlParameter("ContextKey", contextKey)
             };
             return parameters;
->>>>>>> 79916f66
         }
 
         protected override IDbDataParameter[] CreateGetParameters(string commandId, string contextKey)
@@ -261,11 +247,5 @@
                 dr.Close();
             }
         }
-
-        private static partial class Log
-        {
-            [LoggerMessage(LogLevel.Warning, "MsSqlOutbox: A duplicate Command with the CommandId {Id} was inserted into the Outbox, ignoring and continuing")]
-            public static partial void DuplicateCommandWarning(ILogger logger, string id);
-        }
     }
 }

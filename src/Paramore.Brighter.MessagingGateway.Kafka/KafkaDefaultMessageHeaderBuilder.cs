--- conflicted
+++ resolved
@@ -41,31 +41,7 @@
 
         public Headers Build(Message message)
         {
-<<<<<<< HEAD
             var headers = new Headers();
-=======
-            var headers = new Headers
-            {
-                // Cloud event
-                new Header(HeaderNames.CLOUD_EVENTS_ID, message.Header.MessageId.ToByteArray()),
-                new Header(HeaderNames.CLOUD_EVENTS_SPEC_VERSION, message.Header.SpecVersion.ToByteArray()),
-                new Header(HeaderNames.CLOUD_EVENTS_TYPE, message.Header.Type.ToByteArray()),
-                new Header(HeaderNames.CLOUD_EVENTS_SOURCE, message.Header.Source.ToString().ToByteArray()),
-                new Header(HeaderNames.CLOUD_EVENTS_TIME, message.Header.TimeStamp.ToRfc3339().ToByteArray()),
-                
-                // Brighter custom headers
-                new Header(HeaderNames.MESSAGE_TYPE, message.Header.MessageType.ToString().ToByteArray()),
-                new Header(HeaderNames.TOPIC, message.Header.Topic.Value.ToByteArray()),
-                
-                // Backward compatibility with old brighter version
-                new Header(HeaderNames.MESSAGE_ID, message.Header.MessageId.ToByteArray()),
-            };
-            
-            if (!string.IsNullOrEmpty(message.Header.Subject))
-            {
-                headers.Add(HeaderNames.CLOUD_EVENTS_SUBJECT, message.Header.Subject.ToByteArray());
-            }
->>>>>>> 5767656a
             
             AddBrighterHeaders(headers, message);
             AddCloudEventHeaders(headers, message);
@@ -108,7 +84,7 @@
             headers.Add(new Header(HeaderNames.CLOUD_EVENTS_SPEC_VERSION, message.Header.SpecVersion.ToByteArray()));
             headers.Add(new Header(HeaderNames.CLOUD_EVENTS_TYPE, message.Header.Type.ToByteArray()));
             headers.Add(new Header(HeaderNames.CLOUD_EVENTS_SOURCE, message.Header.Source.ToString().ToByteArray()));
-            headers.Add(new Header(HeaderNames.CLOUD_EVENTS_TIME, message.Header.TimeStamp.ToRcf3339().ToByteArray()));
+            headers.Add(new Header(HeaderNames.CLOUD_EVENTS_TIME, message.Header.TimeStamp.ToRfc3339().ToByteArray()));
             
             AddCLoudEventsOptionalHeaders(headers, message);
         }

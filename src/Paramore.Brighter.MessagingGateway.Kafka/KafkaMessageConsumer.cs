--- conflicted
+++ resolved
@@ -226,20 +226,11 @@
         /// </summary>
         /// <param name="message">The message.</param>
         /// <param name="requeue">if set to <c>true</c> [requeue].</param>
-<<<<<<< HEAD
-         public void Reject(Message message, bool requeue)
-         {
-            Acknowledge(message);
-            if (requeue)
-                Requeue(message);
-         }
-=======
          public void Reject(Message message)
         {
             if (!_autoCommitEnabled)
                 Acknowledge(message);
         }
->>>>>>> b2e6679b
 
         /// <summary>
         /// Requeues the specified message. A no-op on Kafka as the stream is immutable

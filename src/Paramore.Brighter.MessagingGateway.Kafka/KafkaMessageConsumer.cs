﻿#region Licence
/* The MIT License (MIT)
Copyright © 2015 Wayne Hunsley <whunsley@gmail.com>

Permission is hereby granted, free of charge, to any person obtaining a copy
of this software and associated documentation files (the “Software”), to deal
in the Software without restriction, including without limitation the rights
to use, copy, modify, merge, publish, distribute, sublicense, and/or sell
copies of the Software, and to permit persons to whom the Software is
furnished to do so, subject to the following conditions:

The above copyright notice and this permission notice shall be included in
all copies or substantial portions of the Software.

THE SOFTWARE IS PROVIDED “AS IS”, WITHOUT WARRANTY OF ANY KIND, EXPRESS OR
IMPLIED, INCLUDING BUT NOT LIMITED TO THE WARRANTIES OF MERCHANTABILITY,
FITNESS FOR A PARTICULAR PURPOSE AND NONINFRINGEMENT. IN NO EVENT SHALL THE
AUTHORS OR COPYRIGHT HOLDERS BE LIABLE FOR ANY CLAIM, DAMAGES OR OTHER
LIABILITY, WHETHER IN AN ACTION OF CONTRACT, TORT OR OTHERWISE, ARISING FROM,
OUT OF OR IN CONNECTION WITH THE SOFTWARE OR THE USE OR OTHER DEALINGS IN
THE SOFTWARE. */
#endregion
using System;
using System.Collections.Concurrent;
using System.Collections.Generic;
using System.Diagnostics;
using System.Linq;
using System.Threading;
using System.Threading.Tasks;
using Confluent.Kafka;
using Paramore.Brighter.Logging;

namespace Paramore.Brighter.MessagingGateway.Kafka
{
    /// <inheritdoc />
    /// <summary>
    /// Class KafkaMessageConsumer is an implementation of <see cref="IAmAMessageConsumer"/>
    /// and provides the facilities to consume messages from a Kafka broker for a topic
    /// in a consumer group.
    /// </summary>
    public class KafkaMessageConsumer : KafkaMessagingGateway, IAmAMessageConsumer
    {
        private IConsumer<string, string> _consumer;
        private readonly KafkaMessageCreator _creator;
        private readonly ConsumerConfig _consumerConfig;
        private List<TopicPartition> _partitions = new List<TopicPartition>();
        private readonly ConcurrentBag<TopicPartitionOffset> _offsetStorage = new ConcurrentBag<TopicPartitionOffset>();
        private readonly long _maxBatchSize;
        private readonly int _readCommittedOffsetsTimeoutMs;
        private DateTime _lastFlushAt = DateTime.UtcNow;
        private readonly TimeSpan _sweepUncommittedInterval;
        private readonly object _flushLock = new object();
        private bool _disposedValue;

        public KafkaMessageConsumer(
            KafkaMessagingGatewayConfiguration configuration,
            RoutingKey routingKey,
            string groupId,
            AutoOffsetReset offsetDefault = AutoOffsetReset.Earliest,
            int sessionTimeoutMs = 10000,
            int maxPollIntervalMs = 10000,
            IsolationLevel isolationLevel = IsolationLevel.ReadCommitted,
            long commitBatchSize = 10,
            int sweepUncommittedOffsetsIntervalMs = 30000,
            int readCommittedOffsetsTimeoutMs = 5000,
            int numPartitions = 1,
            short replicationFactor = 1,
            int topicFindTimeoutMs = 10000,
            OnMissingChannel makeChannels = OnMissingChannel.Create
            )
        {
            if (configuration is null)
            {
                throw new ConfigurationException("You must set a KafkaMessaginGatewayConfiguration to connect to a broker");
            }
            
            if (routingKey is null)
            {
                throw new ConfigurationException("You must set a RoutingKey as the Topic for the consumer");
            }
            
            if (groupId is null)
            {
                throw new ConfigurationException("You must set a GroupId for the consumer");
            }
            
            Topic = routingKey;

            _clientConfig = new ClientConfig
            {
                BootstrapServers = string.Join(",", configuration.BootStrapServers), 
                ClientId = configuration.Name,
                Debug = configuration.Debug,
                SaslMechanism = configuration.SaslMechanisms.HasValue ? (Confluent.Kafka.SaslMechanism?)((int)configuration.SaslMechanisms.Value) : null,
                SaslKerberosPrincipal = configuration.SaslKerberosPrincipal,
                SaslUsername = configuration.SaslUsername,
                SaslPassword = configuration.SaslPassword,
                SecurityProtocol = configuration.SecurityProtocol.HasValue ? (Confluent.Kafka.SecurityProtocol?)((int) configuration.SecurityProtocol.Value) : null,
                SslCaLocation = configuration.SslCaLocation
            };
            _consumerConfig = new ConsumerConfig(_clientConfig)
            {
                GroupId = groupId,
                ClientId = configuration.Name,
                AutoOffsetReset = offsetDefault,
                BootstrapServers = string.Join(",", configuration.BootStrapServers),
                SessionTimeoutMs = sessionTimeoutMs,
                MaxPollIntervalMs = maxPollIntervalMs,
                EnablePartitionEof = true,
                AllowAutoCreateTopics = false, //We will do this explicit always so as to allow us to set parameters for the topic
                IsolationLevel = isolationLevel,
                //We commit the last offset for acknowledged requests when a batch of records has been processed. 
                EnableAutoOffsetStore = false,
                EnableAutoCommit = false,
                // https://www.confluent.io/blog/cooperative-rebalancing-in-kafka-streams-consumer-ksqldb/
                PartitionAssignmentStrategy = PartitionAssignmentStrategy.CooperativeSticky,
            };

            _maxBatchSize = commitBatchSize;
            _sweepUncommittedInterval = TimeSpan.FromMilliseconds(sweepUncommittedOffsetsIntervalMs);
            _readCommittedOffsetsTimeoutMs = readCommittedOffsetsTimeoutMs;

            _consumer = new ConsumerBuilder<string, string>(_consumerConfig)
                .SetPartitionsAssignedHandler((consumer, list) =>
                {
                    var partitions = list.Select(p => $"{p.Topic} : {p.Partition.Value}");
                    
                    _logger.Value.InfoFormat("Parition Added {0}", String.Join(",", partitions));
                    
                    _partitions.AddRange(list);
                })
                .SetPartitionsRevokedHandler((consumer, list) =>
                {
                    _consumer.Commit(list);
                    var revokedPartitions = list.Select(tpo => $"{tpo.Topic} : {tpo.Partition}").ToList();
                    
                    _logger.Value.InfoFormat("Partitions for consumer revoked {0}", string.Join(",", revokedPartitions));
                    
                    _partitions = _partitions.Where(tp => list.All(tpo => tpo.TopicPartition != tp)).ToList();
                })
                .SetPartitionsLostHandler((consumer, list) =>
                {
                    var lostPartitions = list.Select(tpo => $"{tpo.Topic} : {tpo.Partition}").ToList();
                    
                    _logger.Value.InfoFormat("Partitions for consumer lost {0}", string.Join(",", lostPartitions));
                    
                    _partitions = _partitions.Where(tp => list.All(tpo => tpo.TopicPartition != tp)).ToList();
                })
                .SetErrorHandler((consumer, error) =>
                {
                    _logger.Value.Error($"Code: {error.Code}, Reason: {error.Reason}, Fatal: {error.IsFatal}");
                })
                .Build();
            
            _logger.Value.InfoFormat($"Kakfa consumer subscribing to {Topic}");
            _consumer.Subscribe(new []{ Topic.Value });

            _creator = new KafkaMessageCreator();
            
            MakeChannels = makeChannels;
            Topic = routingKey;
            NumPartitions = numPartitions;
            ReplicationFactor = replicationFactor;
            TopicFindTimeoutMs = topicFindTimeoutMs;
            
            EnsureTopic();
        }

        /// <summary>
        /// Acknowledges the specified message.
        /// If we have autocommit on, this is essentially a no-op as the offset will be auto-committed via the client
        /// If we do not have autocommit on (the default) then this commits the message that has just been processed.
        /// If you do use autocommit, be aware that you will need to cope with duplicates, perhaps via an Inbox
        /// When we read a message, we store the offset of the message on the partition in the header. This enables us
        /// to commit the message successfully after processing
        /// </summary>
        /// <param name="message">The message.</param>
        public void Acknowledge(Message message)
        {
            if (!message.Header.Bag.TryGetValue(HeaderNames.PARTITION_OFFSET, out var bagData))
                    return;
            
            try
            {
                var topicPartitionOffset = bagData as TopicPartitionOffset;
            
                var offset = new TopicPartitionOffset(topicPartitionOffset.TopicPartition, new Offset(topicPartitionOffset.Offset + 1));
            
                _logger.Value.InfoFormat($"Storing offset {new Offset(topicPartitionOffset.Offset + 1).Value} to topic {topicPartitionOffset.TopicPartition.Topic} for partition {topicPartitionOffset.TopicPartition.Partition.Value}");
                _consumer.StoreOffset(offset);
                _offsetStorage.Add(offset);

                if (_offsetStorage.Count % _maxBatchSize == 0)
                    FlushOffsets();
                else
                    SweepOffsets();

                _logger.Value.InfoFormat($"Current Kafka batch count {_offsetStorage.Count.ToString()} and {_maxBatchSize.ToString()}");
            }
            catch (TopicPartitionException tpe)
            {
                var results = tpe.Results.Select(r =>
                    $"Error committing topic {r.Topic} for partition {r.Partition.Value.ToString()} because {r.Error.Reason}");
                var errorString = string.Join(Environment.NewLine, results);
                _logger.Value.Debug($"Error committing offsets: {Environment.NewLine} {errorString}");
            }
        }

       /// <summary>
        /// Rejects the specified message.
        /// </summary>
        /// <param name="message">The message.</param>
        /// <param name="requeue">if set to <c>true</c> [requeue].</param>
        public void Purge()
        {
            if (!_consumer.Assignment.Any())
                return;

            foreach (var topicPartition in _consumer.Assignment)
            {
                _consumer.Seek(new TopicPartitionOffset(topicPartition, Offset.End));
            }
        }

        /// <summary>
        /// Receives the specified queue name.
        /// An abstraction over a third-party messaging library. Used to read messages from the broker and to acknowledge the processing of those messages or requeue them.
        /// Used by a <see cref="Channel"/> to provide access to a third-party message queue.
        /// </summary>
        /// <param name="timeoutInMilliseconds">The timeout in milliseconds.</param>
        /// <returns>Message.</returns>
        public Message[] Receive(int timeoutInMilliseconds)
        {
            try
            {
                
                LogOffSets();

                _logger.Value.DebugFormat(
                    $"Consuming messages from Kafka stream, will wait for {timeoutInMilliseconds}");
                var consumeResult = _consumer.Consume(new TimeSpan(0, 0, 0, 0, timeoutInMilliseconds));

                if (consumeResult == null)
                {
                    CheckHasPartitions();
                    
                    _logger.Value.DebugFormat($"No messages available from Kafka stream");
                    return new Message[] {new Message()};
                }

                if (consumeResult.IsPartitionEOF)
                {
                    _logger.Value.Debug($"Consumer {_consumer.MemberId} has reached the end of the partition");
                    return new Message[] {new Message()};
                }

                _logger.Value.DebugFormat($"Usable message retrieved from Kafka stream: {consumeResult.Message.Value}");
                _logger.Value.Debug($"Partition: {consumeResult.Partition} Offset: {consumeResult.Offset} Value: {consumeResult.Message.Value}");

                return new[] {_creator.CreateMessage(consumeResult)};
            }
            catch (ConsumeException consumeException)
            {
                _logger.Value.ErrorException(
                    $"KafkaMessageConsumer: There was an error listening to topic {Topic} with groupId {_consumerConfig.GroupId} on bootstrap servers: {_consumerConfig.BootstrapServers})",
                    consumeException);
                throw new ChannelFailureException("Error connecting to Kafka, see inner exception for details", consumeException);

            }
            catch (KafkaException kafkaException)
            {
                _logger.Value.ErrorException(
                    $"KafkaMessageConsumer: There was an error listening to topic {Topic} with groupId {_consumerConfig.GroupId} on bootstrap servers: {_consumerConfig.BootstrapServers})",
                    kafkaException);
                if (kafkaException.Error.IsFatal) //this can't be recovered and requires a new consumer
                    throw;
                
                throw new ChannelFailureException("Error connecting to Kafka, see inner exception for details", kafkaException);
            }
            catch (Exception exception)
            {
                _logger.Value.ErrorException(
                    $"KafkaMessageConsumer: There was an error listening to topic {Topic} with groupId {_consumerConfig.GroupId} on bootstrap servers: {_consumerConfig.BootstrapServers})", 
                    exception);
                throw;
            }
        }


        /// <summary>
        /// Rejects the specified message. This is just a commit of the offset to move past the record without processing it
        /// on Kafka, as we can't requeue or delete from the queue
        /// </summary>
        /// <param name="message">The message.</param>
        /// <param name="requeue">if set to <c>true</c> [requeue].</param>
        public void Reject(Message message)
        {
            Acknowledge(message);
        }

        /// <summary>
        /// Requeues the specified message. A no-op on Kafka as the stream is immutable
        /// </summary>
        /// <param name="message"></param>
        public void Requeue(Message message)
        {
        }

        /// <summary>
        /// Requeues the specified message. A no-op on Kafka as the stream is immutable
        /// </summary>
        /// <param name="message"></param>
        /// <param name="delayMilliseconds">Number of milliseconds to delay delivery of the message.</param>
        public void Requeue(Message message, int delayMilliseconds)
        {
            Task.Delay(delayMilliseconds).Wait();
            Requeue(message);
        }
        
        private bool CheckHasPartitions()
        {
            if (_partitions.Count <= 0)
            {
                _logger.Value.Debug("Consumer is not allocated any partitions");
                return false;
            }

            return true;
        }


        [Conditional("DEBUG")]
        [DebuggerStepThrough]
        private void LogOffSets()
        {
            try
            {
                var highestReadOffset = new Dictionary<TopicPartition, long>();
            
                var committedOffsets = _consumer.Committed(_partitions, TimeSpan.FromMilliseconds(_readCommittedOffsetsTimeoutMs));
                foreach (var committedOffset in committedOffsets)
                {
                    if (highestReadOffset.TryGetValue(committedOffset.TopicPartition, out long offset))
                    {
                        if (committedOffset.Offset < offset) continue;
                    }
                    highestReadOffset[committedOffset.TopicPartition] = committedOffset.Offset;
                }

                foreach (KeyValuePair<TopicPartition,long> pair in highestReadOffset)
                {
                    var topicPartition = pair.Key;
                    var message = $"Offset to consume from is: {pair.Value.ToString()} on partition: {topicPartition.Partition.Value.ToString()} for topic: {topicPartition.Topic}";
                    _logger.Value.Debug(message);
                }
            }
            catch (KafkaException ke)
            {
                //This is only loggin for debug, so skip errors here
                _logger.Value.Debug($"kafka error logging the offsets: {ke.Message}");
            }
        }

        /// <summary>
        /// Mainly used diagnostically in tests - how many offsets do we have now?
        /// </summary>
        /// <returns></returns>
        public int StoredOffsets()
        {
            return _offsetStorage.Count;
        }
        
        /// <summary>
        /// We commit a batch size worth at a time; this may be called from the sweeper thread, and we don't want it to
        /// loop endlessly over the offset list as new items are added, which will trigger a commit anyway. So we limit
        /// the trigger to only commit a batch size worth
        /// </summary>
        private void CommitOffsets(DateTime flushTime)
        {
           if (_logger.Value.IsDebugEnabled())
           {
               var offsets = _offsetStorage.Select(tpo => $"Topic: {tpo.Topic} Partition: {tpo.Partition.Value} Offset: {tpo.Offset.Value}");
               var offsetAsString = string.Join(Environment.NewLine, offsets);
               _logger.Value.DebugFormat($"Commiting all offsets: {Environment.NewLine} {offsetAsString}");
           }
            
           var listOffsets = new List<TopicPartitionOffset>();
           for (int i = 0; i < _maxBatchSize; i++)
           {
               bool hasOffsets = _offsetStorage.TryTake(out var offset);
               if (hasOffsets)
                   listOffsets.Add(offset);
               else
                   break;

           }
           _consumer.Commit(listOffsets);
           _lastFlushAt = flushTime;
           Monitor.Exit(_flushLock);
        }

        // The batch size has been exceeded, so flush our offsets
        private void FlushOffsets()
        {
<<<<<<< HEAD
            var now = DateTime.Now;
=======
            var now = DateTime.UtcNow;
>>>>>>> 9ef30320
            if (Monitor.TryEnter(_flushLock))
            {
                //This is expensive, so use a background thread
                Task.Factory.StartNew(
                    action: state => CommitOffsets((DateTime)state),
                    state: now,
                    cancellationToken: CancellationToken.None,
                    creationOptions: TaskCreationOptions.DenyChildAttach,
                    scheduler: TaskScheduler.Default);
            } 
        }

        //If it is has been too long since we flushed, flush now to prevent offsets accumulating 
        private void SweepOffsets()
        {
            var now = DateTime.UtcNow;

            if (Monitor.TryEnter(_flushLock))
            {

                if (now - _lastFlushAt < _sweepUncommittedInterval)
                    return;

                //This is expensive, so use a background thread
                Task.Factory.StartNew(
                    action: state => CommitOffsets((DateTime)state),
                    state: now,
                    cancellationToken: CancellationToken.None,
                    creationOptions: TaskCreationOptions.DenyChildAttach,
                    scheduler: TaskScheduler.Default);
            }
        }

        private void Close()
        {
            try
            {
                _consumer.Commit();
                
                var committedOffsets = _consumer.Committed(_partitions, TimeSpan.FromMilliseconds(_readCommittedOffsetsTimeoutMs));
                foreach (var committedOffset in committedOffsets)
                    _logger.Value.Info(
                        $"Committed offset: {committedOffset.Offset.Value.ToString()} on partition: {committedOffset.Partition.Value.ToString()} for topic: {committedOffset.Topic}");

            }
            catch (Exception ex)
            {
                //this may happen if the offset is already committed
                _logger.Value.Debug($"Error committing the current offset to Kakfa before closing: {ex.Message}");
            }
        }

        protected virtual void Dispose(bool disposing)
        {
            Close();

            if (!_disposedValue)
            {
                if (disposing)
                {
                    _consumer.Dispose();
                    _consumer = null;
                }

                _disposedValue = true;
            }
        }


        ~KafkaMessageConsumer()
        {
           Dispose(false);
        }

        public void Dispose()
        {
            Dispose(true);
            GC.SuppressFinalize(this);
        }

   }
}<|MERGE_RESOLUTION|>--- conflicted
+++ resolved
@@ -402,11 +402,7 @@
         // The batch size has been exceeded, so flush our offsets
         private void FlushOffsets()
         {
-<<<<<<< HEAD
-            var now = DateTime.Now;
-=======
             var now = DateTime.UtcNow;
->>>>>>> 9ef30320
             if (Monitor.TryEnter(_flushLock))
             {
                 //This is expensive, so use a background thread

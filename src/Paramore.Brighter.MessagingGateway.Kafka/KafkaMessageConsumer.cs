--- conflicted
+++ resolved
@@ -182,7 +182,6 @@
                 })
                 .SetPartitionsRevokedHandler((consumer, partitions) =>
                 {
-<<<<<<< HEAD
                     //We should commit any offsets we have stored for these partitions
                     try
                     {
@@ -198,10 +197,6 @@
 
                     var revokedPartitions = partitions.Select(tpo => tpo.TopicPartition);
                     var revokedPartitionInfo = partitions.Select(tpo => $"{tpo.Topic} : {tpo.Partition}").ToList();
-=======
-                    consumer.Commit(list);
-                    var revokedPartitions = list.Select(tpo => $"{tpo.Topic} : {tpo.Partition}").ToList();
->>>>>>> 7d0724b3
                     
                     s_logger.LogInformation("Partitions for consumer revoked {Channels}", string.Join(",", revokedPartitionInfo));
                     
@@ -324,13 +319,8 @@
                 {
                     CheckHasPartitions();
                     
-<<<<<<< HEAD
                     s_logger.LogDebug($"No messages available from Kafka stream");
                     return new[] {new Message()};
-=======
-                    s_logger.LogDebug("No messages available from Kafka stream");
-                    return new Message[] {new Message()};
->>>>>>> 7d0724b3
                 }
 
                 if (consumeResult.IsPartitionEOF)

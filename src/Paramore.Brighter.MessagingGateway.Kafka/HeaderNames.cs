--- conflicted
+++ resolved
@@ -1,9 +1,5 @@
-<<<<<<< HEAD
-﻿#region Licence
-=======
 #region Licence
 
->>>>>>> 1caab1f3
 /* The MIT License (MIT)
 Copyright © 2020 Ian Cooper <ian_hammond_cooper@yahoo.co.uk>
 

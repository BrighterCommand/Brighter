--- conflicted
+++ resolved
@@ -1,5 +1,4 @@
 ﻿#region Licence
-
 /* The MIT License (MIT)
 Copyright © 2020 Ian Cooper <ian_hammond_cooper@yahoo.co.uk>
 
@@ -250,21 +249,12 @@
             bool isAsync = false,
             int numOfPartitions = 1,
             short replicationFactor = 1,
-<<<<<<< HEAD
             IAmAChannelFactory channelFactory = null,
             OnMissingChannel makeChannels = OnMissingChannel.Create)
             : base(typeof(T), name, channelName, routingKey, groupId, bufferSize, noOfPerformers, timeoutInMs, pollDelayInMs, noWorkPauseInMs,
                 deferRoutingKey, requeueCount, requeueDelayInMs, deadLetterKey, unacceptableMessageLimit, offsetDefault, commitBatchSize, sessionTimeoutMs,
                 maxPollIntervalMs, sweepUncommittedOffsetsIntervalMs, isolationLevel, isAsync, numOfPartitions, replicationFactor,
                 channelFactory, makeChannels)
-=======
-            IAmAChannelFactory channelFactory = null, 
-            OnMissingChannel makeChannels = OnMissingChannel.Create) 
-            : base(typeof(T), name, channelName, routingKey, groupId, bufferSize, noOfPerformers, timeoutInMilliseconds, 
-                requeueCount, requeueDelayInMilliseconds, unacceptableMessageLimit, offsetDefault, commitBatchSize, 
-                sessionTimeoutMs, maxPollIntervalMs, sweepUncommittedOffsetsIntervalMs, isolationLevel, isAsync, 
-                numOfPartitions, replicationFactor, channelFactory, makeChannels)
->>>>>>> ef3bfbf1
         {
         }
     }

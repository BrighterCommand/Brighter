--- conflicted
+++ resolved
@@ -271,12 +271,7 @@
                 {
                     if (string.IsNullOrEmpty(messageId))
                     {
-<<<<<<< HEAD
                         Log.NoMessageIdFoundInMessage(s_logger, newMessageId);
-=======
-                        s_logger.LogDebug("No message id found in message MessageId, new message id is {NewMessageId}",
-                            newMessageId);
->>>>>>> 79916f66
                         return new HeaderResult<string>(newMessageId, true);
                     }
 

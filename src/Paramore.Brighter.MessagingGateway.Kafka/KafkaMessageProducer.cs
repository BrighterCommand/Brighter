--- conflicted
+++ resolved
@@ -38,28 +38,12 @@
 
         public KafkaMessageProducer(
             KafkaMessagingGatewayConfiguration globalConfiguration, 
-<<<<<<< HEAD
-            KafkaMessagingProducerConfiguration producerConfiguration)
-=======
             KafkaPublication publication)
->>>>>>> b2e6679b
         {
             _producerConfig = new ProducerConfig
             {
                 BootstrapServers = string.Join(",", globalConfiguration.BootStrapServers),
                 ClientId = globalConfiguration.Name,
-<<<<<<< HEAD
-                MaxInFlight = producerConfiguration.MaxInFlightRequestsPerConnection,
-                QueueBufferingMaxMessages = producerConfiguration.QueueBufferingMaxMessages,
-                Acks = producerConfiguration.Acks,
-                QueueBufferingMaxKbytes = producerConfiguration.QueueBufferingMaxKbytes,
-                MessageSendMaxRetries = producerConfiguration.MessageSendMaxRetries,
-                BatchNumMessages = producerConfiguration.BatchNumberMessages,
-                LingerMs = producerConfiguration.QueueBufferingTimeMs,
-                RequestTimeoutMs = producerConfiguration.RequestTimeoutMs,
-                MessageTimeoutMs = producerConfiguration.MessageTimeoutMs,
-                RetryBackoffMs = producerConfiguration.RetryBackoff
-=======
                 MaxInFlight = globalConfiguration.MaxInFlightRequestsPerConnection,
                 QueueBufferingMaxMessages = publication.QueueBufferingMaxMessages,
                 Acks = publication.Acks,
@@ -70,7 +54,6 @@
                 RequestTimeoutMs = publication.RequestTimeout,
                 MessageTimeoutMs = publication.MessageTimeout,
                 RetryBackoffMs = publication.RetryBackoff
->>>>>>> b2e6679b
             };
 
             _producer = new ProducerBuilder<string, string>(_producerConfig).Build();

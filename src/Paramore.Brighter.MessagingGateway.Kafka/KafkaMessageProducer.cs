--- conflicted
+++ resolved
@@ -30,11 +30,7 @@
 
 namespace Paramore.Brighter.MessagingGateway.Kafka
 {
-<<<<<<< HEAD
-    public class KafkaMessageProducer : KafkaMessagingGateway, IAmAMessageProducer, IAmAMessageProducerAsync, ISupportPublishConfirmation
-=======
     internal class KafkaMessageProducer : KafkaMessagingGateway, IAmAMessageProducerSync, IAmAMessageProducerAsync, ISupportPublishConfirmation
->>>>>>> ef3bfbf1
     {
         public event Action<bool, Guid> OnMessagePublished;
         public int MaxOutStandingMessages { get; set; } = -1;

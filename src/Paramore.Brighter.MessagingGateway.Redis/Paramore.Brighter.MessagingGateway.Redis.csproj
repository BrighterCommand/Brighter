--- conflicted
+++ resolved
@@ -10,14 +10,6 @@
     <ProjectReference Include="..\Paramore.Brighter\Paramore.Brighter.csproj" />
   </ItemGroup>
   <ItemGroup>
-<<<<<<< HEAD
-    <PackageReference Include="Microsoft.Extensions.DependencyInjection" Version="3.1.4" />
-    <PackageReference Include="Newtonsoft.Json" Version="12.0.3" />
-    <PackageReference Include="RabbitMQ.Client" Version="6.0.0" />
-    <PackageReference Include="ServiceStack.Redis.Core" Version="5.8.0" />
-    <PackageReference Include="System.ValueTuple" Version="4.5.0" />
-=======
     <PackageReference Include="ServiceStack.Redis.Core" Version="5.9.0" />
->>>>>>> d5f29427
   </ItemGroup>
 </Project>
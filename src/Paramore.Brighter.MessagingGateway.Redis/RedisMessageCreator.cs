﻿#region Licence
/* The MIT License (MIT)
Copyright © 2017 Ian Cooper <ian_hammond_cooper@yahoo.co.uk>

Permission is hereby granted, free of charge, to any person obtaining a copy
of this software and associated documentation files (the “Software”), to deal
in the Software without restriction, including without limitation the rights
to use, copy, modify, merge, publish, distribute, sublicense, and/or sell
copies of the Software, and to permit persons to whom the Software is
furnished to do so, subject to the following conditions:

The above copyright notice and this permission notice shall be included in
all copies or substantial portions of the Software.

THE SOFTWARE IS PROVIDED “AS IS”, WITHOUT WARRANTY OF ANY KIND, EXPRESS OR
IMPLIED, INCLUDING BUT NOT LIMITED TO THE WARRANTIES OF MERCHANTABILITY,
FITNESS FOR A PARTICULAR PURPOSE AND NONINFRINGEMENT. IN NO EVENT SHALL THE
AUTHORS OR COPYRIGHT HOLDERS BE LIABLE FOR ANY CLAIM, DAMAGES OR OTHER
LIABILITY, WHETHER IN AN ACTION OF CONTRACT, TORT OR OTHERWISE, ARISING FROM,
OUT OF OR IN CONNECTION WITH THE SOFTWARE OR THE USE OR OTHER DEALINGS IN
THE SOFTWARE. */

#endregion

using System;
using System.Collections.Generic;
using System.IO;
using System.Net.Mime;
using System.Text.Json;
using Microsoft.Extensions.Logging;
using Paramore.Brighter.JsonConverters;
using Paramore.Brighter.Logging;
using Paramore.Brighter.Observability;
using ServiceStack;

namespace Paramore.Brighter.MessagingGateway.Redis
{
    public partial class RedisMessageCreator
    {
        private static readonly ILogger s_logger= ApplicationLogging.CreateLogger<RedisMessageCreator>();
        
        /// <summary>
        /// Create a Brighter Message from the Redis raw content
        /// Expected message shape is:
        ///
        /// <HEADER 
        /// {
        ///     "Id":"18669550-2069-48c5-923d-74a2e79c0748",
        ///     "TimeStamp":"2018-02-07T09:38:36Z",
        ///     "Topic":"test",
        ///     "MessageType":"1",
        ///     "HandledCount":"0",
        ///     "DelayedMilliseconds":"0",
        ///     "Bag":"{}",
        ///     "ReplyTo":"",
        ///     "ContentType":"text/plain",
        ///     "CorrelationId":"00000000-0000-0000-0000-000000000000",
        ///     "Source":"http://goparamore.io",
        ///     "Type":"goparamore.io.Paramore.Brighter.Message",
        ///     "DataSchema":"http://schema.example.com/test",
        ///     "Subject":"test-subject",
        ///     "PartitionKey":"partition1",
        ///     "TraceParent":"00-0af7651916cd43dd8448eb211c80319c-b7ad6b7169203331-01",
        ///     "TraceState":"congo=t61rcWkgMzE",
        ///     "Baggage":"userId=alice"
        /// }
        /// HEADER/>
        /// <BODY
        ///    more test content
        /// BODY/>
        ///
        /// </summary>
        /// <param name="redisMessage">The raw message read from the wire</param>
        /// <returns></returns>
        public Message CreateMessage(string redisMessage)
        {
            var message = new Message();
            if (redisMessage.IsNullOrEmpty())
            {
                return message;
            }

            using var reader = new StringReader(redisMessage);
            var header = reader.ReadLine();
            if (header is null || header.TrimEnd() != "<HEADER")
            {
                Log.ExpectedHeaderError(s_logger, redisMessage);
                return message;
            }
                
            var messageHeader = ReadHeader(reader.ReadLine());
                
            header = reader.ReadLine();
            if (header is null || header.TrimStart() != "HEADER/>")
            {
                Log.ExpectedHeaderEndError(s_logger, redisMessage);
                return message;
            }

            var body = reader.ReadLine();
            if (body is null)
            {
                Log.ExpectedBodyError(s_logger, redisMessage);
                return message;
            }
            
            if (body.TrimEnd() != "<BODY")
            {
                Log.ExpectedBodyStartError(s_logger, redisMessage);
                return message;
            }
                
            var messageBody = ReadBody(reader);

            body = reader.ReadLine();
            if (body is null)
            {
                Log.ExpectedBodyError(s_logger, redisMessage);
                return message;
            }
            
            if (body.TrimStart() != "BODY/>")
            {
                Log.ExpectedBodyEndError(s_logger, redisMessage);
                return message;
            }
                
            message = new Message(messageHeader, messageBody);

            return message;
        }

        private static MessageBody ReadBody(StringReader reader)
        {
            return new MessageBody(reader.ReadLine());
        }

        /// <summary>
        /// We can't just de-serializee the headers from JSON 
        /// (1) We want to support Postel's Law and be tolerant to missing input where we can
        /// (2) JSON parsers can struggle with some types.
        /// </summary>
        /// <param name="headersJson">The raw header JSON</param>
        /// <returns></returns>
        private MessageHeader ReadHeader(string? headersJson)
        {
            if (headersJson is null)
                return MessageHeader.FailureMessageHeader(RoutingKey.Empty, Id.Empty);
            
            var headers = JsonSerializer.Deserialize<Dictionary<string, string>>(headersJson, JsonSerialisationOptions.Options);  
            
            if (headers is null)
                return MessageHeader.FailureMessageHeader(RoutingKey.Empty, Id.Empty);
            
            var messageId = ReadMessageId(headers);
            var timeStamp = ReadTimeStamp(headers);
            var topic = ReadTopic(headers);
            var messageType = ReadMessageType(headers);
            var handledCount = ReadHandledCount(headers);
            var delayed = ReadDelay(headers);
            var bag = ReadMessageBag(headers);
            var replyTo = ReadReplyTo(headers);
            var contentType = ReadContentType(headers);
            var correlationId = ReadCorrelationId(headers);
            var source = ReadSource(headers);  
            var type = ReadType(headers);
            var dataSchema = ReadDataSchema(headers);
            var subject = ReadSubject(headers);
            var traceParent = ReadTraceParent(headers);
            var traceState = ReadTraceState(headers);
            var baggage = ReadBaggage(headers);
            
            if (!messageId.Success)
<<<<<<< HEAD
                return MessageHeader.FailureMessageHeader(topic.Result, messageId.Result);

            var messageHeader = new MessageHeader(
                messageId: messageId.Result,
                topic: topic.Result,
                messageType: messageType.Result,
                source: source.Success ? source.Result : null,
                delayed: delayed.Success ? delayed.Result : TimeSpan.Zero,
                type: type.Success ? type.Result : null,
                timeStamp: timeStamp.Success ? timeStamp.Result : DateTime.UtcNow,
                correlationId: correlationId.Success ? correlationId.Result : Id.Empty,
                replyTo: replyTo.Success ? replyTo.Result : RoutingKey.Empty,
                contentType: contentType.Success ? contentType.Result : new ContentType(MediaTypeNames.Text.Plain),
                handledCount: handledCount.Result,
                dataSchema: dataSchema.Success ? dataSchema.Result : null,
                subject: subject.Success ? subject.Result : string.Empty,
                traceParent: traceParent.Result,
                traceState: traceState.Result,
                baggage: baggage.Result);

            if (!bag.Success) return messageHeader;

            var bagResult = bag.Result;
            foreach (var key in bagResult.Keys)
                messageHeader.Bag.Add(key, bagResult[key]);

            return messageHeader;
        }

       private HeaderResult<Baggage> ReadBaggage(Dictionary<string, string> headers)
=======
            {
                return FailureMessageHeader(topic, messageId);
            }
            else
            {
                var messageHeader = new MessageHeader(
                    messageId: messageId.Result, 
                    topic:topic.Result, 
                    messageType:messageType.Result,
                    source: null,
                    type: "",
                    timeStamp: timeStamp.Success ? timeStamp.Result : DateTime.UtcNow,
                    correlationId: "",
                    replyTo: new RoutingKey(replyTo.Result),
                    contentType: "",
                    handledCount: handledCount.Result,
                    dataSchema: null,
                    subject: null,
                    delayed: delayed.Result);

                if (replyTo.Success)
                {
                    messageHeader.ReplyTo = replyTo.Result;
                }

                if (contentType.Success)
                {
                    messageHeader.ContentType = contentType.Result;
                }

                if (bag.Success)
                {
                    foreach (var keyValue in headers)
                    {
                        messageHeader.Bag.Add(keyValue.Key, keyValue.Value);
                    }
                }

                if (correlationId.Success)
                {
                    messageHeader.CorrelationId = correlationId.Result;
                }

                return messageHeader;
            }
        }

       /// <summary>
        /// We return an MT_UNACCEPTABLE message because we cannot process. Really this should go on to an
        /// Invalid Message Queue provided by the Control Bus
        /// </summary>
        /// <param name="topic"></param>
        /// <param name="messageId"></param>
        /// <returns></returns>
        private static MessageHeader FailureMessageHeader(HeaderResult<RoutingKey> topic, HeaderResult<string> messageId)
>>>>>>> 5767656a
        {
            if (headers.TryGetValue(HeaderNames.W3C_BAGGAGE, out string? header))
            {
                var baggage = new Baggage();
                baggage.LoadBaggage(header);
                return new HeaderResult<Baggage>(baggage, true);
            }
            return new HeaderResult<Baggage>(new Baggage(), false);
        }
        
<<<<<<< HEAD
        private HeaderResult<ContentType?> ReadContentType(Dictionary<string, string> headers)
=======
        private static HeaderResult<string> ReadContentType(Dictionary<string, string> headers)
>>>>>>> 5767656a
        {
            if (headers.TryGetValue(HeaderNames.CONTENT_TYPE, out string? header))
            {
                var contentType = header is not null ? new ContentType(header) : new ContentType(MediaTypeNames.Text.Plain);
                return new HeaderResult<ContentType?>(contentType, true);
            }
            return new HeaderResult<ContentType?>(null, false);
        }

        private static HeaderResult<string> ReadCorrelationId(Dictionary<string, string> headers)
        {
            var newCorrelationId = string.Empty;
            
            if (headers.TryGetValue(HeaderNames.CORRELATION_ID, out string? correlatonId))
            {
                return new HeaderResult<string>(correlatonId, true);
            }
            
            return new HeaderResult<string>(newCorrelationId, false);
        }
        
        private HeaderResult<Uri?> ReadDataSchema(Dictionary<string, string> headers)
        {
            if (headers.TryGetValue(HeaderNames.CLOUD_EVENTS_DATA_SCHEMA, out string? header))
            {
                if (Uri.TryCreate(header, UriKind.Absolute, out Uri? dataSchema))
                {
                    return new HeaderResult<Uri?>(dataSchema, true);
                }
            }
            return new HeaderResult<Uri?>(null, false);
        }

        private static HeaderResult<TimeSpan> ReadDelay(Dictionary<string, string> headers)
        {
            if (headers.TryGetValue(HeaderNames.DELAYED_MILLISECONDS, out string? header))
            {
                if (int.TryParse(header, out int delayedMilliseconds))
                {
                    return new HeaderResult<TimeSpan>(TimeSpan.FromMilliseconds(delayedMilliseconds), true); 
                }
            }
            return new HeaderResult<TimeSpan>(TimeSpan.Zero, true);
         }
        
        private static HeaderResult<int> ReadHandledCount(Dictionary<string, string> headers)
        {
            if (headers.TryGetValue(HeaderNames.HANDLED_COUNT, out string? header))
            {
                if (int.TryParse(header, out int handledCount))
                {
                    return new HeaderResult<int>(handledCount, true); 
                }
            }
            
            return new HeaderResult<int>(0, true);
        }
        
        /// <summary>
        /// The bag is JSON dictionary, so we just need to serialize that dictionary and set values
        /// The one thing to watch for here is that we don't know about types in a bag, and as such
        /// we can't do any conversion from a string. So the consumer of the bag will need to
        /// convert to their target type
        /// </summary>
        /// <param name="headers">The raw json</param>
        /// <returns>A dictionary, either empty if key missing or matching contents if present (could be mepty)</returns>
        private static HeaderResult<Dictionary<string, object>> ReadMessageBag(Dictionary<string, string> headers)
        {

            if (headers.TryGetValue(HeaderNames.BAG, out string? header))
            {
                var bag = JsonSerializer.Deserialize<Dictionary<string, object>>(header, JsonSerialisationOptions.Options);
                if (bag is null)
                    return new HeaderResult<Dictionary<string, object>>(new Dictionary<string, object>(), false);
                
                return new HeaderResult<Dictionary<string, object>>(bag, true);
            }
            return new HeaderResult<Dictionary<string, object>>(new Dictionary<string, object>(), false);

        }

         private static HeaderResult<MessageType> ReadMessageType(Dictionary<string, string> headers)
        {
            if (headers.TryGetValue(HeaderNames.MESSAGE_TYPE, out string? header))
            {
                if (Enum.TryParse(header, out MessageType messageType))
                {
                    return new HeaderResult<MessageType>(messageType, true);
                }
            }
            
            return new HeaderResult<MessageType>(MessageType.MT_EVENT, true);
        }

        private static HeaderResult<string> ReadMessageId(IDictionary<string, string> headers)
        {
            if (headers.TryGetValue(HeaderNames.MESSAGE_ID, out string? header))
            {
                    return new HeaderResult<string>(header, true);
            }
            
            return new HeaderResult<string>(string.Empty, false);
        }
        
<<<<<<< HEAD
        private HeaderResult<RoutingKey> ReadReplyTo(Dictionary<string, string> headers)
=======
        private static HeaderResult<string> ReadReplyTo(Dictionary<string, string> headers)
>>>>>>> 5767656a
        {
            if (headers.TryGetValue(HeaderNames.REPLY_TO, out string? header))
            {
                return new HeaderResult<RoutingKey>(new RoutingKey(header), true);
            }
            return new HeaderResult<RoutingKey>(RoutingKey.Empty, false);
        }
        
        private HeaderResult<Uri?> ReadSource(Dictionary<string, string> headers)
        {
            if (headers.TryGetValue(HeaderNames.CLOUD_EVENTS_SOURCE, out string? header))
            {
                return new HeaderResult<Uri?>(new Uri(header), true);
            }
            return new HeaderResult<Uri?>(null, false);
        }
        
        private HeaderResult<string> ReadSubject(Dictionary<string, string> headers)
        {
            if (headers.TryGetValue(HeaderNames.CLOUD_EVENTS_SUBJECT, out string? header))
            {
                return new HeaderResult<string>(header, true);
            }
            return new HeaderResult<string>(string.Empty, false);
        }

       /// <summary>
        /// Note that RMQ uses a unix timestamp, we just System.Text's JSON date format in Redis 
        /// </summary>
        /// <param name="headers">The collection of headers</param>
        /// <returns>The result, always a success because we don't break for missing timestamp, just use now</returns>
        private static HeaderResult<DateTime> ReadTimeStamp(Dictionary<string, string> headers)
        {
            if (headers.TryGetValue(HeaderNames.TIMESTAMP, out string? header))
            {
                if(DateTime.TryParse(header, out DateTime timestamp))
                {
                    return new HeaderResult<DateTime>(timestamp, true);
                }
            }
            return new HeaderResult<DateTime>(DateTime.UtcNow, true);
        }
       
       private HeaderResult<TraceParent> ReadTraceParent(Dictionary<string, string> headers)
        {
            if (headers.TryGetValue(HeaderNames.CLOUD_EVENTS_TRACE_PARENT, out string? header))
            {
                return new HeaderResult<TraceParent>(new TraceParent(header), true);
            }
            return new HeaderResult<TraceParent>(TraceParent.Empty, false);
        }

        private HeaderResult<TraceState> ReadTraceState(Dictionary<string, string> headers)
        {
            if (headers.TryGetValue(HeaderNames.CLOUD_EVENTS_TRACE_STATE, out string? header))
            {
                return new HeaderResult<TraceState>(new TraceState(header), true);
            }
            return new HeaderResult<TraceState>(TraceState.Empty, false);
        }
       
       private HeaderResult<string> ReadType(Dictionary<string, string> headers)
        {
            if (headers.TryGetValue(HeaderNames.CLOUD_EVENTS_TYPE, out string? header))
            {
                return new HeaderResult<string>(header, true);
            }
            return new HeaderResult<string>(string.Empty, false);
        }

        private static HeaderResult<RoutingKey> ReadTopic(Dictionary<string, string> headers)
        {
            var topic = string.Empty;
            if (headers.TryGetValue(HeaderNames.TOPIC, out string? header))
            {
                return new HeaderResult<RoutingKey>(new RoutingKey(header), false);
            }
            return new HeaderResult<RoutingKey>(RoutingKey.Empty, false);
        }

        private static partial class Log
        {
            [LoggerMessage(LogLevel.Error, "Expected message to begin with <HEADER, but was {ErrorMessage}")]
            public static partial void ExpectedHeaderError(ILogger logger, string errorMessage);

            [LoggerMessage(LogLevel.Error, "Expected message to find end of HEADER/>, but was {ErrorMessage}")]
            public static partial void ExpectedHeaderEndError(ILogger logger, string errorMessage);

            [LoggerMessage(LogLevel.Error, "Expected message to have a body, but was {ErrorMessage}")]
            public static partial void ExpectedBodyError(ILogger logger, string errorMessage);

            [LoggerMessage(LogLevel.Error, "Expected message to have beginning of <BODY, but was {ErrorMessage}")]
            public static partial void ExpectedBodyStartError(ILogger logger, string errorMessage);

            [LoggerMessage(LogLevel.Error, "Expected message to find end of BODY/>, but was {ErrorMessage}")]
            public static partial void ExpectedBodyEndError(ILogger logger, string errorMessage);
        }
     }
}<|MERGE_RESOLUTION|>--- conflicted
+++ resolved
@@ -171,7 +171,6 @@
             var baggage = ReadBaggage(headers);
             
             if (!messageId.Success)
-<<<<<<< HEAD
                 return MessageHeader.FailureMessageHeader(topic.Result, messageId.Result);
 
             var messageHeader = new MessageHeader(
@@ -195,70 +194,13 @@
             if (!bag.Success) return messageHeader;
 
             var bagResult = bag.Result;
-            foreach (var key in bagResult.Keys)
-                messageHeader.Bag.Add(key, bagResult[key]);
+            foreach (var keyValue in bagResult)
+                messageHeader.Bag.Add(keyValue.Key, keyValue.Value);
 
             return messageHeader;
         }
 
-       private HeaderResult<Baggage> ReadBaggage(Dictionary<string, string> headers)
-=======
-            {
-                return FailureMessageHeader(topic, messageId);
-            }
-            else
-            {
-                var messageHeader = new MessageHeader(
-                    messageId: messageId.Result, 
-                    topic:topic.Result, 
-                    messageType:messageType.Result,
-                    source: null,
-                    type: "",
-                    timeStamp: timeStamp.Success ? timeStamp.Result : DateTime.UtcNow,
-                    correlationId: "",
-                    replyTo: new RoutingKey(replyTo.Result),
-                    contentType: "",
-                    handledCount: handledCount.Result,
-                    dataSchema: null,
-                    subject: null,
-                    delayed: delayed.Result);
-
-                if (replyTo.Success)
-                {
-                    messageHeader.ReplyTo = replyTo.Result;
-                }
-
-                if (contentType.Success)
-                {
-                    messageHeader.ContentType = contentType.Result;
-                }
-
-                if (bag.Success)
-                {
-                    foreach (var keyValue in headers)
-                    {
-                        messageHeader.Bag.Add(keyValue.Key, keyValue.Value);
-                    }
-                }
-
-                if (correlationId.Success)
-                {
-                    messageHeader.CorrelationId = correlationId.Result;
-                }
-
-                return messageHeader;
-            }
-        }
-
-       /// <summary>
-        /// We return an MT_UNACCEPTABLE message because we cannot process. Really this should go on to an
-        /// Invalid Message Queue provided by the Control Bus
-        /// </summary>
-        /// <param name="topic"></param>
-        /// <param name="messageId"></param>
-        /// <returns></returns>
-        private static MessageHeader FailureMessageHeader(HeaderResult<RoutingKey> topic, HeaderResult<string> messageId)
->>>>>>> 5767656a
+        private static HeaderResult<Baggage> ReadBaggage(Dictionary<string, string> headers)
         {
             if (headers.TryGetValue(HeaderNames.W3C_BAGGAGE, out string? header))
             {
@@ -269,11 +211,7 @@
             return new HeaderResult<Baggage>(new Baggage(), false);
         }
         
-<<<<<<< HEAD
-        private HeaderResult<ContentType?> ReadContentType(Dictionary<string, string> headers)
-=======
-        private static HeaderResult<string> ReadContentType(Dictionary<string, string> headers)
->>>>>>> 5767656a
+        private static HeaderResult<ContentType?> ReadContentType(Dictionary<string, string> headers)
         {
             if (headers.TryGetValue(HeaderNames.CONTENT_TYPE, out string? header))
             {
@@ -378,11 +316,7 @@
             return new HeaderResult<string>(string.Empty, false);
         }
         
-<<<<<<< HEAD
-        private HeaderResult<RoutingKey> ReadReplyTo(Dictionary<string, string> headers)
-=======
-        private static HeaderResult<string> ReadReplyTo(Dictionary<string, string> headers)
->>>>>>> 5767656a
+        private static HeaderResult<RoutingKey> ReadReplyTo(Dictionary<string, string> headers)
         {
             if (headers.TryGetValue(HeaderNames.REPLY_TO, out string? header))
             {
@@ -426,7 +360,7 @@
             return new HeaderResult<DateTime>(DateTime.UtcNow, true);
         }
        
-       private HeaderResult<TraceParent> ReadTraceParent(Dictionary<string, string> headers)
+       private static HeaderResult<TraceParent> ReadTraceParent(Dictionary<string, string> headers)
         {
             if (headers.TryGetValue(HeaderNames.CLOUD_EVENTS_TRACE_PARENT, out string? header))
             {
@@ -435,7 +369,7 @@
             return new HeaderResult<TraceParent>(TraceParent.Empty, false);
         }
 
-        private HeaderResult<TraceState> ReadTraceState(Dictionary<string, string> headers)
+        private static HeaderResult<TraceState> ReadTraceState(Dictionary<string, string> headers)
         {
             if (headers.TryGetValue(HeaderNames.CLOUD_EVENTS_TRACE_STATE, out string? header))
             {
@@ -444,7 +378,7 @@
             return new HeaderResult<TraceState>(TraceState.Empty, false);
         }
        
-       private HeaderResult<string> ReadType(Dictionary<string, string> headers)
+       private static HeaderResult<string> ReadType(Dictionary<string, string> headers)
         {
             if (headers.TryGetValue(HeaderNames.CLOUD_EVENTS_TYPE, out string? header))
             {

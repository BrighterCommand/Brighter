--- conflicted
+++ resolved
@@ -9,13 +9,9 @@
     <PackageReference Include="Microsoft.Extensions.Hosting" Version="5.0.0" />
     <PackageReference Include="Microsoft.Extensions.Hosting.Abstractions" Version="5.0.0" />
     <PackageReference Include="Serilog" Version="2.10.0" />
-<<<<<<< HEAD
     <PackageReference Include="Serilog.Extensions.Hosting" Version="4.1.2" />
-    <PackageReference Include="Serilog.Sinks.Console" Version="3.1.1" />
-=======
     <PackageReference Include="Serilog.Extensions.Logging" Version="3.0.1" />
     <PackageReference Include="Serilog.Sinks.Console" Version="4.0.0" />
->>>>>>> 2d45f8c8
     <PackageReference Include="System.Reflection.TypeExtensions" Version="4.7.0" />
   </ItemGroup>
   <ItemGroup>

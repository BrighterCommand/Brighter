﻿<Project Sdk="Microsoft.NET.Sdk">
  <PropertyGroup>
    <OutputType>Exe</OutputType>
    <TargetFramework>netcoreapp2.1</TargetFramework>
  </PropertyGroup>
  <ItemGroup>
    <PackageReference Include="Serilog.Sinks.Console" Version="3.1.1" />
  </ItemGroup>
  <ItemGroup>
    <ProjectReference Include="..\..\..\src\Paramore.Brighter.Extensions.DependencyInjection\Paramore.Brighter.Extensions.DependencyInjection.csproj" />
    <ProjectReference Include="..\Greetings\Greetings.csproj" />
  </ItemGroup>
  <ItemGroup>
<<<<<<< HEAD
    <PackageReference Include="Microsoft.Extensions.DependencyInjection" Version="3.1.4" />
=======
    <PackageReference Include="Microsoft.Extensions.DependencyInjection" Version="3.1.5" />
>>>>>>> d5f29427
  </ItemGroup>
</Project><|MERGE_RESOLUTION|>--- conflicted
+++ resolved
@@ -11,10 +11,6 @@
     <ProjectReference Include="..\Greetings\Greetings.csproj" />
   </ItemGroup>
   <ItemGroup>
-<<<<<<< HEAD
-    <PackageReference Include="Microsoft.Extensions.DependencyInjection" Version="3.1.4" />
-=======
     <PackageReference Include="Microsoft.Extensions.DependencyInjection" Version="3.1.5" />
->>>>>>> d5f29427
   </ItemGroup>
 </Project>
﻿<Project Sdk="Microsoft.NET.Sdk">
  <PropertyGroup>
    <TargetFramework>netstandard2.0</TargetFramework>
  </PropertyGroup>
  <ItemGroup>
    <ProjectReference Include="..\..\..\src\Paramore.Brighter.MessagingGateway.RMQ\Paramore.Brighter.MessagingGateway.RMQ.csproj" />
    <ProjectReference Include="..\..\..\src\Paramore.Brighter.ServiceActivator.Extensions.DependencyInjection\Paramore.Brighter.ServiceActivator.Extensions.DependencyInjection.csproj" />
    <ProjectReference Include="..\..\..\src\Paramore.Brighter.ServiceActivator.Extensions.Hosting\Paramore.Brighter.ServiceActivator.Extensions.Hosting.csproj" />
    <ProjectReference Include="..\..\..\src\Paramore.Brighter.ServiceActivator\Paramore.Brighter.ServiceActivator.csproj" />
    <ProjectReference Include="..\..\..\src\Paramore.Brighter\Paramore.Brighter.csproj" />
  </ItemGroup>
  <ItemGroup>
<<<<<<< HEAD
    <PackageReference Include="MessagePack" Version="2.1.115" />
    <PackageReference Include="Microsoft.Extensions.DependencyInjection" Version="3.1.4" />
=======
    <PackageReference Include="MessagePack" Version="2.1.143" />
    <PackageReference Include="Microsoft.Extensions.DependencyInjection" Version="3.1.5" />
>>>>>>> d5f29427
    <PackageReference Include="System.Reflection.TypeExtensions" Version="4.7.0" />
  </ItemGroup>
</Project><|MERGE_RESOLUTION|>--- conflicted
+++ resolved
@@ -10,13 +10,8 @@
     <ProjectReference Include="..\..\..\src\Paramore.Brighter\Paramore.Brighter.csproj" />
   </ItemGroup>
   <ItemGroup>
-<<<<<<< HEAD
-    <PackageReference Include="MessagePack" Version="2.1.115" />
-    <PackageReference Include="Microsoft.Extensions.DependencyInjection" Version="3.1.4" />
-=======
     <PackageReference Include="MessagePack" Version="2.1.143" />
     <PackageReference Include="Microsoft.Extensions.DependencyInjection" Version="3.1.5" />
->>>>>>> d5f29427
     <PackageReference Include="System.Reflection.TypeExtensions" Version="4.7.0" />
   </ItemGroup>
 </Project>
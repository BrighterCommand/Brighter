﻿#region Licence
/* The MIT License (MIT)
Copyright © 2014 Ian Cooper <ian_hammond_cooper@yahoo.co.uk>

Permission is hereby granted, free of charge, to any person obtaining a copy
of this software and associated documentation files (the “Software”), to deal
in the Software without restriction, including without limitation the rights
to use, copy, modify, merge, publish, distribute, sublicense, and/or sell
copies of the Software, and to permit persons to whom the Software is
furnished to do so, subject to the following conditions:

The above copyright notice and this permission notice shall be included in
all copies or substantial portions of the Software.

THE SOFTWARE IS PROVIDED “AS IS”, WITHOUT WARRANTY OF ANY KIND, EXPRESS OR
IMPLIED, INCLUDING BUT NOT LIMITED TO THE WARRANTIES OF MERCHANTABILITY,
FITNESS FOR A PARTICULAR PURPOSE AND NONINFRINGEMENT. IN NO EVENT SHALL THE
AUTHORS OR COPYRIGHT HOLDERS BE LIABLE FOR ANY CLAIM, DAMAGES OR OTHER
LIABILITY, WHETHER IN AN ACTION OF CONTRACT, TORT OR OTHERWISE, ARISING FROM,
OUT OF OR IN CONNECTION WITH THE SOFTWARE OR THE USE OR OTHER DEALINGS IN
THE SOFTWARE. */

#endregion

using System;
using System.Threading.Tasks;
using Greetings.Ports.Commands;
using Microsoft.Extensions.DependencyInjection;
using Microsoft.Extensions.Hosting;
using Paramore.Brighter;
using Paramore.Brighter.Extensions.DependencyInjection;
using Paramore.Brighter.MessagingGateway.RMQ;
using Paramore.Brighter.ServiceActivator.Extensions.DependencyInjection;
using Paramore.Brighter.ServiceActivator.Extensions.Hosting;
using Serilog;

namespace GreetingsReceiverConsole
{
    public class Program
    {
        public static async Task Main(string[] args)
        {
            Log.Logger = new LoggerConfiguration()
                .MinimumLevel.Debug()
                .Enrich.FromLogContext()
                .WriteTo.Console()
                .CreateLogger();

            var host = new HostBuilder()
                .ConfigureServices((hostContext, services) =>

                {
                    var subscriptions = new Subscription[]
                    {
                        new RmqSubscription<GreetingEvent>(
                            new SubscriptionName("paramore.example.greeting"),
                            new ChannelName("greeting.event"),
                            new RoutingKey("greeting.event"),
                            timeoutInMilliseconds: 200,
                            isDurable: true,
                            highAvailability: true,
                            makeChannels: OnMissingChannel.Create),   //change to OnMissingChannel.Validate if you have infrastructure declared elsewhere
                        new RmqSubscription<FarewellEvent>(
                            new SubscriptionName("paramore.example.farewell"), //change to OnMissingChannel.Validate if you have infrastructure declared elsewhere
                            new ChannelName("farewell.event"),
                            new RoutingKey("farewell.event"),
                            timeoutInMilliseconds: 200,
                            isDurable: true,
                            highAvailability: true,
                            makeChannels: OnMissingChannel.Create)
                        };

                    var rmqConnection = new RmqMessagingGatewayConnection
                    {
                        AmpqUri = new AmqpUriSpecification(new Uri("amqp://guest:guest@localhost:5672")),
                        Exchange = new Exchange("paramore.brighter.exchange")
                    };

                    var rmqMessageConsumerFactory = new RmqMessageConsumerFactory(rmqConnection);

                    services.AddServiceActivator(options =>
                    {
                        options.Subscriptions = subscriptions;
                        options.ChannelFactory = new ChannelFactory(rmqMessageConsumerFactory);
<<<<<<< HEAD
                        var outBox = new InMemoryOutbox();
                        options.BrighterMessaging = new BrighterMessaging { OutBox = outBox, Producer = new RmqMessageProducer(rmqConnection)};
=======
>>>>>>> b2e6679b
                    }).AutoFromAssemblies();

                    
                    services.AddHostedService<ServiceActivatorHostedService>();
                })
                .UseConsoleLifetime()
                .UseSerilog()
                .Build();

            await host.RunAsync();
        }
    }
}<|MERGE_RESOLUTION|>--- conflicted
+++ resolved
@@ -82,11 +82,8 @@
                     {
                         options.Subscriptions = subscriptions;
                         options.ChannelFactory = new ChannelFactory(rmqMessageConsumerFactory);
-<<<<<<< HEAD
                         var outBox = new InMemoryOutbox();
                         options.BrighterMessaging = new BrighterMessaging { OutBox = outBox, Producer = new RmqMessageProducer(rmqConnection)};
-=======
->>>>>>> b2e6679b
                     }).AutoFromAssemblies();
 
                     

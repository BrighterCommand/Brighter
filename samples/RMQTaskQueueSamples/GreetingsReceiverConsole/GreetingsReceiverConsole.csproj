--- conflicted
+++ resolved
@@ -7,11 +7,7 @@
     <ProjectReference Include="..\Greetings\Greetings.csproj" />
   </ItemGroup>
   <ItemGroup>
-<<<<<<< HEAD
-    <PackageReference Include="Microsoft.Extensions.DependencyInjection" Version="3.1.4" />
-=======
     <PackageReference Include="Microsoft.Extensions.DependencyInjection" Version="3.1.5" />
->>>>>>> d5f29427
     <PackageReference Include="Serilog" Version="2.9.0" />
     <PackageReference Include="Serilog.Extensions.Hosting" Version="3.1.0" />
     <PackageReference Include="Serilog.Sinks.Console" Version="3.1.1" />

--- conflicted
+++ resolved
@@ -109,7 +109,7 @@
                     options.CommandProcessorLifetime = ServiceLifetime.Scoped;
                     options.PolicyRegistry = new SalutationPolicy();
                     options.InboxConfiguration = new InboxConfiguration(
-                        ConfigureInbox(dynamoDb),
+                        ConfigureInbox(awsCredentials, dynamoDb),
                         scope: InboxScope.Commands,
                         onceOnly: true,
                         actionOnExists: OnceOnlyAction.Throw
@@ -120,7 +120,6 @@
                     //We don't strictly need this, but added as an example
                     options.PropertyNameCaseInsensitive = true;
                 })
-<<<<<<< HEAD
                 .UseExternalBus((configure) =>
                     {
                         configure.ProducerRegistry = producerRegistry;
@@ -128,31 +127,6 @@
                         configure.ConnectionProvider = typeof(DynamoDbUnitOfWork);
                         configure.TransactionProvider = typeof(DynamoDbUnitOfWork);
                     }
-=======
-                .UseExternalBus(new RmqProducerRegistryFactory(
-                        rmqConnection,
-                        new RmqPublication[]
-                        {
-                            new RmqPublication
-                            {
-                                Topic = new RoutingKey("SalutationReceived"),
-                                MaxOutStandingMessages = 5,
-                                MaxOutStandingCheckIntervalMilliSeconds = 500,
-                                WaitForConfirmsTimeOutInMilliseconds = 1000,
-                                MakeChannels = OnMissingChannel.Create
-                            }
-                        }
-                    ).Create()
-                )
-                .AutoFromAssemblies()
-                .UseExternalInbox(
-                    ConfigureInbox(awsCredentials, dynamoDb),
-                    new InboxConfiguration(
-                        scope: InboxScope.Commands,
-                        onceOnly: true,
-                        actionOnExists: OnceOnlyAction.Throw
-                    )
->>>>>>> 81bdddf2
                 )
                 .AutoFromAssemblies();
 

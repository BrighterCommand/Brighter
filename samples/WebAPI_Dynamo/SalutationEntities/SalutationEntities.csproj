--- conflicted
+++ resolved
@@ -5,11 +5,7 @@
   </PropertyGroup>
 
   <ItemGroup>
-<<<<<<< HEAD
-    <PackageReference Include="AWSSDK.DynamoDBv2" Version="3.7.102.14" />
-=======
     <PackageReference Include="AWSSDK.DynamoDBv2" Version="3.7.102.17" />
->>>>>>> abcded02
   </ItemGroup>
 
 </Project>
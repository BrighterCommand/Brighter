--- conflicted
+++ resolved
@@ -5,11 +5,4 @@
   <ItemGroup>
     <ProjectReference Include="..\..\..\src\Paramore.Brighter\Paramore.Brighter.csproj" />
   </ItemGroup>
-<<<<<<< HEAD
-  <ItemGroup>
-    <PackageReference Include="Microsoft.Extensions.DependencyInjection" Version="3.1.4" />
-    <PackageReference Include="System.Reflection.TypeExtensions" Version="4.7.0" />
-  </ItemGroup>
-=======
->>>>>>> d5f29427
 </Project>
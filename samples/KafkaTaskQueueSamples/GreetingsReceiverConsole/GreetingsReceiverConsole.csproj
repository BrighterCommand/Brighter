--- conflicted
+++ resolved
@@ -4,13 +4,8 @@
     <OutputType>Exe</OutputType>
   </PropertyGroup>
   <ItemGroup>
-<<<<<<< HEAD
-    <PackageReference Include="Microsoft.Extensions.DependencyInjection" Version="3.1.4" />
-    <PackageReference Include="Serilog" Version="2.9.0" />
-=======
     <PackageReference Include="Microsoft.Extensions.Hosting" Version="3.1.5" />
     <PackageReference Include="Serilog.Extensions.Hosting" Version="3.1.0" />
->>>>>>> d5f29427
     <PackageReference Include="Serilog.Sinks.Console" Version="3.1.1" />
   </ItemGroup>
   <ItemGroup>

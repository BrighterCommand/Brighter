<Project Sdk="Microsoft.NET.Sdk.Web">

    <PropertyGroup>
        <TargetFramework>net8.0</TargetFramework>
    </PropertyGroup>

    <ItemGroup>
<<<<<<< HEAD
        <PackageReference Include="Microsoft.EntityFrameworkCore.InMemory" Version="8.0.0" />
        <PackageReference Include="Paramore.Darker.AspNetCore" Version="3.0.0" />
        <PackageReference Include="Swashbuckle.AspNetCore" Version="6.5.0" />
        <PackageReference Include="Microsoft.EntityFrameworkCore.Relational" Version="8.0.0" />
=======
        <PackageReference Include="Paramore.Darker.AspNetCore" />
        <PackageReference Include="Swashbuckle.AspNetCore" />
        <PackageReference Include="Microsoft.EntityFrameworkCore.Relational" />
>>>>>>> f8cb35e3
    </ItemGroup>

    <ItemGroup>
      <ProjectReference Include="..\..\..\src\Paramore.Brighter.Extensions.DependencyInjection\Paramore.Brighter.Extensions.DependencyInjection.csproj" />
      <ProjectReference Include="..\..\..\src\Paramore.Brighter.Extensions.Hosting\Paramore.Brighter.Extensions.Hosting.csproj" />
      <ProjectReference Include="..\..\..\src\Paramore.Brighter.MessagingGateway.RMQ\Paramore.Brighter.MessagingGateway.RMQ.csproj" />
      <ProjectReference Include="..\..\..\src\Paramore.Brighter.MySql.EntityFrameworkCore\Paramore.Brighter.MySql.EntityFrameworkCore.csproj" />
      <ProjectReference Include="..\..\..\src\Paramore.Brighter.Outbox.MySql\Paramore.Brighter.Outbox.MySql.csproj" />
      <ProjectReference Include="..\..\..\src\Paramore.Brighter.Outbox.Sqlite\Paramore.Brighter.Outbox.Sqlite.csproj" />
      <ProjectReference Include="..\..\..\src\Paramore.Brighter.Sqlite.EntityFrameworkCore\Paramore.Brighter.Sqlite.EntityFrameworkCore.csproj" />
      <ProjectReference Include="..\GreetingsPorts\GreetingsPorts.csproj" />
      <ProjectReference Include="..\Greetings_MySqlMigrations\Greetings_MySqlMigrations.csproj">
        <TreatAsUsed>true</TreatAsUsed>
      </ProjectReference>
      <ProjectReference Include="..\Greetings_SqliteMigrations\Greetings_SqliteMigrations.csproj">
        <TreatAsUsed>true</TreatAsUsed>
      </ProjectReference>
    </ItemGroup>

    <ItemGroup>
      <Compile Remove="out\**" />
    </ItemGroup>

    <ItemGroup>
      <EmbeddedResource Remove="out\**" />
    </ItemGroup>

    <ItemGroup>
      <None Remove="out\**" />
    </ItemGroup>

    <ItemGroup>
      <Content Remove="out\**" />
    </ItemGroup>

    <ItemGroup>
      <_ContentIncludedByDefault Remove="out\web.config" />
      <_ContentIncludedByDefault Remove="out\appsettings.Development.json" />
      <_ContentIncludedByDefault Remove="out\appsettings.json" />
      <_ContentIncludedByDefault Remove="out\appsettings.Production.json" />
      <_ContentIncludedByDefault Remove="out\GreetingsAdapters.deps.json" />
      <_ContentIncludedByDefault Remove="out\GreetingsAdapters.runtimeconfig.json" />
    </ItemGroup>

</Project><|MERGE_RESOLUTION|>--- conflicted
+++ resolved
@@ -5,16 +5,9 @@
     </PropertyGroup>
 
     <ItemGroup>
-<<<<<<< HEAD
-        <PackageReference Include="Microsoft.EntityFrameworkCore.InMemory" Version="8.0.0" />
-        <PackageReference Include="Paramore.Darker.AspNetCore" Version="3.0.0" />
-        <PackageReference Include="Swashbuckle.AspNetCore" Version="6.5.0" />
-        <PackageReference Include="Microsoft.EntityFrameworkCore.Relational" Version="8.0.0" />
-=======
         <PackageReference Include="Paramore.Darker.AspNetCore" />
         <PackageReference Include="Swashbuckle.AspNetCore" />
         <PackageReference Include="Microsoft.EntityFrameworkCore.Relational" />
->>>>>>> f8cb35e3
     </ItemGroup>
 
     <ItemGroup>

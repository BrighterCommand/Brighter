﻿using System;
using System.Threading;
using System.Threading.Tasks;
using Greetings.Adaptors.Data;
using Greetings.Adaptors.Services;
using Greetings.Ports.Commands;
using Greetings.Ports.Entities;
using Greetings.Ports.Events;
using Paramore.Brighter;

namespace Greetings.Ports.CommandHandlers
{
    public class AddGreetingCommandHandler : RequestHandlerAsync<AddGreetingCommand>
    {
        private readonly GreetingsDataContext _dataContext;
        private readonly IAmACommandProcessor _commandProcessor;
        private readonly IUnitOfWork _unitOfWork;

        public AddGreetingCommandHandler(GreetingsDataContext dataContext, IAmACommandProcessor commandProcessor, IUnitOfWork unitOfWork)
        {
            _dataContext = dataContext;
            _commandProcessor = commandProcessor;
            _unitOfWork = unitOfWork;
        }

        public async override Task<AddGreetingCommand> HandleAsync(AddGreetingCommand command,
            CancellationToken cancellationToken = default(CancellationToken))
        {
            await _unitOfWork.BeginTransactionAsync(cancellationToken);

            try
            {
                //Save  the new Greeting
                var greeting = new Greeting {GreetingMessage = command.GreetingMessage};
                await _dataContext.GreetingsRegister.AddAsync(greeting, cancellationToken);

                //Create an Event for externals
                var newGreetingAddedEvent = new GreetingAsyncEvent {Greeting = command.GreetingMessage};
                var eventId = await _commandProcessor.DepositPostAsync(newGreetingAddedEvent, cancellationToken: cancellationToken);

                await _dataContext.SaveChangesAsync(cancellationToken);

                if (command.ThrowError) throw new Exception("something broke error");
                else
                {
                    //Ensure for Testing to Ensure that Contexts are not shared
                    Thread.Sleep(5000);
                }

                await _unitOfWork.CommitAsync(cancellationToken);

                //In Case there is no outbox Sweeper
                await _commandProcessor.ClearOutboxAsync(new[] {eventId}, cancellationToken: cancellationToken);

                Console.WriteLine($"Message {command.GreetingMessage} Saved.");
            }
            catch (Exception e)
            {
                Console.WriteLine(e);

                await _unitOfWork.RollbackAsync(cancellationToken);

                Console.WriteLine($"Message {command.GreetingMessage} not Saved.");
            }
<<<<<<< HEAD

            return await base.HandleAsync(command);
=======
            
            
            return await base.HandleAsync(command, cancellationToken);
>>>>>>> 5d613b91
        }
    }
}<|MERGE_RESOLUTION|>--- conflicted
+++ resolved
@@ -22,7 +22,7 @@
             _commandProcessor = commandProcessor;
             _unitOfWork = unitOfWork;
         }
-
+        
         public async override Task<AddGreetingCommand> HandleAsync(AddGreetingCommand command,
             CancellationToken cancellationToken = default(CancellationToken))
         {
@@ -48,10 +48,10 @@
                 }
 
                 await _unitOfWork.CommitAsync(cancellationToken);
-
+                
                 //In Case there is no outbox Sweeper
                 await _commandProcessor.ClearOutboxAsync(new[] {eventId}, cancellationToken: cancellationToken);
-
+                
                 Console.WriteLine($"Message {command.GreetingMessage} Saved.");
             }
             catch (Exception e)
@@ -59,17 +59,12 @@
                 Console.WriteLine(e);
 
                 await _unitOfWork.RollbackAsync(cancellationToken);
-
+                
                 Console.WriteLine($"Message {command.GreetingMessage} not Saved.");
             }
-<<<<<<< HEAD
-
-            return await base.HandleAsync(command);
-=======
             
             
             return await base.HandleAsync(command, cancellationToken);
->>>>>>> 5d613b91
         }
     }
 }
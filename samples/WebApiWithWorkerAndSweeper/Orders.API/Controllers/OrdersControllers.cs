using Microsoft.AspNetCore.Mvc;
using Orders.API.Requests;
using Orders.Domain.Commands;
using Paramore.Brighter;

namespace Orders.API.Controllers;

[Route("order")]
[ApiController]
public class OrdersControllers : ControllerBase
{
    private readonly IAmACommandProcessor _commandProcessor;

    public OrdersControllers(IAmACommandProcessor commandProcessor)
    {
        _commandProcessor = commandProcessor;
    }

    [HttpGet("{orderId}")]
    public async Task<IActionResult> GetOrder(int orderId, CancellationToken cancellationToken)
    {
        return Ok();
    }

    [HttpPost("")]
    public async Task<IActionResult> CreateOrder([FromBody]CreateOrderRequest request, CancellationToken cancellationToken)
    {
<<<<<<< HEAD
        var command = new CreateOrderCommand() { Number = request.Number, Type = request.OrderType };

=======
        var command = new CreateOrderCommand { Number = request.Number, Type = request.OrderType };
        
>>>>>>> 5d613b91
        await _commandProcessor.SendAsync(command, cancellationToken: cancellationToken);

        return Ok();
    }

    [HttpPatch("{orderId}")]
    public async Task<IActionResult> UpdateOrder([FromBody]UpdateOrderRequest request, int orderId, CancellationToken cancellationToken)
    {
        var command = new UpdateOrderCommand
        {
            OrderId = orderId,
            Status = request.Status
        };

        await _commandProcessor.SendAsync(command, cancellationToken: cancellationToken);

        return Ok();
    }
}<|MERGE_RESOLUTION|>--- conflicted
+++ resolved
@@ -10,33 +10,29 @@
 public class OrdersControllers : ControllerBase
 {
     private readonly IAmACommandProcessor _commandProcessor;
-
+    
     public OrdersControllers(IAmACommandProcessor commandProcessor)
     {
         _commandProcessor = commandProcessor;
     }
-
+    
     [HttpGet("{orderId}")]
     public async Task<IActionResult> GetOrder(int orderId, CancellationToken cancellationToken)
     {
+    
         return Ok();
     }
 
     [HttpPost("")]
     public async Task<IActionResult> CreateOrder([FromBody]CreateOrderRequest request, CancellationToken cancellationToken)
     {
-<<<<<<< HEAD
-        var command = new CreateOrderCommand() { Number = request.Number, Type = request.OrderType };
-
-=======
         var command = new CreateOrderCommand { Number = request.Number, Type = request.OrderType };
         
->>>>>>> 5d613b91
         await _commandProcessor.SendAsync(command, cancellationToken: cancellationToken);
 
         return Ok();
     }
-
+    
     [HttpPatch("{orderId}")]
     public async Task<IActionResult> UpdateOrder([FromBody]UpdateOrderRequest request, int orderId, CancellationToken cancellationToken)
     {

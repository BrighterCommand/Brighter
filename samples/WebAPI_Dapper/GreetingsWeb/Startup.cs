--- conflicted
+++ resolved
@@ -5,10 +5,7 @@
 using GreetingsPorts.Handlers;
 using GreetingsPorts.Policies;
 using GreetingsWeb.Database;
-<<<<<<< HEAD
 using GreetingsWeb.Messaging;
-=======
->>>>>>> 083fea67
 using Microsoft.AspNetCore.Builder;
 using Microsoft.AspNetCore.Hosting;
 using Microsoft.Extensions.Configuration;
@@ -52,10 +49,6 @@
         // This method gets called by the runtime. Use this method to configure the HTTP request pipeline.
         public void Configure(IApplicationBuilder app, IWebHostEnvironment env)
         {
-<<<<<<< HEAD
-
-=======
->>>>>>> 083fea67
             if (env.IsDevelopment())
             {
                 app.UseSwagger();
@@ -104,7 +97,7 @@
                 ConfigureSqlite(services);
             else
                 ConfigureProductionDatabase(GetDatabaseType(), services);
-        }
+            }
 
         private void ConfigureProductionDatabase(DatabaseType databaseType, IServiceCollection services)
         {
@@ -170,14 +163,14 @@
                         .ScanIn(typeof(SqlInitialCreate).Assembly).For.Migrations()
                 )
                 .AddSingleton<IAmAMigrationConfiguration>(new MigrationConfiguration(){DbType = DatabaseType.Sqlite.ToString()});
-        }
-        
+            }
+
         private void ConfigureBrighter(IServiceCollection services)
         {
             var messagingTransport = GetTransportType();
             
             AddSchemaRegistryMaybe(services, messagingTransport);
-            
+
             var outboxConfiguration = new RelationalDatabaseConfiguration(
                 DbConnectionString(),
                 binaryMessagePayload: messagingTransport == MessagingTransport.Kafka
@@ -186,7 +179,7 @@
 
             (IAmAnOutbox outbox, Type connectionProvider, Type transactionProvider) makeOutbox =
                 OutboxExtensions.MakeOutbox(_env, GetDatabaseType(), outboxConfiguration, services);
-            
+
             services.AddBrighter(options =>
                 {
                     //we want to use scoped, so make sure everything understands that which needs to
@@ -196,7 +189,7 @@
                     options.PolicyRegistry = new GreetingsPolicy();
                 })
                 .UseExternalBus((configure) =>
-                {
+                        {
                     configure.ProducerRegistry = ConfigureProducerRegistry(messagingTransport);
                     configure.Outbox = makeOutbox.outbox;
                     configure.TransactionProvider = makeOutbox.transactionProvider;
@@ -320,7 +313,7 @@
                MessagingGlobals.KAFKA => MessagingTransport.Kafka,
                _ => throw new ArgumentOutOfRangeException(nameof(MessagingGlobals.BRIGHTER_TRANSPORT),
                    "Messaging transport is not supported")
-           };
-       }
+            };
+        }
     }
 }
--- conflicted
+++ resolved
@@ -5,23 +5,11 @@
     </PropertyGroup>
 
     <ItemGroup>
-<<<<<<< HEAD
-        <PackageReference Include="FluentMigrator" Version="5.0.0" />
-        <PackageReference Include="FluentMigrator.Runner" Version="5.0.0" />
-        <PackageReference Include="OpenTelemetry" Version="1.6.0" />
-        <PackageReference Include="OpenTelemetry.Exporter.Console" Version="1.6.0" />
-        <PackageReference Include="OpenTelemetry.Extensions.Hosting" Version="1.6.0" />
-        <PackageReference Include="OpenTelemetry.Instrumentation.AspNetCore" Version="1.6.0-beta.3" />
-        <PackageReference Include="Paramore.Darker.AspNetCore" Version="3.0.0" />
-        <PackageReference Include="Paramore.Darker.Policies" Version="3.0.0" />
-        <PackageReference Include="Swashbuckle.AspNetCore" Version="6.5.0" />
-=======
         <PackageReference Include="FluentMigrator" />
         <PackageReference Include="FluentMigrator.Runner" />
         <PackageReference Include="Paramore.Darker.AspNetCore" />
         <PackageReference Include="Paramore.Darker.Policies" />
         <PackageReference Include="Swashbuckle.AspNetCore" />
->>>>>>> f8cb35e3
     </ItemGroup>
 
     <ItemGroup>

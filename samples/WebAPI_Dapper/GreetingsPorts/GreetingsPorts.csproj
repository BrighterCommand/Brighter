<Project Sdk="Microsoft.NET.Sdk">

    <PropertyGroup>
        <TargetFramework>net6.0</TargetFramework>
    </PropertyGroup>

    <ItemGroup>
      <ProjectReference Include="..\..\..\src\Paramore.Brighter\Paramore.Brighter.csproj" />
      <ProjectReference Include="..\GreetingsEntities\GreetingsEntities.csproj" />
    </ItemGroup>

    <ItemGroup>
<<<<<<< HEAD
      <PackageReference Include="Dapper" Version="2.0.123" />
=======
      <PackageReference Include="Dapper" Version="2.0.138" />
      <PackageReference Include="DapperExtensions" Version="1.7.0" />
>>>>>>> d13f1a51
      <PackageReference Include="Paramore.Darker" Version="3.0.0" />
      <PackageReference Include="Paramore.Darker.Policies" Version="3.0.0" />
      <PackageReference Include="Paramore.Darker.QueryLogging" Version="3.0.0" />
      <PackageReference Include="Polly.Contrib.WaitAndRetry" Version="1.1.1" />
    </ItemGroup>

</Project><|MERGE_RESOLUTION|>--- conflicted
+++ resolved
@@ -10,12 +10,7 @@
     </ItemGroup>
 
     <ItemGroup>
-<<<<<<< HEAD
-      <PackageReference Include="Dapper" Version="2.0.123" />
-=======
       <PackageReference Include="Dapper" Version="2.0.138" />
-      <PackageReference Include="DapperExtensions" Version="1.7.0" />
->>>>>>> d13f1a51
       <PackageReference Include="Paramore.Darker" Version="3.0.0" />
       <PackageReference Include="Paramore.Darker.Policies" Version="3.0.0" />
       <PackageReference Include="Paramore.Darker.QueryLogging" Version="3.0.0" />

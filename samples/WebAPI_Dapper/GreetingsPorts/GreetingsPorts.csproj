--- conflicted
+++ resolved
@@ -10,12 +10,7 @@
     </ItemGroup>
 
     <ItemGroup>
-<<<<<<< HEAD
-      <PackageReference Include="Dapper" Version="2.0.138" />
-=======
       <PackageReference Include="Dapper" Version="2.0.143" />
-      <PackageReference Include="DapperExtensions" Version="1.7.0" />
->>>>>>> fbc9688c
       <PackageReference Include="Paramore.Darker" Version="3.0.0" />
       <PackageReference Include="Paramore.Darker.Policies" Version="3.0.0" />
       <PackageReference Include="Paramore.Darker.QueryLogging" Version="3.0.0" />

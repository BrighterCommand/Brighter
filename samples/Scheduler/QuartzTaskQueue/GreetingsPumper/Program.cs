--- conflicted
+++ resolved
@@ -3,7 +3,6 @@
 using System.Threading.Tasks;
 using Amazon;
 using Amazon.Runtime;
-using Amazon.Runtime.CredentialManagement;
 using Greetings.Ports.Commands;
 using Microsoft.Extensions.DependencyInjection;
 using Microsoft.Extensions.Hosting;
@@ -45,40 +44,6 @@
                     var serviceURL = "http://localhost:4566/";
                     if (!string.IsNullOrWhiteSpace(serviceURL))
                     {
-<<<<<<< HEAD
-                        var awsConnection = new AWSMessagingGatewayConnection(credentials, RegionEndpoint.USEast1,
-                            cfg =>
-                            {
-                                var serviceURL = "http://localhost:4566/"; // Environment.GetEnvironmentVariable("LOCALSTACK_SERVICE_URL");
-                                if (!string.IsNullOrWhiteSpace(serviceURL))
-                                {
-                                    cfg.ServiceURL = serviceURL;
-                                }
-                            });
-
-                        services.AddBrighter()
-                            .AddProducers((configure) =>
-                            {
-                                configure.ProducerRegistry = new SnsProducerRegistryFactory(
-                                    awsConnection,
-                                    [
-                                        new SnsPublication
-                                        {
-                                            Topic = new RoutingKey(typeof(GreetingEvent).FullName!.ToValidSNSTopicName()),
-                                            RequestType = typeof(GreetingEvent),
-                                            MakeChannels = OnMissingChannel.Create
-                                        }
-                                    ]
-                                ).Create();
-                            })
-                            .UseScheduler(provider =>
-                            {
-                                var factory = provider.GetRequiredService<ISchedulerFactory>();
-                                return new QuartzSchedulerFactory(
-                                    factory.GetScheduler().GetAwaiter().GetResult());
-                            })
-                            .AutoFromAssemblies([typeof(GreetingEvent).Assembly]);
-=======
                         cfg.ServiceURL = serviceURL;
                     }
                 });
@@ -90,13 +55,6 @@
                     {
                         Topic = new RoutingKey(typeof(GreetingEvent).FullName.ToValidSNSTopicName()),
                         RequestType = typeof(GreetingEvent)
-                    },
-                    new SnsPublication
-                    {
-                        Topic =
-                            new RoutingKey(typeof(FarewellEvent).FullName.ToValidSNSTopicName(true)),
-                        TopicAttributes = new SnsAttributes { Type = SqsType.Fifo }
->>>>>>> 1eca8a1b
                     }
                 ]
             ).Create();
@@ -134,22 +92,7 @@
         long loop = 0;
         while (!stoppingToken.IsCancellationRequested)
         {
-<<<<<<< HEAD
-            long loop = 0;
-            while (!stoppingToken.IsCancellationRequested)
-            {
-                loop++;
-
-                logger.LogInformation("Scheduling message #{Loop}", loop);
-                commandProcessor.Post(TimeSpan.FromMinutes(1), new GreetingEvent($"Scheduler message Greeting Event #{loop}"));
-                
-                if (loop % 100 != 0)
-                {
-                    continue;
-                }
-=======
             loop++;
->>>>>>> 1eca8a1b
 
             logger.LogInformation("Scheduling message #{Loop}", loop);
             commandProcessor.Post(TimeSpan.FromSeconds(10), new GreetingEvent($"Scheduler message Ian #{loop}"));

﻿#region Licence

/* The MIT License (MIT)
Copyright © 2014 Ian Cooper <ian_hammond_cooper@yahoo.co.uk>

Permission is hereby granted, free of charge, to any person obtaining a copy
of this software and associated documentation files (the “Software”), to deal
in the Software without restriction, including without limitation the rights
to use, copy, modify, merge, publish, distribute, sublicense, and/or sell
copies of the Software, and to permit persons to whom the Software is
furnished to do so, subject to the following conditions:

The above copyright notice and this permission notice shall be included in
all copies or substantial portions of the Software.

THE SOFTWARE IS PROVIDED “AS IS”, WITHOUT WARRANTY OF ANY KIND, EXPRESS OR
IMPLIED, INCLUDING BUT NOT LIMITED TO THE WARRANTIES OF MERCHANTABILITY,
FITNESS FOR A PARTICULAR PURPOSE AND NONINFRINGEMENT. IN NO EVENT SHALL THE
AUTHORS OR COPYRIGHT HOLDERS BE LIABLE FOR ANY CLAIM, DAMAGES OR OTHER
LIABILITY, WHETHER IN AN ACTION OF CONTRACT, TORT OR OTHERWISE, ARISING FROM,
OUT OF OR IN CONNECTION WITH THE SOFTWARE OR THE USE OR OTHER DEALINGS IN
THE SOFTWARE. */

#endregion

using System;
using System.Threading.Tasks;
using Amazon;
using Amazon.Runtime;
using Amazon.Runtime.CredentialManagement;
using Greetings.Ports.Commands;
using Microsoft.Extensions.DependencyInjection;
using Microsoft.Extensions.Hosting;
using Paramore.Brighter;
using Paramore.Brighter.MessagingGateway.AWSSQS;
using Paramore.Brighter.ServiceActivator.Extensions.DependencyInjection;
using Paramore.Brighter.ServiceActivator.Extensions.Hosting;
using Serilog;

Log.Logger = new LoggerConfiguration()
    .MinimumLevel.Information()
    .Enrich.FromLogContext()
    .WriteTo.Console()
    .CreateLogger();

var host = new HostBuilder()
    .ConfigureServices((_, services) =>
    {
        var subscriptions = new Subscription[]
        {
            new SqsSubscription<GreetingEvent>(
                subscriptionName: new SubscriptionName("paramore.example.greeting"),
                channelName: new ChannelName(typeof(GreetingEvent).FullName.ToValidSNSTopicName()),
                routingKey: new RoutingKey(typeof(GreetingEvent).FullName.ToValidSNSTopicName()),
                channelType: ChannelType.PubSub,
                bufferSize: 10,
                timeOut: TimeSpan.FromMilliseconds(20),
                messagePumpType: MessagePumpType.Reactor,
                queueAttributes: new SqsAttributes(lockTimeout: TimeSpan.FromSeconds(30))),
            new SqsSubscription<FarewellEvent>(
                subscriptionName: new SubscriptionName("paramore.example.farewell"),
                channelName: new ChannelName(typeof(FarewellEvent).FullName!.ToValidSNSTopicName(true)),
                routingKey: new RoutingKey(typeof(FarewellEvent).FullName!.ToValidSNSTopicName(true)),
                channelType: ChannelType.PubSub,
                bufferSize: 10,
                timeOut: TimeSpan.FromMilliseconds(20),
                messagePumpType: MessagePumpType.Reactor,
                topicAttributes: new SnsAttributes(type: SqsType.Fifo),
                queueAttributes: new SqsAttributes(lockTimeout: TimeSpan.FromSeconds(30), type: SqsType.Fifo))
        };

        //create the gateway
        var serviceURL = "http://localhost:4566/"; 
        var region = RegionEndpoint.USEast1;
        var awsConnection = new AWSMessagingGatewayConnection(new BasicAWSCredentials("test", "test"), region,
            cfg => { cfg.ServiceURL = serviceURL; });

        services.AddConsumers(options =>
            {
<<<<<<< HEAD
                //create the gateway
                if (new CredentialProfileStoreChain().TryGetAWSCredentials("default", out var credentials))
                {
                    var serviceURL = "http://localhost:4566/"; // Environment.GetEnvironmentVariable("LOCALSTACK_SERVICE_URL");
                    var region = string.IsNullOrWhiteSpace(serviceURL)
                        ? RegionEndpoint.EUWest1
                        : RegionEndpoint.USEast1;
                    
                    var awsConnection = new AWSMessagingGatewayConnection(credentials, region,
                        cfg =>
                        {
                            if (!string.IsNullOrWhiteSpace(serviceURL))
                            {
                                cfg.ServiceURL = serviceURL;
                            }
                        });

                    services.AddConsumers(options =>
                        {
                            options.Subscriptions =
                            [
                                new SqsSubscription<GreetingEvent>(
                                    subscriptionName: new SubscriptionName("paramore.example.greeting"),
                                    channelName: new ChannelName(typeof(GreetingEvent).FullName!.ToValidSNSTopicName()),
                                    routingKey:new RoutingKey(typeof(GreetingEvent).FullName!.ToValidSNSTopicName()),
                                    channelType: ChannelType.PubSub,
                                    bufferSize: 10,
                                    timeOut: TimeSpan.FromMilliseconds(20),
                                    messagePumpType: MessagePumpType.Reactor,
                                    queueAttributes: new SqsAttributes(
                                        lockTimeout: TimeSpan.FromSeconds(30)
                                    ),
                                    topicAttributes: new SnsAttributes(type:SqsType.Standard),
                                    makeChannels: OnMissingChannel.Create)
                            ];
                            options.DefaultChannelFactory = new ChannelFactory(awsConnection);
                        })
                        .AutoFromAssemblies([typeof(GreetingEvent).Assembly]);
                }
=======
                options.Subscriptions = subscriptions;
                options.DefaultChannelFactory = new ChannelFactory(awsConnection);
            })
            .AutoFromAssemblies();

        services.AddHostedService<ServiceActivatorHostedService>();
    })
    .UseConsoleLifetime()
    .UseSerilog()
    .Build();
>>>>>>> 1eca8a1b

Console.CancelKeyPress += (_, _) => host.StopAsync().Wait();

await host.RunAsync();<|MERGE_RESOLUTION|>--- conflicted
+++ resolved
@@ -56,17 +56,7 @@
                 bufferSize: 10,
                 timeOut: TimeSpan.FromMilliseconds(20),
                 messagePumpType: MessagePumpType.Reactor,
-                queueAttributes: new SqsAttributes(lockTimeout: TimeSpan.FromSeconds(30))),
-            new SqsSubscription<FarewellEvent>(
-                subscriptionName: new SubscriptionName("paramore.example.farewell"),
-                channelName: new ChannelName(typeof(FarewellEvent).FullName!.ToValidSNSTopicName(true)),
-                routingKey: new RoutingKey(typeof(FarewellEvent).FullName!.ToValidSNSTopicName(true)),
-                channelType: ChannelType.PubSub,
-                bufferSize: 10,
-                timeOut: TimeSpan.FromMilliseconds(20),
-                messagePumpType: MessagePumpType.Reactor,
-                topicAttributes: new SnsAttributes(type: SqsType.Fifo),
-                queueAttributes: new SqsAttributes(lockTimeout: TimeSpan.FromSeconds(30), type: SqsType.Fifo))
+                queueAttributes: new SqsAttributes(lockTimeout: TimeSpan.FromSeconds(30)))
         };
 
         //create the gateway
@@ -77,47 +67,6 @@
 
         services.AddConsumers(options =>
             {
-<<<<<<< HEAD
-                //create the gateway
-                if (new CredentialProfileStoreChain().TryGetAWSCredentials("default", out var credentials))
-                {
-                    var serviceURL = "http://localhost:4566/"; // Environment.GetEnvironmentVariable("LOCALSTACK_SERVICE_URL");
-                    var region = string.IsNullOrWhiteSpace(serviceURL)
-                        ? RegionEndpoint.EUWest1
-                        : RegionEndpoint.USEast1;
-                    
-                    var awsConnection = new AWSMessagingGatewayConnection(credentials, region,
-                        cfg =>
-                        {
-                            if (!string.IsNullOrWhiteSpace(serviceURL))
-                            {
-                                cfg.ServiceURL = serviceURL;
-                            }
-                        });
-
-                    services.AddConsumers(options =>
-                        {
-                            options.Subscriptions =
-                            [
-                                new SqsSubscription<GreetingEvent>(
-                                    subscriptionName: new SubscriptionName("paramore.example.greeting"),
-                                    channelName: new ChannelName(typeof(GreetingEvent).FullName!.ToValidSNSTopicName()),
-                                    routingKey:new RoutingKey(typeof(GreetingEvent).FullName!.ToValidSNSTopicName()),
-                                    channelType: ChannelType.PubSub,
-                                    bufferSize: 10,
-                                    timeOut: TimeSpan.FromMilliseconds(20),
-                                    messagePumpType: MessagePumpType.Reactor,
-                                    queueAttributes: new SqsAttributes(
-                                        lockTimeout: TimeSpan.FromSeconds(30)
-                                    ),
-                                    topicAttributes: new SnsAttributes(type:SqsType.Standard),
-                                    makeChannels: OnMissingChannel.Create)
-                            ];
-                            options.DefaultChannelFactory = new ChannelFactory(awsConnection);
-                        })
-                        .AutoFromAssemblies([typeof(GreetingEvent).Assembly]);
-                }
-=======
                 options.Subscriptions = subscriptions;
                 options.DefaultChannelFactory = new ChannelFactory(awsConnection);
             })
@@ -128,7 +77,6 @@
     .UseConsoleLifetime()
     .UseSerilog()
     .Build();
->>>>>>> 1eca8a1b
 
 Console.CancelKeyPress += (_, _) => host.StopAsync().Wait();
 

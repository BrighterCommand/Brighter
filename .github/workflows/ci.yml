name: CI
# CI build for Brighter
# It creates a package on the github nuger feed for this project
# We run tests for transports as separate jobs to create greater visibility of failure, and to parallelize
# HINT: If you need to debug a config issue, tmate allows you to hop on to the server, check in the build
# logs for the SSH address to let you hop onto the box via tmate. It will timeout and not connect if left too long
# - name: Debugging with tmate
#   uses: mxschmitt/action-tmate@v3.1


on:
  push:
    branches: [ master, release/9X ]
    tags:
      - '*.*.*'
  pull_request:
    branches: [ master, release/9X ]
  
env:
 # Stop wasting time caching packages
  DOTNET_SKIP_FIRST_TIME_EXPERIENCE: true
  # Disable sending usage data to Microsoft
  DOTNET_CLI_TELEMETRY_OPTOUT: true
  # Don't show a logo on first run of CLI
  DOTNET_NOLOGO: true
  # Enable color on terminal
  DOTNET_SYSTEM_CONSOLE_ALLOW_ANSI_COLOR_REDIRECTION: 1
  FORCE_COLOR: 3
  TERM: xterm
  # GitHub Packages Feed settings
  GITHUB_FEED: https://nuget.pkg.github.com/
  GITHUB_USER: iancooper
  GITHUB_TOKEN: ${{ secrets.GITHUB_TOKEN }}

jobs:
  build:
    timeout-minutes: 30
    runs-on: ubuntu-latest
    steps:
      - name: Setup dotnet
        uses: actions/setup-dotnet@v4
        with:
          dotnet-version: |
            8.0.x
            9.0.x
      - run: dotnet --info
      - uses: actions/checkout@v4
        with:
          fetch-depth: 0
      - uses: actions/cache@v4
        with:
          path: ~/.nuget/packages
          key: Linux-nuget-${{ hashFiles('**/Directory.Packages.props') }}
          restore-keys: |
            Linux-nuget-
      - name: Build
        run: dotnet build --configuration Release
      - name: Core Tests
        run: |
          dotnet test tests/Paramore.Brighter.Core.Tests/Paramore.Brighter.Core.Tests.csproj --filter "Fragile!=CI" -c Release --no-restore --no-build --logger GitHubActions --verbosity d
          dotnet test tests/Paramore.Brighter.Extensions.Tests/Paramore.Brighter.Extensions.Tests.csproj -c Release --no-restore --no-build --logger GitHubActions --verbosity d
      - name: Upload packages as artifacts
        uses: actions/upload-artifact@v4
        with:
          name: nuget packages
          path: "**/*.nupkg"
      - name: Push to GitHub Feed
        if: ${{ github.event_name != 'pull_request' }}
        run: dotnet nuget push **/*.nupkg --source https://nuget.pkg.github.com/${REPOSITORY_OWNER}/index.json --api-key ${GITHUB_TOKEN} --skip-duplicate
        env:
          GITHUB_TOKEN: ${{ secrets.GITHUB_TOKEN }}
          REPOSITORY_OWNER: ${{ github.repository_owner }}

  release:
    if: startsWith(github.ref, 'refs/tags')
    runs-on: ubuntu-latest
    timeout-minutes: 5
    needs: [build]
    steps:
      - uses: actions/download-artifact@v4
        with:
          name: nuget packages
      - name: Push generated package to NuGet
        run: dotnet nuget push **/*.nupkg --source https://api.nuget.org/v3/index.json --api-key ${{ secrets.NUGET_KEY }} --skip-duplicate
    
  memory:
    runs-on: ubuntu-latest
    timeout-minutes: 8
    needs: [build]
    
    steps:
      - uses: actions/checkout@v4
      - name: Setup dotnet
        uses: actions/setup-dotnet@v4
        with:
          dotnet-version: |
            8.0.x
            9.0.x
      - name: Install dependencies
        run: dotnet restore
      - name: In Memory Transport Tests
        run: dotnet test ./tests/Paramore.Brighter.InMemory.Tests/Paramore.Brighter.InMemory.Tests.csproj --filter "Fragile!=CI" --configuration Release --logger "console;verbosity=normal" --logger GitHubActions --blame -v n  
        
  hangfire:
    runs-on: ubuntu-latest
    timeout-minutes: 8
    needs: [ build ]

    steps:
      - uses: actions/checkout@v4
      - name: Setup dotnet
        uses: actions/setup-dotnet@v4
        with:
          dotnet-version: |
            8.0.x
            9.0.x
      - name: Install dependencies
        run: dotnet restore
      - name: Hangfire Tests
        run: dotnet test ./tests/Paramore.Brighter.Hangfire.Tests/Paramore.Brighter.Hangfire.Tests.csproj --filter "Fragile!=CI" --configuration Release --logger "console;verbosity=normal" --logger GitHubActions --blame -v n
  
  quartz:
    runs-on: ubuntu-latest
    timeout-minutes: 8
    needs: [ build ]

    steps:
      - uses: actions/checkout@v4
      - name: Setup dotnet
        uses: actions/setup-dotnet@v4
        with:
          dotnet-version: |
            8.0.x
            9.0.x
      - name: Install dependencies
        run: dotnet restore
      - name: Quartz Tests
        run: dotnet test ./tests/Paramore.Brighter.Quartz.Tests/Paramore.Brighter.Quartz.Tests.csproj --filter "Fragile!=CI" --configuration Release --logger "console;verbosity=normal" --logger GitHubActions --blame -v n
  
  redis-ci:
    runs-on: ubuntu-latest
    timeout-minutes: 5
    needs: [build]
    
    services:
      redis:  
        image: redis:latest
        ports:
        - 6379:6379
        options: >-
          --health-cmd "redis-cli ping"
          --health-interval 10s
          --health-timeout 5s
          --health-retries 5             
      
    steps:
      - uses: actions/checkout@v4
      - name: Setup dotnet
        uses: actions/setup-dotnet@v4
        with:
          dotnet-version: |
            8.0.x
            9.0.x
      - name: Install dependencies
        run: dotnet restore
      - name: Redis Transport Tests
        run: dotnet test ./tests/Paramore.Brighter.Redis.Tests/Paramore.Brighter.Redis.Tests.csproj --filter "Fragile!=CI" --configuration Release --logger "console;verbosity=normal" --logger GitHubActions --blame -v n

  mqtt-ci:
    runs-on: ubuntu-latest
    timeout-minutes: 5
    needs: [build]
    
    services:
      mosquitto:  
        image: efrecon/mosquitto:latest
        ports:
        - 1883:1883
      
    steps:
      - name: Checkout code
        uses: actions/checkout@v4
      - name: Setup dotnet 
        uses: actions/setup-dotnet@v4
        with:
          dotnet-version: |
            8.0.x
            9.0.x
      - name: Install dependencies
        run: dotnet restore
      - name: MQTT Transport Tests
        run: dotnet test ./tests/Paramore.Brighter.MQTT.Tests/Paramore.Brighter.MQTT.Tests.csproj --filter "Category=MQTT&Fragile!=CI" --configuration Release --logger "console;verbosity=normal" --logger GitHubActions --blame -v n

  rabbitmq-ci:
    runs-on: ubuntu-latest
    timeout-minutes: 5
    needs: [build]

    services:
      rabbitmq:
        image: brightercommand/rabbitmq:3.13-management-delay
        ports:
        - 5672:5672 
        # needed because the rabbitmq container does not provide a healthcheck
        options: >-
          --health-cmd "rabbitmqctl node_health_check"
          --health-interval 10s
          --health-timeout 5s
          --health-retries 5

    steps:
      - uses: actions/checkout@v4
      - name: Setup dotnet
        uses: actions/setup-dotnet@v4
        with:
          dotnet-version: |
            8.0.x
            9.0.x
      - name: Install dependencies
        run: dotnet restore
      - name: RMQ Async Transport Tests
        run: dotnet test ./tests/Paramore.Brighter.RMQ.Async.Tests/Paramore.Brighter.RMQ.Async.Tests.csproj --filter "Fragile!=CI" --configuration Release --logger "console;verbosity=normal" --logger GitHubActions --blame -v n
      - name: RMQ Sync Transport Tests
        run: dotnet test ./tests/Paramore.Brighter.RMQ.Sync.Tests/Paramore.Brighter.RMQ.Sync.Tests.csproj --filter "Fragile!=CI" --configuration Release --logger "console;verbosity=normal" --logger GitHubActions --blame -v n
        
  kafka-ci:
    runs-on: ubuntu-latest
    timeout-minutes: 20
    needs: [build]
    env:
      CONFLUENT_BOOSTRAP_SERVER: ${{ secrets.CONFLUENT_BOOSTRAP_SERVER }}
      CONFLUENT_SASL_PASSWORD: ${{ secrets.CONFLUENT_SASL_PASSWORD }}
      CONFLUENT_SASL_USERNAME: ${{ secrets.CONFLUENT_SASL_USERNAME }}

    services:
      zookeeper:
        image: confluentinc/cp-zookeeper:latest
        ports: 
          - 2181:2181
        env:
         ZOOKEEPER_CLIENT_PORT: 2181
         ZOOKEEPER_TICK_TIME: 2000
         ALLOW_ANONYMOUS_LOGIN: yes
      kafka:
        image: confluentinc/cp-enterprise-kafka:latest
        ports:
          - 9092:9092
        env:
          KAFKA_BROKER_ID: 1
          KAFKA_ZOOKEEPER_CONNECT: zookeeper:2181
          KAFKA_ADVERTISED_LISTENERS: PLAINTEXT://kafka:29092,PLAINTEXT_HOST://localhost:9092
          KAFKA_LISTENER_SECURITY_PROTOCOL_MAP: PLAINTEXT:PLAINTEXT,PLAINTEXT_HOST:PLAINTEXT
          KAFKA_INTER_BROKER_LISTENER_NAME: PLAINTEXT
          KAFKA_OFFSETS_TOPIC_REPLICATION_FACTOR: 1
          KAFKA_AUTO_CREATE_TOPICS_ENABLE: true
          KAFKA_DELETE_TOPIC_ENABLE: "false"
      schema-registry:
        image: confluentinc/cp-schema-registry:latest
        ports:
          - 8081:8081
        env:
          SCHEMA_REGISTRY_HOST_NAME: schema-registry
          SCHEMA_REGISTRY_KAFKASTORE_BOOTSTRAP_SERVERS: 'kafka:29092'
          SCHEMA_REGISTRY_LISTENERS: http://0.0.0.0:8081

    steps:
    - name: Install KafkaCat
      run: |
        sudo apt-get install kafkacat
    - name: Sleep to let Kafka spin up
      uses: jakejarvis/wait-action@master
      with:
        time: '30s'
    - name: docker check
      run: docker ps -a
    - name: Checkout code
      uses: actions/checkout@v4
    - name: Setup dotnet
      uses: actions/setup-dotnet@v4
      with:
        dotnet-version: |
          8.0.x
          9.0.x
    - name: Install dependencies
      run: dotnet restore
    - name: Kafka Transport Tests
      run: dotnet test ./tests/Paramore.Brighter.Kafka.Tests/Paramore.Brighter.Kafka.Tests.csproj --filter "Category=Kafka&Category!=Confluent&Fragile!=CI" --configuration Release --logger "console;verbosity=normal" --logger GitHubActions --blame -v n
 
  postgres-ci:
    runs-on: ubuntu-latest
    timeout-minutes: 5
    needs: [build]
  
    services:
      postgres:
        image: postgres
        ports: 
          - 5432:5432
        env:
          POSTGRES_PASSWORD: password
        options: >-
          --health-cmd pg_isready
          --health-interval 10s
          --health-timeout 5s
          --health-retries 5
    steps:
      - uses: actions/checkout@v4
      - name: Setup dotnet 
        uses: actions/setup-dotnet@v4
        with:
          dotnet-version: |
            8.0.x
            9.0.x
      - name: Install dependencies
        run: dotnet restore
      - name: Postgres Tests
        run: dotnet test ./tests/Paramore.Brighter.PostgresSQL.Tests/Paramore.Brighter.PostgresSQL.Tests.csproj --filter "Fragile!=CI" --configuration Release --logger "console;verbosity=normal" --logger GitHubActions --blame -v n
        
  sqlserver-ci:
    runs-on: ubuntu-latest
    timeout-minutes: 5
    needs: [build]
  
    services:
      sqlserver:
        image: mcr.microsoft.com/mssql/server
        ports: 
          - 11433:1433
        env:
          ACCEPT_EULA: Y
          SA_PASSWORD: Password123!
    steps:
      - uses: actions/checkout@v4
      - name: Setup dotnet 
        uses: actions/setup-dotnet@v4
        with:
          dotnet-version: |
            8.0.x
            9.0.x
      - name: Install dependencies
        run: dotnet restore
      - name: MSSQL Tests
        run: dotnet test ./tests/Paramore.Brighter.MSSQL.Tests/Paramore.Brighter.MSSQL.Tests.csproj --filter "Fragile!=CI" --configuration Release --logger "console;verbosity=normal" --logger GitHubActions --blame -v n
        
  mysql-ci:
    runs-on: ubuntu-latest
    timeout-minutes: 5
    needs: [build]
  
    services:
      mariadb:
        image: mariadb:latest
        ports:
          - 3306:3306
        env:
          MYSQL_DATABASE: BrighterTests
          MYSQL_ROOT_PASSWORD: root
        options: --health-cmd="healthcheck.sh --su-mysql --connect --innodb_initialized" --health-interval=5s --health-timeout=2s --health-retries=3

    steps:
      - uses: actions/checkout@v4
      - name: Setup dotnet 
        uses: actions/setup-dotnet@v4
        with:
          dotnet-version: |
            8.0.x
            9.0.x
      - name: Install dependencies
        run: dotnet restore
      - name: Verify MariaDB connection
        env:
          PORT: ${{ job.services.mariadb.ports[3306] }}
        run: |
          while ! mysqladmin ping -h"127.0.0.1" -P"$PORT" --silent; do
            sleep 1
          done
      - name: MySQL Tests
        run: dotnet test ./tests/Paramore.Brighter.MySQL.Tests/Paramore.Brighter.MySQL.Tests.csproj --filter "Fragile!=CI" --configuration Release --logger "console;verbosity=normal" --logger GitHubActions --blame -v n

  dynamo-ci:
    runs-on: ubuntu-latest
    timeout-minutes: 5
    needs: [build]
  
    services:
      dynamo:
        image: dwmkerr/dynamodb
        ports: 
          - 8000:8000
      
    steps:
      - uses: actions/checkout@v4
      - name: Setup dotnet 
        uses: actions/setup-dotnet@v4
        with:
          dotnet-version: |
            8.0.x
            9.0.x
      - name: Install dependencies
        run: dotnet restore
      - name: DynamoDB Tests
<<<<<<< HEAD
        run: dotnet test ./tests/Paramore.Brighter.DynamoDB.Tests/Paramore.Brighter.DynamoDB.Tests.csproj --filter "Fragile!=CI" --configuration Release --logger "console;verbosity=normal" --blame -v n
        
  localstack-ci:
    runs-on: ubuntu-latest
    timeout-minutes: 5
    needs: build
    env:
      LOCALSTACK_SERVICE_URL: http://localhost.localstack.cloud:4566
    
    services: 
      localstack: 
        image: localstack/localstack    
        ports:
          - 4566:4566
        env: 
          SERVICES: s3,sqs,sns,sts,dynamodb,iam,scheduler
    
    steps:
      - uses: actions/checkout@v4
        with:
          fetch-depth: 0 # Required to fetch the Git tags
          filter: tree:0
          show-progress: false
      - name: Setup dotnet
        uses: actions/setup-dotnet@v4
        with:
          dotnet-version: |
            8.0.x
            9.0.x
      - uses: actions/cache@v4
        with:
          path: ~/.nuget/packages
          key: Linux-nuget-${{ hashFiles('**/Directory.Packages.props') }}
          restore-keys: |
            Linux-nuget-
      - name: AWS Tests
        run: dotnet test ./tests/Paramore.Brighter.AWS.Tests/Paramore.Brighter.AWS.Tests.csproj --filter "Fragile!=CI" --configuration Release --logger "console;verbosity=normal" --blame -v n
=======
        run: dotnet test ./tests/Paramore.Brighter.DynamoDB.Tests/Paramore.Brighter.DynamoDB.Tests.csproj --filter "Fragile!=CI" --configuration Release --logger "console;verbosity=normal" --logger GitHubActions --blame -v n
>>>>>>> febc008c

  aws-ci:
    runs-on: ubuntu-latest
    timeout-minutes: 5
    if: |
      (github.event_name == 'push' && (github.ref_name == 'main' || github.ref_name == 'master')) ||
      (github.event_name == 'pull_request' && !github.event.pull_request.head.repo.fork)
    needs: [build]
    env:
      AWS_ACCESS_KEY_ID: ${{ secrets.AWS_ACCESS_KEY_ID }}
      AWS_SECRET_ACCESS_KEY: ${{ secrets.AWS_SECRET_ACCESS_KEY }}
      AWS_REGION: us-west-2
      AWS_DEFAULT_OUTPUT: json    
      
    steps:
      - uses: actions/checkout@v4
      - name: Setup dotnet 
        uses: actions/setup-dotnet@v4
        with:
          dotnet-version: |
            8.0.x
            9.0.x
      - name: Install dependencies
        run: dotnet restore
      - name: Configure AWS Credentials
        uses: aws-actions/configure-aws-credentials@v4
        with:
          aws-access-key-id: ${{ secrets.AWS_ACCESS_KEY_ID }}
          aws-secret-access-key: ${{ secrets.AWS_SECRET_ACCESS_KEY }}
          aws-region: eu-west-1
<<<<<<< HEAD
      - name: AWS SNS, SQS and S3 Tests
        run: dotnet test ./tests/Paramore.Brighter.AWS.Tests/Paramore.Brighter.AWS.Tests.csproj --filter "Fragile!=CI" --configuration Release --logger "console;verbosity=normal" --blame -v n
=======
      - name: SQS Tests
        run: dotnet test ./tests/Paramore.Brighter.AWS.Tests/Paramore.Brighter.AWS.Tests.csproj --filter "Fragile!=CI" --configuration Release --logger "console;verbosity=normal" --logger GitHubActions --blame -v n
>>>>>>> febc008c
  
  aws-scheduler-ci:
    runs-on: ubuntu-latest
    timeout-minutes: 5
    if: |
      (github.event_name == 'push' && (github.ref_name == 'main' || github.ref_name == 'master')) ||
      (github.event_name == 'pull_request' && !github.event.pull_request.head.repo.fork)
    needs: [build]
    env:
      AWS_ACCESS_KEY_ID: ${{ secrets.AWS_ACCESS_KEY_ID }}
      AWS_SECRET_ACCESS_KEY: ${{ secrets.AWS_SECRET_ACCESS_KEY }}
      AWS_REGION: us-west-2
      AWS_DEFAULT_OUTPUT: json
    
    steps:
      - uses: actions/checkout@v4
      - name: Setup dotnet
        uses: actions/setup-dotnet@v4
        with:
          dotnet-version: |
            8.0.x
            9.0.x
      - name: Install dependencies
        run: dotnet restore
      - name: Configure AWS Credentials
        uses: aws-actions/configure-aws-credentials@v4
        with:
          aws-access-key-id: ${{ secrets.AWS_ACCESS_KEY_ID }}
          aws-secret-access-key: ${{ secrets.AWS_SECRET_ACCESS_KEY }}
          aws-region: eu-west-1
<<<<<<< HEAD
      - name: Scheduler Tests
        run: dotnet test ./tests/Paramore.Brighter.AWSScheduler.Tests/Paramore.Brighter.AWSScheduler.Tests.csproj --filter "Fragile!=CI" --configuration Release --logger "console;verbosity=normal" --blame -v n
=======
      - name: SQS Tests
        run: dotnet test ./tests/Paramore.Brighter.AWSScheduler.Tests/Paramore.Brighter.AWSScheduler.Tests.csproj --filter "Fragile!=CI" --configuration Release --logger "console;verbosity=normal" --logger GitHubActions --blame -v n
>>>>>>> febc008c
       
  sqlite-ci:
    runs-on: ubuntu-latest
    timeout-minutes: 5
    needs: [ build ]

    steps:
      - uses: actions/checkout@v4
      - name: Setup dotnet 
        uses: actions/setup-dotnet@v4
        with:
          dotnet-version: |
            8.0.x
            9.0.x
      - name: Install dependencies
        run: dotnet restore
      - name: Sqlite Tests
        run: dotnet test ./tests/Paramore.Brighter.Sqlite.Tests/Paramore.Brighter.Sqlite.Tests.csproj --filter "Fragile!=CI" --configuration Release --logger "console;verbosity=normal" --logger GitHubActions --blame -v n

  azure-ci:
    runs-on: ubuntu-latest
    timeout-minutes: 5
    needs: [build]
    steps:
      - uses: actions/checkout@v4
      - name: Setup dotnet 
        uses: actions/setup-dotnet@v4
        with:
          dotnet-version: |
            8.0.x
            9.0.x
      - name: Install dependencies
        run: dotnet restore
      - name: Azure Tests
        run: dotnet test ./tests/Paramore.Brighter.AzureServiceBus.Tests/Paramore.Brighter.AzureServiceBus.Tests.csproj --filter "Fragile!=CI" --configuration Release --logger "console;verbosity=normal" --logger GitHubActions --blame -v n
        
# MongoDB tool too long time to run
#  mongodb-ci:
#    runs-on: ubuntu-latest
#    timeout-minutes: 5
#    needs: [build]
#    
#    services:
#      mongo:
#        image: mongo
#        ports:
#          - 27017:27017
#        env:
#          MONGO_INITDB_ROOT_USERNAME: root
#          MONGO_INITDB_ROOT_PASSWORD: example
#          MONGO_INITDB_DATABASE: brighter
#        options: >-
#          --health-cmd mongo
#          --health-interval 20s
#          --health-timeout 10s
#          --health-retries 10
#    steps:
#      - uses: actions/checkout@v4
#      - name: Setup dotnet
#        uses: actions/setup-dotnet@v4
#        with:
#          dotnet-version: |
#            8.0.x
#            9.0.x
#      - name: Install dependencies
#        run: dotnet restore
#      - name: MongoDB Tests
#        run: dotnet test ./tests/Paramore.Brighter.MongoDb.Tests/Paramore.Brighter.MongoDb.Tests.csproj --filter "Fragile!=CI" --configuration Release --logger "console;verbosity=normal" --blame -v n
        <|MERGE_RESOLUTION|>--- conflicted
+++ resolved
@@ -399,9 +399,8 @@
       - name: Install dependencies
         run: dotnet restore
       - name: DynamoDB Tests
-<<<<<<< HEAD
-        run: dotnet test ./tests/Paramore.Brighter.DynamoDB.Tests/Paramore.Brighter.DynamoDB.Tests.csproj --filter "Fragile!=CI" --configuration Release --logger "console;verbosity=normal" --blame -v n
-        
+        run: dotnet test ./tests/Paramore.Brighter.DynamoDB.Tests/Paramore.Brighter.DynamoDB.Tests.csproj --filter "Fragile!=CI" --configuration Release --logger "console;verbosity=normal" --logger GitHubActions --blame -v n
+
   localstack-ci:
     runs-on: ubuntu-latest
     timeout-minutes: 5
@@ -436,10 +435,7 @@
           restore-keys: |
             Linux-nuget-
       - name: AWS Tests
-        run: dotnet test ./tests/Paramore.Brighter.AWS.Tests/Paramore.Brighter.AWS.Tests.csproj --filter "Fragile!=CI" --configuration Release --logger "console;verbosity=normal" --blame -v n
-=======
-        run: dotnet test ./tests/Paramore.Brighter.DynamoDB.Tests/Paramore.Brighter.DynamoDB.Tests.csproj --filter "Fragile!=CI" --configuration Release --logger "console;verbosity=normal" --logger GitHubActions --blame -v n
->>>>>>> febc008c
+        run: dotnet test ./tests/Paramore.Brighter.AWS.Tests/Paramore.Brighter.AWS.Tests.csproj --filter "Fragile!=CI" --configuration Release --logger "console;verbosity=normal" --logger GitHubActions --blame -v n
 
   aws-ci:
     runs-on: ubuntu-latest
@@ -470,13 +466,8 @@
           aws-access-key-id: ${{ secrets.AWS_ACCESS_KEY_ID }}
           aws-secret-access-key: ${{ secrets.AWS_SECRET_ACCESS_KEY }}
           aws-region: eu-west-1
-<<<<<<< HEAD
       - name: AWS SNS, SQS and S3 Tests
-        run: dotnet test ./tests/Paramore.Brighter.AWS.Tests/Paramore.Brighter.AWS.Tests.csproj --filter "Fragile!=CI" --configuration Release --logger "console;verbosity=normal" --blame -v n
-=======
-      - name: SQS Tests
         run: dotnet test ./tests/Paramore.Brighter.AWS.Tests/Paramore.Brighter.AWS.Tests.csproj --filter "Fragile!=CI" --configuration Release --logger "console;verbosity=normal" --logger GitHubActions --blame -v n
->>>>>>> febc008c
   
   aws-scheduler-ci:
     runs-on: ubuntu-latest
@@ -507,13 +498,8 @@
           aws-access-key-id: ${{ secrets.AWS_ACCESS_KEY_ID }}
           aws-secret-access-key: ${{ secrets.AWS_SECRET_ACCESS_KEY }}
           aws-region: eu-west-1
-<<<<<<< HEAD
       - name: Scheduler Tests
-        run: dotnet test ./tests/Paramore.Brighter.AWSScheduler.Tests/Paramore.Brighter.AWSScheduler.Tests.csproj --filter "Fragile!=CI" --configuration Release --logger "console;verbosity=normal" --blame -v n
-=======
-      - name: SQS Tests
         run: dotnet test ./tests/Paramore.Brighter.AWSScheduler.Tests/Paramore.Brighter.AWSScheduler.Tests.csproj --filter "Fragile!=CI" --configuration Release --logger "console;verbosity=normal" --logger GitHubActions --blame -v n
->>>>>>> febc008c
        
   sqlite-ci:
     runs-on: ubuntu-latest

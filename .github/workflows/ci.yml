name: CI
# CI build for Brighter
# It creates a package on the github nuger feed for this project
# We run tests for transports as separate jobs to create greater visibility of failure, and to parallelize
# HINT: If you need to debug a config issue, tmate allows you to hop on to the server, check in the build
# logs for the SSH address to let you hop onto the box via tmate. It will timeout and not connect if left too long
# - name: Debugging with tmate
#   uses: mxschmitt/action-tmate@v3.1


on:
  push:
    branches: [ master, release/9X ]
    tags:
      - '*.*.*'
  pull_request:
    branches: [ master, release/9X ]
  
env:
 # Stop wasting time caching packages
  DOTNET_SKIP_FIRST_TIME_EXPERIENCE: true
  # Disable sending usage data to Microsoft
  DOTNET_CLI_TELEMETRY_OPTOUT: true
  # Don't show a logo on first run of CLI
  DOTNET_NOLOGO: true
  # Enable color on terminal
  DOTNET_SYSTEM_CONSOLE_ALLOW_ANSI_COLOR_REDIRECTION: 1
  FORCE_COLOR: 3
  TERM: xterm
  # GitHub Packages Feed settings
  GITHUB_FEED: https://nuget.pkg.github.com/
  GITHUB_USER: iancooper
  GITHUB_TOKEN: ${{ secrets.GITHUB_TOKEN }}

jobs:
  build:
    timeout-minutes: 30
    runs-on: ubuntu-latest
    steps:
      - name: Setup dotnet
        uses: actions/setup-dotnet@v5
        with:
          dotnet-version: |
            8.0.x
            9.0.x
      - run: dotnet --info
      - uses: actions/checkout@v5
        with:
          fetch-depth: 0
      - uses: actions/cache@v4
        with:
          path: ~/.nuget/packages
          key: Linux-nuget-${{ hashFiles('**/Directory.Packages.props') }}
          restore-keys: |
            Linux-nuget-
      - name: Build
        run: dotnet build --configuration Release
      - name: Core Tests
        run: |
          dotnet test tests/Paramore.Brighter.Core.Tests/Paramore.Brighter.Core.Tests.csproj --filter "Fragile!=CI" -c Release --no-restore --no-build --verbosity d
          dotnet test tests/Paramore.Brighter.Extensions.Tests/Paramore.Brighter.Extensions.Tests.csproj -c Release --no-restore --no-build --verbosity d
          dotnet test tests/Paramore.Brighter.Transforms.Adaptors.Tests/Paramore.Brighter.Transforms.Adaptors.Tests.csproj -c Release --no-restore --logger GitHubActions --no-build --verbosity d

      - name: Upload packages as artifacts
        uses: actions/upload-artifact@v4
        with:
          name: nuget packages
          path: "**/*.nupkg"
      - name: Push to GitHub Feed
        if: ${{ github.event_name != 'pull_request' }}
        run: dotnet nuget push **/*.nupkg --source https://nuget.pkg.github.com/${REPOSITORY_OWNER}/index.json --api-key ${GITHUB_TOKEN} --skip-duplicate
        env:
          GITHUB_TOKEN: ${{ secrets.GITHUB_TOKEN }}
          REPOSITORY_OWNER: ${{ github.repository_owner }}

  release:
    if: startsWith(github.ref, 'refs/tags')
    runs-on: ubuntu-latest
    timeout-minutes: 5
    needs: [build]
    steps:
      - uses: actions/download-artifact@v5
        with:
          name: nuget packages
      - name: Push generated package to NuGet
        run: dotnet nuget push **/*.nupkg --source https://api.nuget.org/v3/index.json --api-key ${{ secrets.NUGET_KEY }} --skip-duplicate

  memory:
    runs-on: ubuntu-latest
    timeout-minutes: 8
    needs: [build]

    steps:
      - uses: actions/checkout@v5
      - name: Setup dotnet
        uses: actions/setup-dotnet@v5
        with:
          dotnet-version: |
            8.0.x
            9.0.x
      - name: Install dependencies
        run: dotnet restore
      - name: In Memory Transport Tests
        run: dotnet test ./tests/Paramore.Brighter.InMemory.Tests/Paramore.Brighter.InMemory.Tests.csproj --filter "Fragile!=CI" --configuration Release --logger "console;verbosity=normal" --logger GitHubActions --blame -v n  

  hangfire:
    runs-on: ubuntu-latest
    timeout-minutes: 8
    needs: [ build ]

    steps:
      - uses: actions/checkout@v5
      - name: Setup dotnet
        uses: actions/setup-dotnet@v5
        with:
          dotnet-version: |
            8.0.x
            9.0.x
      - name: Install dependencies
        run: dotnet restore
      - name: Hangfire Tests
        run: dotnet test ./tests/Paramore.Brighter.Hangfire.Tests/Paramore.Brighter.Hangfire.Tests.csproj --filter "Fragile!=CI" --configuration Release --logger "console;verbosity=normal" --logger GitHubActions --blame -v n

  quartz:
    runs-on: ubuntu-latest
    timeout-minutes: 8
    needs: [ build ]

    steps:
      - uses: actions/checkout@v5
      - name: Setup dotnet
        uses: actions/setup-dotnet@v5
        with:
          dotnet-version: |
            8.0.x
            9.0.x
      - name: Install dependencies
        run: dotnet restore
      - name: Quartz Tests
        run: dotnet test ./tests/Paramore.Brighter.Quartz.Tests/Paramore.Brighter.Quartz.Tests.csproj --filter "Fragile!=CI" --configuration Release --logger "console;verbosity=normal" --logger GitHubActions --blame -v n

  redis-ci:
    runs-on: ubuntu-latest
    timeout-minutes: 5
    needs: [build]

    services:
      redis:  
        image: redis:latest
        ports:
        - 6379:6379
        options: >-
          --health-cmd "redis-cli ping"
          --health-interval 10s
          --health-timeout 5s
          --health-retries 5             

    steps:
      - uses: actions/checkout@v5
      - name: Setup dotnet
        uses: actions/setup-dotnet@v5
        with:
          dotnet-version: |
            8.0.x
            9.0.x
      - name: Install dependencies
        run: dotnet restore
      - name: Redis Transport Tests
        run: dotnet test ./tests/Paramore.Brighter.Redis.Tests/Paramore.Brighter.Redis.Tests.csproj --filter "Fragile!=CI" --configuration Release --logger "console;verbosity=normal" --logger GitHubActions --blame -v n

  mqtt-ci:
    runs-on: ubuntu-latest
    timeout-minutes: 5
    needs: [build]

    services:
      mosquitto:  
        image: efrecon/mosquitto:latest
        ports:
        - 1883:1883

    steps:
      - name: Checkout code
        uses: actions/checkout@v5
      - name: Setup dotnet 
        uses: actions/setup-dotnet@v5
        with:
          dotnet-version: |
            8.0.x
            9.0.x
      - name: Install dependencies
        run: dotnet restore
      - name: MQTT Transport Tests
        run: dotnet test ./tests/Paramore.Brighter.MQTT.Tests/Paramore.Brighter.MQTT.Tests.csproj --filter "Category=MQTT&Fragile!=CI" --configuration Release --logger "console;verbosity=normal" --logger GitHubActions --blame -v n

  rabbitmq-ci:
    runs-on: ubuntu-latest
    timeout-minutes: 5
    needs: [build]

    services:
      rabbitmq:
        image: brightercommand/rabbitmq:3.13-management-delay
        ports:
        - 5672:5672 
        # needed because the rabbitmq container does not provide a healthcheck
        options: >-
          --health-cmd "rabbitmqctl node_health_check"
          --health-interval 10s
          --health-timeout 5s
          --health-retries 5

    steps:
      - uses: actions/checkout@v5
      - name: Setup dotnet
        uses: actions/setup-dotnet@v5
        with:
          dotnet-version: |
            8.0.x
            9.0.x
      - name: Install dependencies
        run: dotnet restore
      - name: RMQ Async Transport Tests
        run: dotnet test ./tests/Paramore.Brighter.RMQ.Async.Tests/Paramore.Brighter.RMQ.Async.Tests.csproj --filter "Fragile!=CI" --configuration Release --logger "console;verbosity=normal" --logger GitHubActions --blame -v n
      - name: RMQ Sync Transport Tests
        run: dotnet test ./tests/Paramore.Brighter.RMQ.Sync.Tests/Paramore.Brighter.RMQ.Sync.Tests.csproj --filter "Fragile!=CI" --configuration Release --logger "console;verbosity=normal" --logger GitHubActions --blame -v n

  kafka-ci:
    runs-on: ubuntu-latest
    timeout-minutes: 20
    needs: [build]
    env:
      CONFLUENT_BOOSTRAP_SERVER: ${{ secrets.CONFLUENT_BOOSTRAP_SERVER }}
      CONFLUENT_SASL_PASSWORD: ${{ secrets.CONFLUENT_SASL_PASSWORD }}
      CONFLUENT_SASL_USERNAME: ${{ secrets.CONFLUENT_SASL_USERNAME }}

    services:
      zookeeper:
        image: confluentinc/cp-zookeeper:latest
        ports: 
          - 2181:2181
        env:
         ZOOKEEPER_CLIENT_PORT: 2181
         ZOOKEEPER_TICK_TIME: 2000
         ALLOW_ANONYMOUS_LOGIN: yes
      kafka:
        image: confluentinc/cp-enterprise-kafka:latest
        ports:
          - 9092:9092
        env:
          KAFKA_BROKER_ID: 1
          KAFKA_ZOOKEEPER_CONNECT: zookeeper:2181
          KAFKA_ADVERTISED_LISTENERS: PLAINTEXT://kafka:29092,PLAINTEXT_HOST://localhost:9092
          KAFKA_LISTENER_SECURITY_PROTOCOL_MAP: PLAINTEXT:PLAINTEXT,PLAINTEXT_HOST:PLAINTEXT
          KAFKA_INTER_BROKER_LISTENER_NAME: PLAINTEXT
          KAFKA_OFFSETS_TOPIC_REPLICATION_FACTOR: 1
          KAFKA_AUTO_CREATE_TOPICS_ENABLE: true
          KAFKA_DELETE_TOPIC_ENABLE: "false"
      schema-registry:
        image: confluentinc/cp-schema-registry:latest
        ports:
          - 8081:8081
        env:
          SCHEMA_REGISTRY_HOST_NAME: schema-registry
          SCHEMA_REGISTRY_KAFKASTORE_BOOTSTRAP_SERVERS: 'kafka:29092'
          SCHEMA_REGISTRY_LISTENERS: http://0.0.0.0:8081

    steps:
    - name: Install KafkaCat
      run: |
        sudo apt-get install kafkacat
    - name: Sleep to let Kafka spin up
      uses: jakejarvis/wait-action@master
      with:
        time: '30s'
    - name: docker check
      run: docker ps -a
    - name: Checkout code
      uses: actions/checkout@v5
    - name: Setup dotnet
      uses: actions/setup-dotnet@v5
      with:
        dotnet-version: |
          8.0.x
          9.0.x
    - name: Install dependencies
      run: dotnet restore
    - name: Kafka Transport Tests
      run: dotnet test ./tests/Paramore.Brighter.Kafka.Tests/Paramore.Brighter.Kafka.Tests.csproj --filter "Category=Kafka&Category!=Confluent&Fragile!=CI" --configuration Release --logger "console;verbosity=normal" --logger GitHubActions --blame -v n

  postgres-ci:
    runs-on: ubuntu-latest
    timeout-minutes: 5
    needs: [build]

    services:
      postgres:
        image: postgres
        ports: 
          - 5432:5432
        env:
          POSTGRES_PASSWORD: password
        options: >-
          --health-cmd pg_isready
          --health-interval 10s
          --health-timeout 5s
          --health-retries 5
    steps:
      - uses: actions/checkout@v5
      - name: Setup dotnet 
        uses: actions/setup-dotnet@v5
        with:
          dotnet-version: |
            8.0.x
            9.0.x
      - name: Install dependencies
        run: dotnet restore
      - name: Postgres Tests
        run: dotnet test ./tests/Paramore.Brighter.PostgresSQL.Tests/Paramore.Brighter.PostgresSQL.Tests.csproj --filter "Fragile!=CI" --configuration Release --logger "console;verbosity=normal" --logger GitHubActions --blame -v n

  sqlserver-ci:
    runs-on: ubuntu-latest
    timeout-minutes: 5
    needs: [build]

    services:
      sqlserver:
        image: mcr.microsoft.com/mssql/server
        ports: 
          - 11433:1433
        env:
          ACCEPT_EULA: Y
          SA_PASSWORD: Password123!
    steps:
      - uses: actions/checkout@v5
      - name: Setup dotnet 
        uses: actions/setup-dotnet@v5
        with:
          dotnet-version: |
            8.0.x
            9.0.x
      - name: Install dependencies
        run: dotnet restore
      - name: MSSQL Tests
        run: dotnet test ./tests/Paramore.Brighter.MSSQL.Tests/Paramore.Brighter.MSSQL.Tests.csproj --filter "Fragile!=CI" --configuration Release --logger "console;verbosity=normal" --logger GitHubActions --blame -v n

  mysql-ci:
    runs-on: ubuntu-latest
    timeout-minutes: 5
    needs: [build]

    services:
      mariadb:
        image: mariadb:latest
        ports:
          - 3306:3306
        env:
          MYSQL_DATABASE: BrighterTests
          MYSQL_ROOT_PASSWORD: root
        options: --health-cmd="healthcheck.sh --su-mysql --connect --innodb_initialized" --health-interval=5s --health-timeout=2s --health-retries=3

    steps:
      - uses: actions/checkout@v5
      - name: Setup dotnet 
        uses: actions/setup-dotnet@v5
        with:
          dotnet-version: |
            8.0.x
            9.0.x
      - name: Install dependencies
        run: dotnet restore
      - name: Verify MariaDB connection
        env:
          PORT: ${{ job.services.mariadb.ports[3306] }}
        run: |
          while ! mysqladmin ping -h"127.0.0.1" -P"$PORT" --silent; do
            sleep 1
          done
      - name: MySQL Tests
        run: dotnet test ./tests/Paramore.Brighter.MySQL.Tests/Paramore.Brighter.MySQL.Tests.csproj --filter "Fragile!=CI" --configuration Release --logger "console;verbosity=normal" --logger GitHubActions --blame -v n

  dynamo-ci:
    runs-on: ubuntu-latest
    timeout-minutes: 5
    needs: [build]

    services:
      dynamo:
        image: dwmkerr/dynamodb
        ports: 
          - 8000:8000

    steps:
      - uses: actions/checkout@v5
      - name: Setup dotnet 
        uses: actions/setup-dotnet@v5
        with:
          dotnet-version: |
            8.0.x
            9.0.x
      - name: Install dependencies
        run: dotnet restore
      - name: DynamoDB Tests
        run: |
          dotnet test ./tests/Paramore.Brighter.DynamoDB.Tests/Paramore.Brighter.DynamoDB.Tests.csproj --filter "Fragile!=CI" --configuration Release --logger "console;verbosity=normal" --logger GitHubActions --blame -v n
          dotnet test ./tests/Paramore.Brighter.DynamoDB.V4.Tests/Paramore.Brighter.DynamoDB.V4.Tests.csproj --filter "Fragile!=CI" --configuration Release --logger "console;verbosity=normal" --logger GitHubActions --blame -v n

  localstack-ci:
    runs-on: ubuntu-latest
    timeout-minutes: 5
    needs: build
    env:
      LOCALSTACK_SERVICE_URL: http://localhost.localstack.cloud:4566

    services: 
      localstack: 
        image: localstack/localstack    
        ports:
          - 4566:4566
        env: 
          SERVICES: s3,sqs,sns,sts,dynamodb,iam,scheduler

    steps:
      - uses: actions/checkout@v5
        with:
          fetch-depth: 0 # Required to fetch the Git tags
          filter: tree:0
          show-progress: false
      - name: Setup dotnet
        uses: actions/setup-dotnet@v5
        with:
          dotnet-version: |
            8.0.x
            9.0.x
      - uses: actions/cache@v4
        with:
          path: ~/.nuget/packages
          key: Linux-nuget-${{ hashFiles('**/Directory.Packages.props') }}
          restore-keys: |
            Linux-nuget-
      - name: AWS Tests
        run: |
          dotnet test ./tests/Paramore.Brighter.AWS.Tests/Paramore.Brighter.AWS.Tests.csproj --filter "Fragile!=CI" --configuration Release --logger "console;verbosity=normal" --logger GitHubActions --blame -v n
          dotnet test ./tests/Paramore.Brighter.AWS.V4.Tests/Paramore.Brighter.AWS.V4.Tests.csproj --filter "Fragile!=CI" --configuration Release --logger "console;verbosity=normal" --logger GitHubActions --blame -v n

  aws-ci:
    runs-on: ubuntu-latest
    timeout-minutes: 5
    if: |
      (github.event_name == 'push' && (github.ref_name == 'main' || github.ref_name == 'master')) ||
      (github.event_name == 'pull_request' && !github.event.pull_request.head.repo.fork)
    needs: [build]
    env:
      AWS_ACCESS_KEY_ID: ${{ secrets.AWS_ACCESS_KEY_ID }}
      AWS_SECRET_ACCESS_KEY: ${{ secrets.AWS_SECRET_ACCESS_KEY }}
      AWS_REGION: us-west-2
      AWS_DEFAULT_OUTPUT: json    

    steps:
      - uses: actions/checkout@v5
      - name: Setup dotnet 
        uses: actions/setup-dotnet@v5
        with:
          dotnet-version: |
            8.0.x
            9.0.x
      - name: Install dependencies
        run: dotnet restore
      - name: Configure AWS Credentials
        uses: aws-actions/configure-aws-credentials@v5
        with:
          aws-access-key-id: ${{ secrets.AWS_ACCESS_KEY_ID }}
          aws-secret-access-key: ${{ secrets.AWS_SECRET_ACCESS_KEY }}
          aws-region: eu-west-1
      - name: AWS SNS, SQS and S3 Tests
        run: |
          dotnet test ./tests/Paramore.Brighter.AWS.Tests/Paramore.Brighter.AWS.Tests.csproj --filter "Fragile!=CI" --configuration Release --logger "console;verbosity=normal" --logger GitHubActions --blame -v n
          dotnet test ./tests/Paramore.Brighter.AWS.V4.Tests/Paramore.Brighter.AWS.V4.Tests.csproj --filter "Fragile!=CI" --configuration Release --logger "console;verbosity=normal" --logger GitHubActions --blame -v n

  aws-scheduler-ci:
    runs-on: ubuntu-latest
    timeout-minutes: 5
    if: |
      (github.event_name == 'push' && (github.ref_name == 'main' || github.ref_name == 'master')) ||
      (github.event_name == 'pull_request' && !github.event.pull_request.head.repo.fork)
    needs: [build]
    env:
      AWS_ACCESS_KEY_ID: ${{ secrets.AWS_ACCESS_KEY_ID }}
      AWS_SECRET_ACCESS_KEY: ${{ secrets.AWS_SECRET_ACCESS_KEY }}
      AWS_REGION: us-west-2
      AWS_DEFAULT_OUTPUT: json

    steps:
      - uses: actions/checkout@v5
      - name: Setup dotnet
        uses: actions/setup-dotnet@v5
        with:
          dotnet-version: |
            8.0.x
            9.0.x
      - name: Install dependencies
        run: dotnet restore
      - name: Configure AWS Credentials
        uses: aws-actions/configure-aws-credentials@v5
        with:
          aws-access-key-id: ${{ secrets.AWS_ACCESS_KEY_ID }}
          aws-secret-access-key: ${{ secrets.AWS_SECRET_ACCESS_KEY }}
          aws-region: eu-west-1
      - name: Scheduler Tests
        run: |
          dotnet test ./tests/Paramore.Brighter.AWSScheduler.Tests/Paramore.Brighter.AWSScheduler.Tests.csproj --filter "Fragile!=CI" --configuration Release --logger "console;verbosity=normal" --logger GitHubActions --blame -v n
          dotnet test ./tests/Paramore.Brighter.AWSScheduler.V4.Tests/Paramore.Brighter.AWSScheduler.V4.Tests.csproj --filter "Fragile!=CI" --configuration Release --logger "console;verbosity=normal" --logger GitHubActions --blame -v n

  sqlite-ci:
    runs-on: ubuntu-latest
    timeout-minutes: 5
    needs: [ build ]

    steps:
      - uses: actions/checkout@v5
      - name: Setup dotnet 
        uses: actions/setup-dotnet@v5
        with:
          dotnet-version: |
            8.0.x
            9.0.x
      - name: Install dependencies
        run: dotnet restore
      - name: Sqlite Tests
        run: dotnet test ./tests/Paramore.Brighter.Sqlite.Tests/Paramore.Brighter.Sqlite.Tests.csproj --filter "Fragile!=CI" --configuration Release --logger "console;verbosity=normal" --logger GitHubActions --blame -v n

  azure-ci:
    runs-on: ubuntu-latest
    timeout-minutes: 5
    needs: [build]
    steps:
      - uses: actions/checkout@v5
      - name: Setup dotnet 
        uses: actions/setup-dotnet@v5
        with:
          dotnet-version: |
            8.0.x
            9.0.x
      - name: Install dependencies
        run: dotnet restore
      - name: Azure Tests
        run: dotnet test ./tests/Paramore.Brighter.AzureServiceBus.Tests/Paramore.Brighter.AzureServiceBus.Tests.csproj --filter "Fragile!=CI" --configuration Release --logger "console;verbosity=normal" --logger GitHubActions --blame -v n
<<<<<<< HEAD
  
  pulsar-ci:
    runs-on: ubuntu-latest
    timeout-minutes: 5
    needs: [build]
    steps:
      - uses: actions/checkout@v5
        with:
          fetch-depth: 0 # Required to fetch the Git tags
          filter: tree:0
          show-progress: false
      - name: Setup dotnet
        uses: actions/setup-dotnet@v5
        with:
          dotnet-version: |
            8.0.x
            9.0.x
      - uses: actions/cache@v4
        with:
          path: ~/.nuget/packages
          key: Linux-nuget-${{ hashFiles('**/Directory.Packages.props') }}
          restore-keys: |
            Linux-nuget
            
      - name: Set up Apache Pulsar
        uses: reugn/github-action-pulsar@v1
        
      - name: Pulsar Tests
        run: dotnet test ./tests/Paramore.Brighter.Pulsar.Tests/Paramore.Brighter.Pulsar.Tests.csproj --filter "Fragile!=CI" --configuration Release --logger "console;verbosity=normal" --logger GitHubActions --blame -v n
=======
>>>>>>> d5e5be7e

  mongodb-ci:
    runs-on: ubuntu-latest
    timeout-minutes: 5
    needs: [build]

    services:
      mongo:
        image: mongo
        ports:
          - 27017:27017
        env:
          MONGO_INITDB_ROOT_USERNAME: root
          MONGO_INITDB_ROOT_PASSWORD: example
          MONGO_INITDB_DATABASE: brighter
        options: >-
          --health-cmd "mongosh --eval 'db.runCommand(\"ping\").ok'"
          --health-interval 20s
          --health-timeout 10s
          --health-retries 10
    steps:
      - uses: actions/checkout@v5
      - name: Setup dotnet
        uses: actions/setup-dotnet@v5
        with:
          dotnet-version: |
            8.0.x
            9.0.x
      - name: Install dependencies
        run: dotnet restore
      - name: MongoDB Tests
<<<<<<< HEAD
        run: dotnet test ./tests/Paramore.Brighter.MongoDb.Tests/Paramore.Brighter.MongoDb.Tests.csproj --filter "Fragile!=CI" --configuration Release --logger "console;verbosity=normal" --blame -v n
        
=======
        run: dotnet test ./tests/Paramore.Brighter.MongoDb.Tests/Paramore.Brighter.MongoDb.Tests.csproj --filter "Fragile!=CI" --configuration Release --logger "console;verbosity=normal" --logger GitHubActions --blame -v n
    
  gcp-ci:
    runs-on: ubuntu-latest
    timeout-minutes: 5
    needs: [build]
    if: |
      (github.event_name == 'push' && (github.ref_name == 'main' || github.ref_name == 'master')) ||
      (github.event_name == 'pull_request' && !github.event.pull_request.head.repo.fork)
    steps:
      - uses: actions/checkout@v5
        with: 
          fetch-depth: 0 # Required to fetch the Git tags
          filter: tree:0
          show-progress: false 
          
      - name: Google Cloud auth
        uses: google-github-actions/auth@v2
        with:
          credentials_json: ${{ secrets.GOOGLE_CREDENTIALS }}
            
      - name: Set up Cloud SDK
        uses: google-github-actions/setup-gcloud@v3
        with:
          version: '>= 363.0.0'
      
      - name: Setup dotnet
        uses: actions/setup-dotnet@v5
        with:
          dotnet-version: |
            8.0.x
            9.0.x
            
      - name: Install dependencies
        run: dotnet restore
        
      - name: GCP Tests
        run: dotnet test ./tests/Paramore.Brighter.Gcp.Tests/Paramore.Brighter.Gcp.Tests.csproj --filter "Category!=Spanner&Fragile!=CI" --configuration Release --logger "console;verbosity=normal" --logger GitHubActions --blame -v n
        
#  TODO: Rafael Andrade is working on how to run RocketMQ on GHA
#  rocketmq-ci:
#    runs-on: ubuntu-latest
#    timeout-minutes: 5
#    needs: [build]
#    services:
#      rocketmq-namesrv:
#        image: apache/rocketmq
#        ports:
#          - 9876:9876
#        options: >-
#          --name rmqnamesrv
#          --hostname rmqnamesrv
#          --health-cmd "netstat -an | grep 9876"
#          --health-interval 20s
#          --health-timeout 10s
#          --health-retries 10
#
#      rocketmq-broker:
#        image: apache/rocketmq
#        ports:
#          - 10909:10909
#          - 10911:10911
#          - 10912:10912
#        options: >-
#          --name rmqbroker
#          --hostname rmqbroker
#          --link rmqnamesrv:rmqnamesrv
#          --health-cmd "netstat -an | grep 10911"
#          --health-interval 20s
#          --health-timeout 10s
#          --health-retries 10
#        env:
#          NAMESRV_ADDR: "rocketmq-namesrv:9876"
#          BROKER_CLUSTER_NAME: "DefaultCluster"
#          BROKER_NAME: "broker-a"
#          BROKER_ID: "0"
#          AUTO_CREATE_TOPIC_ENABLE: "true"  # Auto-create topics
#          
#    steps:
#      - uses: actions/checkout@v5
#        with:
#          fetch-depth: 0 # Required to fetch the Git tags
#          filter: tree:0
#          show-progress: false 
#          
#      - name: Wait for RocketMQ to be ready
#        run: |
#          sleep 15
#          echo "RocketMQ should be ready now"
#          
#      - name: Setup dotnet
#        uses: actions/setup-dotnet@v5
#        with:
#          dotnet-version: |
#            8.0.x
#            9.0.x
#            
#      - name: Install dependencies
#        run: dotnet restore
#        
#      - name: RocketMQ Tests
#        run: dotnet test ./tests/Paramore.Brighter.RocketMQ.Tests/Paramore.Brighter.RocketMQ.Tests.csproj --filter "Fragile!=CI" --configuration Release --logger "console;verbosity=normal" --blame -v n
>>>>>>> d5e5be7e
<|MERGE_RESOLUTION|>--- conflicted
+++ resolved
@@ -545,7 +545,6 @@
         run: dotnet restore
       - name: Azure Tests
         run: dotnet test ./tests/Paramore.Brighter.AzureServiceBus.Tests/Paramore.Brighter.AzureServiceBus.Tests.csproj --filter "Fragile!=CI" --configuration Release --logger "console;verbosity=normal" --logger GitHubActions --blame -v n
-<<<<<<< HEAD
   
   pulsar-ci:
     runs-on: ubuntu-latest
@@ -575,8 +574,6 @@
         
       - name: Pulsar Tests
         run: dotnet test ./tests/Paramore.Brighter.Pulsar.Tests/Paramore.Brighter.Pulsar.Tests.csproj --filter "Fragile!=CI" --configuration Release --logger "console;verbosity=normal" --logger GitHubActions --blame -v n
-=======
->>>>>>> d5e5be7e
 
   mongodb-ci:
     runs-on: ubuntu-latest
@@ -608,10 +605,6 @@
       - name: Install dependencies
         run: dotnet restore
       - name: MongoDB Tests
-<<<<<<< HEAD
-        run: dotnet test ./tests/Paramore.Brighter.MongoDb.Tests/Paramore.Brighter.MongoDb.Tests.csproj --filter "Fragile!=CI" --configuration Release --logger "console;verbosity=normal" --blame -v n
-        
-=======
         run: dotnet test ./tests/Paramore.Brighter.MongoDb.Tests/Paramore.Brighter.MongoDb.Tests.csproj --filter "Fragile!=CI" --configuration Release --logger "console;verbosity=normal" --logger GitHubActions --blame -v n
     
   gcp-ci:
@@ -713,5 +706,4 @@
 #        run: dotnet restore
 #        
 #      - name: RocketMQ Tests
-#        run: dotnet test ./tests/Paramore.Brighter.RocketMQ.Tests/Paramore.Brighter.RocketMQ.Tests.csproj --filter "Fragile!=CI" --configuration Release --logger "console;verbosity=normal" --blame -v n
->>>>>>> d5e5be7e
+#        run: dotnet test ./tests/Paramore.Brighter.RocketMQ.Tests/Paramore.Brighter.RocketMQ.Tests.csproj --filter "Fragile!=CI" --configuration Release --logger "console;verbosity=normal" --blame -v n
name: CI
# CI build for Brighter
# It creates a package on the github nuger feed for this project
# We run tests for transports as separate jobs to create greater visibility of failure, and to parallelize
# HINT: If you need to debug a config issue, tmate allows you to hop on to the server, check in the build
# logs for the SSH address to let you hop onto the box via tmate. It will timeout and not connect if left too long
# - name: Debugging with tmate
#   uses: mxschmitt/action-tmate@v3.1


on:
  push:
    branches: [ master, release/9X ]
    tags:
      - '*.*.*'
  pull_request:
    branches: [ master, release/9X ]
  
env:
 # Stop wasting time caching packages
  DOTNET_SKIP_FIRST_TIME_EXPERIENCE: true
  # Disable sending usage data to Microsoft
  DOTNET_CLI_TELEMETRY_OPTOUT: true
  # Don't show a logo on first run of CLI
  DOTNET_NOLOGO: true
  # Enable color on terminal
  DOTNET_SYSTEM_CONSOLE_ALLOW_ANSI_COLOR_REDIRECTION: 1
  FORCE_COLOR: 3
  TERM: xterm
  # GitHub Packages Feed settings
  GITHUB_FEED: https://nuget.pkg.github.com/
  GITHUB_USER: iancooper
  GITHUB_TOKEN: ${{ secrets.GITHUB_TOKEN }}

jobs:
  build:
    timeout-minutes: 30
    runs-on: ubuntu-latest
    steps:
      - name: Setup dotnet
        uses: actions/setup-dotnet@v5
        with:
          dotnet-version: |
            8.0.x
            9.0.x
      - run: dotnet --info
      - uses: actions/checkout@v5
        with:
          fetch-depth: 0
      - uses: actions/cache@v4
        with:
          path: ~/.nuget/packages
          key: Linux-nuget-${{ hashFiles('**/Directory.Packages.props') }}
          restore-keys: |
            Linux-nuget-
      - name: Build
        run: dotnet build --configuration Release
      - name: Core Tests
        run: |
          dotnet test tests/Paramore.Brighter.Core.Tests/Paramore.Brighter.Core.Tests.csproj --filter "Fragile!=CI" -c Release --no-restore --no-build --verbosity d
          dotnet test tests/Paramore.Brighter.Extensions.Tests/Paramore.Brighter.Extensions.Tests.csproj -c Release --no-restore --no-build --verbosity d
          dotnet test tests/Paramore.Brighter.Transforms.Adaptors.Tests/Paramore.Brighter.Transforms.Adaptors.Tests.csproj -c Release --no-restore --logger GitHubActions --no-build --verbosity d
          
      - name: Upload packages as artifacts
        uses: actions/upload-artifact@v4
        with:
          name: nuget packages
          path: "**/*.nupkg"
      - name: Push to GitHub Feed
        if: ${{ github.event_name != 'pull_request' }}
        run: dotnet nuget push **/*.nupkg --source https://nuget.pkg.github.com/${REPOSITORY_OWNER}/index.json --api-key ${GITHUB_TOKEN} --skip-duplicate
        env:
          GITHUB_TOKEN: ${{ secrets.GITHUB_TOKEN }}
          REPOSITORY_OWNER: ${{ github.repository_owner }}

  release:
    if: startsWith(github.ref, 'refs/tags')
    runs-on: ubuntu-latest
    timeout-minutes: 5
    needs: [build]
    steps:
      - uses: actions/download-artifact@v5
        with:
          name: nuget packages
      - name: Push generated package to NuGet
        run: dotnet nuget push **/*.nupkg --source https://api.nuget.org/v3/index.json --api-key ${{ secrets.NUGET_KEY }} --skip-duplicate
    
  memory:
    runs-on: ubuntu-latest
    timeout-minutes: 8
    needs: [build]
    
    steps:
      - uses: actions/checkout@v5
      - name: Setup dotnet
        uses: actions/setup-dotnet@v5
        with:
          dotnet-version: |
            8.0.x
            9.0.x
      - name: Install dependencies
        run: dotnet restore
      - name: In Memory Transport Tests
        run: dotnet test ./tests/Paramore.Brighter.InMemory.Tests/Paramore.Brighter.InMemory.Tests.csproj --filter "Fragile!=CI" --configuration Release --logger "console;verbosity=normal" --logger GitHubActions --blame -v n  
        
  hangfire:
    runs-on: ubuntu-latest
    timeout-minutes: 8
    needs: [ build ]

    steps:
      - uses: actions/checkout@v5
      - name: Setup dotnet
        uses: actions/setup-dotnet@v5
        with:
          dotnet-version: |
            8.0.x
            9.0.x
      - name: Install dependencies
        run: dotnet restore
      - name: Hangfire Tests
        run: dotnet test ./tests/Paramore.Brighter.Hangfire.Tests/Paramore.Brighter.Hangfire.Tests.csproj --filter "Fragile!=CI" --configuration Release --logger "console;verbosity=normal" --logger GitHubActions --blame -v n
  
  quartz:
    runs-on: ubuntu-latest
    timeout-minutes: 8
    needs: [ build ]

    steps:
      - uses: actions/checkout@v5
      - name: Setup dotnet
        uses: actions/setup-dotnet@v5
        with:
          dotnet-version: |
            8.0.x
            9.0.x
      - name: Install dependencies
        run: dotnet restore
      - name: Quartz Tests
        run: dotnet test ./tests/Paramore.Brighter.Quartz.Tests/Paramore.Brighter.Quartz.Tests.csproj --filter "Fragile!=CI" --configuration Release --logger "console;verbosity=normal" --logger GitHubActions --blame -v n
  
  redis-ci:
    runs-on: ubuntu-latest
    timeout-minutes: 5
    needs: [build]
    
    services:
      redis:  
        image: redis:latest
        ports:
        - 6379:6379
        options: >-
          --health-cmd "redis-cli ping"
          --health-interval 10s
          --health-timeout 5s
          --health-retries 5             
      
    steps:
      - uses: actions/checkout@v5
      - name: Setup dotnet
        uses: actions/setup-dotnet@v5
        with:
          dotnet-version: |
            8.0.x
            9.0.x
      - name: Install dependencies
        run: dotnet restore
      - name: Redis Transport Tests
        run: dotnet test ./tests/Paramore.Brighter.Redis.Tests/Paramore.Brighter.Redis.Tests.csproj --filter "Fragile!=CI" --configuration Release --logger "console;verbosity=normal" --logger GitHubActions --blame -v n

  mqtt-ci:
    runs-on: ubuntu-latest
    timeout-minutes: 5
    needs: [build]
    
    services:
      mosquitto:  
        image: efrecon/mosquitto:latest
        ports:
        - 1883:1883
      
    steps:
      - name: Checkout code
        uses: actions/checkout@v5
      - name: Setup dotnet 
        uses: actions/setup-dotnet@v5
        with:
          dotnet-version: |
            8.0.x
            9.0.x
      - name: Install dependencies
        run: dotnet restore
      - name: MQTT Transport Tests
        run: dotnet test ./tests/Paramore.Brighter.MQTT.Tests/Paramore.Brighter.MQTT.Tests.csproj --filter "Category=MQTT&Fragile!=CI" --configuration Release --logger "console;verbosity=normal" --logger GitHubActions --blame -v n

  rabbitmq-ci:
    runs-on: ubuntu-latest
    timeout-minutes: 5
    needs: [build]

    services:
      rabbitmq:
        image: brightercommand/rabbitmq:3.13-management-delay
        ports:
        - 5672:5672 
        # needed because the rabbitmq container does not provide a healthcheck
        options: >-
          --health-cmd "rabbitmqctl node_health_check"
          --health-interval 10s
          --health-timeout 5s
          --health-retries 5

    steps:
      - uses: actions/checkout@v5
      - name: Setup dotnet
        uses: actions/setup-dotnet@v5
        with:
          dotnet-version: |
            8.0.x
            9.0.x
      - name: Install dependencies
        run: dotnet restore
      - name: RMQ Async Transport Tests
        run: dotnet test ./tests/Paramore.Brighter.RMQ.Async.Tests/Paramore.Brighter.RMQ.Async.Tests.csproj --filter "Fragile!=CI" --configuration Release --logger "console;verbosity=normal" --logger GitHubActions --blame -v n
      - name: RMQ Sync Transport Tests
        run: dotnet test ./tests/Paramore.Brighter.RMQ.Sync.Tests/Paramore.Brighter.RMQ.Sync.Tests.csproj --filter "Fragile!=CI" --configuration Release --logger "console;verbosity=normal" --logger GitHubActions --blame -v n
        
  kafka-ci:
    runs-on: ubuntu-latest
    timeout-minutes: 20
    needs: [build]
    env:
      CONFLUENT_BOOSTRAP_SERVER: ${{ secrets.CONFLUENT_BOOSTRAP_SERVER }}
      CONFLUENT_SASL_PASSWORD: ${{ secrets.CONFLUENT_SASL_PASSWORD }}
      CONFLUENT_SASL_USERNAME: ${{ secrets.CONFLUENT_SASL_USERNAME }}

    services:
      zookeeper:
        image: confluentinc/cp-zookeeper:latest
        ports: 
          - 2181:2181
        env:
         ZOOKEEPER_CLIENT_PORT: 2181
         ZOOKEEPER_TICK_TIME: 2000
         ALLOW_ANONYMOUS_LOGIN: yes
      kafka:
        image: confluentinc/cp-enterprise-kafka:latest
        ports:
          - 9092:9092
        env:
          KAFKA_BROKER_ID: 1
          KAFKA_ZOOKEEPER_CONNECT: zookeeper:2181
          KAFKA_ADVERTISED_LISTENERS: PLAINTEXT://kafka:29092,PLAINTEXT_HOST://localhost:9092
          KAFKA_LISTENER_SECURITY_PROTOCOL_MAP: PLAINTEXT:PLAINTEXT,PLAINTEXT_HOST:PLAINTEXT
          KAFKA_INTER_BROKER_LISTENER_NAME: PLAINTEXT
          KAFKA_OFFSETS_TOPIC_REPLICATION_FACTOR: 1
          KAFKA_AUTO_CREATE_TOPICS_ENABLE: true
          KAFKA_DELETE_TOPIC_ENABLE: "false"
      schema-registry:
        image: confluentinc/cp-schema-registry:latest
        ports:
          - 8081:8081
        env:
          SCHEMA_REGISTRY_HOST_NAME: schema-registry
          SCHEMA_REGISTRY_KAFKASTORE_BOOTSTRAP_SERVERS: 'kafka:29092'
          SCHEMA_REGISTRY_LISTENERS: http://0.0.0.0:8081

    steps:
    - name: Install KafkaCat
      run: |
        sudo apt-get install kafkacat
    - name: Sleep to let Kafka spin up
      uses: jakejarvis/wait-action@master
      with:
        time: '30s'
    - name: docker check
      run: docker ps -a
    - name: Checkout code
      uses: actions/checkout@v5
    - name: Setup dotnet
      uses: actions/setup-dotnet@v5
      with:
        dotnet-version: |
          8.0.x
          9.0.x
    - name: Install dependencies
      run: dotnet restore
    - name: Kafka Transport Tests
      run: dotnet test ./tests/Paramore.Brighter.Kafka.Tests/Paramore.Brighter.Kafka.Tests.csproj --filter "Category=Kafka&Category!=Confluent&Fragile!=CI" --configuration Release --logger "console;verbosity=normal" --logger GitHubActions --blame -v n
 
  postgres-ci:
    runs-on: ubuntu-latest
    timeout-minutes: 5
    needs: [build]
  
    services:
      postgres:
        image: postgres
        ports: 
          - 5432:5432
        env:
          POSTGRES_PASSWORD: password
        options: >-
          --health-cmd pg_isready
          --health-interval 10s
          --health-timeout 5s
          --health-retries 5
    steps:
      - uses: actions/checkout@v5
      - name: Setup dotnet 
        uses: actions/setup-dotnet@v5
        with:
          dotnet-version: |
            8.0.x
            9.0.x
      - name: Install dependencies
        run: dotnet restore
      - name: Postgres Tests
        run: dotnet test ./tests/Paramore.Brighter.PostgresSQL.Tests/Paramore.Brighter.PostgresSQL.Tests.csproj --filter "Fragile!=CI" --configuration Release --logger "console;verbosity=normal" --logger GitHubActions --blame -v n
        
  sqlserver-ci:
    runs-on: ubuntu-latest
    timeout-minutes: 5
    needs: [build]
  
    services:
      sqlserver:
        image: mcr.microsoft.com/mssql/server
        ports: 
          - 11433:1433
        env:
          ACCEPT_EULA: Y
          SA_PASSWORD: Password123!
    steps:
      - uses: actions/checkout@v5
      - name: Setup dotnet 
        uses: actions/setup-dotnet@v5
        with:
          dotnet-version: |
            8.0.x
            9.0.x
      - name: Install dependencies
        run: dotnet restore
      - name: MSSQL Tests
        run: dotnet test ./tests/Paramore.Brighter.MSSQL.Tests/Paramore.Brighter.MSSQL.Tests.csproj --filter "Fragile!=CI" --configuration Release --logger "console;verbosity=normal" --logger GitHubActions --blame -v n
        
  mysql-ci:
    runs-on: ubuntu-latest
    timeout-minutes: 5
    needs: [build]
  
    services:
      mariadb:
        image: mariadb:latest
        ports:
          - 3306:3306
        env:
          MYSQL_DATABASE: BrighterTests
          MYSQL_ROOT_PASSWORD: root
        options: --health-cmd="healthcheck.sh --su-mysql --connect --innodb_initialized" --health-interval=5s --health-timeout=2s --health-retries=3

    steps:
      - uses: actions/checkout@v5
      - name: Setup dotnet 
        uses: actions/setup-dotnet@v5
        with:
          dotnet-version: |
            8.0.x
            9.0.x
      - name: Install dependencies
        run: dotnet restore
      - name: Verify MariaDB connection
        env:
          PORT: ${{ job.services.mariadb.ports[3306] }}
        run: |
          while ! mysqladmin ping -h"127.0.0.1" -P"$PORT" --silent; do
            sleep 1
          done
      - name: MySQL Tests
        run: dotnet test ./tests/Paramore.Brighter.MySQL.Tests/Paramore.Brighter.MySQL.Tests.csproj --filter "Fragile!=CI" --configuration Release --logger "console;verbosity=normal" --logger GitHubActions --blame -v n

  dynamo-ci:
    runs-on: ubuntu-latest
    timeout-minutes: 5
    needs: [build]
  
    services:
      dynamo:
        image: dwmkerr/dynamodb
        ports: 
          - 8000:8000
      
    steps:
      - uses: actions/checkout@v5
      - name: Setup dotnet 
        uses: actions/setup-dotnet@v5
        with:
          dotnet-version: |
            8.0.x
            9.0.x
      - name: Install dependencies
        run: dotnet restore
      - name: DynamoDB Tests
        run: |
          dotnet test ./tests/Paramore.Brighter.DynamoDB.Tests/Paramore.Brighter.DynamoDB.Tests.csproj --filter "Fragile!=CI" --configuration Release --logger "console;verbosity=normal" --logger GitHubActions --blame -v n
          dotnet test ./tests/Paramore.Brighter.DynamoDB.V4.Tests/Paramore.Brighter.DynamoDB.V4.Tests.csproj --filter "Fragile!=CI" --configuration Release --logger "console;verbosity=normal" --logger GitHubActions --blame -v n

  localstack-ci:
    runs-on: ubuntu-latest
    timeout-minutes: 5
    needs: build
    env:
      LOCALSTACK_SERVICE_URL: http://localhost.localstack.cloud:4566
    
    services: 
      localstack: 
        image: localstack/localstack    
        ports:
          - 4566:4566
        env: 
          SERVICES: s3,sqs,sns,sts,dynamodb,iam,scheduler
    
    steps:
      - uses: actions/checkout@v5
        with:
          fetch-depth: 0 # Required to fetch the Git tags
          filter: tree:0
          show-progress: false
      - name: Setup dotnet
        uses: actions/setup-dotnet@v5
        with:
          dotnet-version: |
            8.0.x
            9.0.x
      - uses: actions/cache@v4
        with:
          path: ~/.nuget/packages
          key: Linux-nuget-${{ hashFiles('**/Directory.Packages.props') }}
          restore-keys: |
            Linux-nuget-
      - name: AWS Tests
        run: |
          dotnet test ./tests/Paramore.Brighter.AWS.Tests/Paramore.Brighter.AWS.Tests.csproj --filter "Fragile!=CI" --configuration Release --logger "console;verbosity=normal" --logger GitHubActions --blame -v n
          dotnet test ./tests/Paramore.Brighter.AWS.V4.Tests/Paramore.Brighter.AWS.V4.Tests.csproj --filter "Fragile!=CI" --configuration Release --logger "console;verbosity=normal" --logger GitHubActions --blame -v n

  aws-ci:
    runs-on: ubuntu-latest
    timeout-minutes: 5
    if: |
      (github.event_name == 'push' && (github.ref_name == 'main' || github.ref_name == 'master')) ||
      (github.event_name == 'pull_request' && !github.event.pull_request.head.repo.fork)
    needs: [build]
    env:
      AWS_ACCESS_KEY_ID: ${{ secrets.AWS_ACCESS_KEY_ID }}
      AWS_SECRET_ACCESS_KEY: ${{ secrets.AWS_SECRET_ACCESS_KEY }}
      AWS_REGION: us-west-2
      AWS_DEFAULT_OUTPUT: json    
      
    steps:
      - uses: actions/checkout@v5
      - name: Setup dotnet 
        uses: actions/setup-dotnet@v5
        with:
          dotnet-version: |
            8.0.x
            9.0.x
      - name: Install dependencies
        run: dotnet restore
      - name: Configure AWS Credentials
        uses: aws-actions/configure-aws-credentials@v5
        with:
          aws-access-key-id: ${{ secrets.AWS_ACCESS_KEY_ID }}
          aws-secret-access-key: ${{ secrets.AWS_SECRET_ACCESS_KEY }}
          aws-region: eu-west-1
      - name: AWS SNS, SQS and S3 Tests
        run: |
          dotnet test ./tests/Paramore.Brighter.AWS.Tests/Paramore.Brighter.AWS.Tests.csproj --filter "Fragile!=CI" --configuration Release --logger "console;verbosity=normal" --logger GitHubActions --blame -v n
          dotnet test ./tests/Paramore.Brighter.AWS.V4.Tests/Paramore.Brighter.AWS.V4.Tests.csproj --filter "Fragile!=CI" --configuration Release --logger "console;verbosity=normal" --logger GitHubActions --blame -v n
  
  aws-scheduler-ci:
    runs-on: ubuntu-latest
    timeout-minutes: 5
    if: |
      (github.event_name == 'push' && (github.ref_name == 'main' || github.ref_name == 'master')) ||
      (github.event_name == 'pull_request' && !github.event.pull_request.head.repo.fork)
    needs: [build]
    env:
      AWS_ACCESS_KEY_ID: ${{ secrets.AWS_ACCESS_KEY_ID }}
      AWS_SECRET_ACCESS_KEY: ${{ secrets.AWS_SECRET_ACCESS_KEY }}
      AWS_REGION: us-west-2
      AWS_DEFAULT_OUTPUT: json
    
    steps:
      - uses: actions/checkout@v5
      - name: Setup dotnet
        uses: actions/setup-dotnet@v5
        with:
          dotnet-version: |
            8.0.x
            9.0.x
      - name: Install dependencies
        run: dotnet restore
      - name: Configure AWS Credentials
        uses: aws-actions/configure-aws-credentials@v5
        with:
          aws-access-key-id: ${{ secrets.AWS_ACCESS_KEY_ID }}
          aws-secret-access-key: ${{ secrets.AWS_SECRET_ACCESS_KEY }}
          aws-region: eu-west-1
      - name: Scheduler Tests
        run: |
          dotnet test ./tests/Paramore.Brighter.AWSScheduler.Tests/Paramore.Brighter.AWSScheduler.Tests.csproj --filter "Fragile!=CI" --configuration Release --logger "console;verbosity=normal" --logger GitHubActions --blame -v n
          dotnet test ./tests/Paramore.Brighter.AWSScheduler.V4.Tests/Paramore.Brighter.AWSScheduler.V4.Tests.csproj --filter "Fragile!=CI" --configuration Release --logger "console;verbosity=normal" --logger GitHubActions --blame -v n
       
  sqlite-ci:
    runs-on: ubuntu-latest
    timeout-minutes: 5
    needs: [ build ]

    steps:
      - uses: actions/checkout@v5
      - name: Setup dotnet 
        uses: actions/setup-dotnet@v5
        with:
          dotnet-version: |
            8.0.x
            9.0.x
      - name: Install dependencies
        run: dotnet restore
      - name: Sqlite Tests
        run: dotnet test ./tests/Paramore.Brighter.Sqlite.Tests/Paramore.Brighter.Sqlite.Tests.csproj --filter "Fragile!=CI" --configuration Release --logger "console;verbosity=normal" --logger GitHubActions --blame -v n

  azure-ci:
    runs-on: ubuntu-latest
    timeout-minutes: 5
    needs: [build]
    steps:
      - uses: actions/checkout@v5
      - name: Setup dotnet 
        uses: actions/setup-dotnet@v5
        with:
          dotnet-version: |
            8.0.x
            9.0.x
      - name: Install dependencies
        run: dotnet restore
      - name: Azure Tests
        run: dotnet test ./tests/Paramore.Brighter.AzureServiceBus.Tests/Paramore.Brighter.AzureServiceBus.Tests.csproj --filter "Fragile!=CI" --configuration Release --logger "console;verbosity=normal" --logger GitHubActions --blame -v n
  
  pulsar-ci:
    runs-on: ubuntu-latest
    timeout-minutes: 5
    needs: [build]
    steps:
      - uses: actions/checkout@v4
        with:
          fetch-depth: 0 # Required to fetch the Git tags
          filter: tree:0
          show-progress: false
      - name: Setup dotnet
        uses: actions/setup-dotnet@v4
        with:
          dotnet-version: |
            8.0.x
            9.0.x
      - uses: actions/cache@v4
        with:
          path: ~/.nuget/packages
          key: Linux-nuget-${{ hashFiles('**/Directory.Packages.props') }}
          restore-keys: |
            Linux-nuget
            
      - name: Set up Apache Pulsar
        uses: reugn/github-action-pulsar@v1
        
      - name: Pulsar Tests
        run: dotnet test ./tests/Paramore.Brighter.Pulsar.Tests/Paramore.Brighter.Pulsar.Tests.csproj --filter "Fragile!=CI" --configuration Release --logger "console;verbosity=normal" --logger GitHubActions --blame -v n

  mongodb-ci:
    runs-on: ubuntu-latest
    timeout-minutes: 5
    needs: [build]

    services:
      mongo:
        image: mongo
        ports:
          - 27017:27017
        env:
          MONGO_INITDB_ROOT_USERNAME: root
          MONGO_INITDB_ROOT_PASSWORD: example
          MONGO_INITDB_DATABASE: brighter
        options: >-
          --health-cmd "mongosh --eval 'db.runCommand(\"ping\").ok'"
          --health-interval 20s
          --health-timeout 10s
          --health-retries 10
    steps:
      - uses: actions/checkout@v5
      - name: Setup dotnet
        uses: actions/setup-dotnet@v5
        with:
          dotnet-version: |
            8.0.x
            9.0.x
      - name: Install dependencies
        run: dotnet restore
      - name: MongoDB Tests
        run: dotnet test ./tests/Paramore.Brighter.MongoDb.Tests/Paramore.Brighter.MongoDb.Tests.csproj --filter "Fragile!=CI" --configuration Release --logger "console;verbosity=normal" --blame -v n
<<<<<<< HEAD
        
=======
        
#  TODO: Rafael Andrade is working on how to run RocketMQ on GHA
#  rocketmq-ci:
#    runs-on: ubuntu-latest
#    timeout-minutes: 5
#    needs: [build]
#    services:
#      rocketmq-namesrv:
#        image: apache/rocketmq
#        ports:
#          - 9876:9876
#        options: >-
#          --name rmqnamesrv
#          --hostname rmqnamesrv
#          --health-cmd "netstat -an | grep 9876"
#          --health-interval 20s
#          --health-timeout 10s
#          --health-retries 10
#          
#      rocketmq-broker:
#        image: apache/rocketmq
#        ports:
#          - 10909:10909
#          - 10911:10911
#          - 10912:10912
#        options: >-
#          --name rmqbroker
#          --hostname rmqbroker
#          --link rmqnamesrv:rmqnamesrv
#          --health-cmd "netstat -an | grep 10911"
#          --health-interval 20s
#          --health-timeout 10s
#          --health-retries 10
#        env:
#          NAMESRV_ADDR: "rocketmq-namesrv:9876"
#          BROKER_CLUSTER_NAME: "DefaultCluster"
#          BROKER_NAME: "broker-a"
#          BROKER_ID: "0"
#          AUTO_CREATE_TOPIC_ENABLE: "true"  # Auto-create topics
#          
#    steps:
#      - uses: actions/checkout@v5
#        with:
#          fetch-depth: 0 # Required to fetch the Git tags
#          filter: tree:0
#          show-progress: false 
#          
#      - name: Wait for RocketMQ to be ready
#        run: |
#          sleep 15
#          echo "RocketMQ should be ready now"
#          
#      - name: Setup dotnet
#        uses: actions/setup-dotnet@v5
#        with:
#          dotnet-version: |
#            8.0.x
#            9.0.x
#            
#      - name: Install dependencies
#        run: dotnet restore
#        
#      - name: RocketMQ Tests
#        run: dotnet test ./tests/Paramore.Brighter.RocketMQ.Tests/Paramore.Brighter.RocketMQ.Tests.csproj --filter "Fragile!=CI" --configuration Release --logger "console;verbosity=normal" --blame -v n
>>>>>>> f799bcfc
<|MERGE_RESOLUTION|>--- conflicted
+++ resolved
@@ -551,13 +551,13 @@
     timeout-minutes: 5
     needs: [build]
     steps:
-      - uses: actions/checkout@v4
+      - uses: actions/checkout@v5
         with:
           fetch-depth: 0 # Required to fetch the Git tags
           filter: tree:0
           show-progress: false
       - name: Setup dotnet
-        uses: actions/setup-dotnet@v4
+        uses: actions/setup-dotnet@v5
         with:
           dotnet-version: |
             8.0.x
@@ -606,71 +606,4 @@
         run: dotnet restore
       - name: MongoDB Tests
         run: dotnet test ./tests/Paramore.Brighter.MongoDb.Tests/Paramore.Brighter.MongoDb.Tests.csproj --filter "Fragile!=CI" --configuration Release --logger "console;verbosity=normal" --blame -v n
-<<<<<<< HEAD
-        
-=======
-        
-#  TODO: Rafael Andrade is working on how to run RocketMQ on GHA
-#  rocketmq-ci:
-#    runs-on: ubuntu-latest
-#    timeout-minutes: 5
-#    needs: [build]
-#    services:
-#      rocketmq-namesrv:
-#        image: apache/rocketmq
-#        ports:
-#          - 9876:9876
-#        options: >-
-#          --name rmqnamesrv
-#          --hostname rmqnamesrv
-#          --health-cmd "netstat -an | grep 9876"
-#          --health-interval 20s
-#          --health-timeout 10s
-#          --health-retries 10
-#          
-#      rocketmq-broker:
-#        image: apache/rocketmq
-#        ports:
-#          - 10909:10909
-#          - 10911:10911
-#          - 10912:10912
-#        options: >-
-#          --name rmqbroker
-#          --hostname rmqbroker
-#          --link rmqnamesrv:rmqnamesrv
-#          --health-cmd "netstat -an | grep 10911"
-#          --health-interval 20s
-#          --health-timeout 10s
-#          --health-retries 10
-#        env:
-#          NAMESRV_ADDR: "rocketmq-namesrv:9876"
-#          BROKER_CLUSTER_NAME: "DefaultCluster"
-#          BROKER_NAME: "broker-a"
-#          BROKER_ID: "0"
-#          AUTO_CREATE_TOPIC_ENABLE: "true"  # Auto-create topics
-#          
-#    steps:
-#      - uses: actions/checkout@v5
-#        with:
-#          fetch-depth: 0 # Required to fetch the Git tags
-#          filter: tree:0
-#          show-progress: false 
-#          
-#      - name: Wait for RocketMQ to be ready
-#        run: |
-#          sleep 15
-#          echo "RocketMQ should be ready now"
-#          
-#      - name: Setup dotnet
-#        uses: actions/setup-dotnet@v5
-#        with:
-#          dotnet-version: |
-#            8.0.x
-#            9.0.x
-#            
-#      - name: Install dependencies
-#        run: dotnet restore
-#        
-#      - name: RocketMQ Tests
-#        run: dotnet test ./tests/Paramore.Brighter.RocketMQ.Tests/Paramore.Brighter.RocketMQ.Tests.csproj --filter "Fragile!=CI" --configuration Release --logger "console;verbosity=normal" --blame -v n
->>>>>>> f799bcfc
+        
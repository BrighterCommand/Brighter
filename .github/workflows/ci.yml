name: CI

on:
  push:
    branches: [ master ]
  pull_request:
    branches: [ master ]
env:
 # Stop wasting time caching packages
  DOTNET_SKIP_FIRST_TIME_EXPERIENCE: true
  # Disable sending usage data to Microsoft
  DOTNET_CLI_TELEMETRY_OPTOUT: true
  # Don't show a logo on first run of CLI
  DOTNET_NOLOGO: true
  # GitHub Packages Feed settings
  GITHUB_FEED: https://nuget.pkg.github.com/
  GITHUB_USER: iancooper
  GITHUB_TOKEN: ${{ secrets.GITHUB_TOKEN }}

jobs:
  build:

    runs-on: ubuntu-latest

    steps:
      - uses: actions/checkout@v2
      - name: Setup .NET Core
        uses: actions/setup-dotnet@v1
        with:
          dotnet-version: 2.1.x
      - name: Install dependencies
        run: dotnet restore
      - name: Build
        run: dotnet build --configuration Release --no-restore 
      - uses: actions/upload-artifact@v2
        with:
          name: dotnet artifacts
          path: |
            ./
            src/
            tests/
  
  test:

    runs-on: ubuntu-latest
    needs: [build]

    strategy:
      matrix:
        os: [ubuntu-latest, windows-latest, macos-latest]

    steps:
      - uses: actions/checkout@v2
      - name: Setup .NET Core
        uses: actions/setup-dotnet@v1
        with:
          dotnet-version: 2.1.x
      - name: Install dependencies
        run: dotnet restore
      - name: Core Tests
        run: dotnet test tests/Paramore.Brighter.Core.Tests/Paramore.Brighter.Core.Tests.csproj -c Release --no-restore --logger "console;verbosity=normal" --blame -v n

  package:
    
    runs-on: ubuntu-latest
    needs: [test]
    
    steps:
      - uses: actions/download-artifact@v2
        with:
          name: dotnet artifacts
      - uses: actions/upload-artifact@v2
        with:
          name: nuget packages
          path: "**/*.nupkg"
      
  prerelease:
    runs-on: ubuntu-latest
    needs: [package]
    
    steps:
      - uses: actions/download-artifact@v2
        with:
          name: nuget packages
      - name: Push to GitHub Feed
        run: |
          for f in **/*.nupkg
          do
            curl -vX PUT -u "$GITHUB_USER:$GITHUB_TOKEN" -F package=@$f $GITHUB_FEED$GITHUB_REPOSITORY
          done
    
  redis-ci:
    runs-on: ubuntu-latest
    needs: [test]
    
    services:
      redis:  
        image: redis:latest
        ports:
        - 6379:6379
        options: >-
          --health-cmd "redis-cli ping"
          --health-interval 10s
          --health-timeout 5s
          --health-retries 5             
      
    steps:
      - uses: actions/checkout@v2
      - name: Setup .NET Core
        uses: actions/setup-dotnet@v1
        with:
          dotnet-version: 2.1.x
      - name: Install dependencies
        run: dotnet restore
      - name: Redis Transport Tests
        run: dotnet test ./tests/Paramore.Brighter.Redis.Tests/Paramore.Brighter.Redis.Tests.csproj --configuration Release --logger "console;verbosity=normal" --blame -v n
  
  rabbitmq-ci:
    runs-on: ubuntu-latest
    needs: [test]

    services:
      rabbitmq:
        image: brightercommand/rabbitmq:3.8-management-delay
        ports:
        - 5672:5672 
        # needed because the rabbitmq container does not provide a healthcheck
        options: >-
          --health-cmd "rabbitmqctl node_health_check"
          --health-interval 10s
          --health-timeout 5s
          --health-retries 5

    steps:
      - uses: actions/checkout@v2
      - name: Setup .NET Core
        uses: actions/setup-dotnet@v1
        with:
          dotnet-version: 2.1.x
      - name: Install dependencies
        run: dotnet restore
      - name: RMQ Transport Tests
        run: dotnet test ./tests/Paramore.Brighter.RMQ.Tests/Paramore.Brighter.RMQ.Tests.csproj --configuration Release --logger "console;verbosity=normal" --blame -v n

  postgres-ci:
    runs-on: ubuntu-latest
    needs: [test]
  
    services:
      postgres:
        image: postgres
        ports: 
          - 5432:5432
        env:
          POSTGRES_PASSWORD: password
        options: >-
          --health-cmd pg_isready
          --health-interval 10s
          --health-timeout 5s
          --health-retries 5
    steps:
      - uses: actions/checkout@v2
      - name: Setup .NET Core
        uses: actions/setup-dotnet@v1
        with:
          dotnet-version: 2.1.x
      - name: Install dependencies
        run: dotnet restore
      - name: Postgres Tests
        run: dotnet test ./tests/Paramore.Brighter.PostgresSQL.Tests/Paramore.Brighter.PostgresSQL.Tests.csproj --configuration Release --logger "console;verbosity=normal" --blame -v n
        
  eventstore-ci:
    runs-on: ubuntu-latest
    needs: [test]
    
    services:
      evenstore: 
       image: eventstore/eventstore
       ports: 
         - 1113:1113
         - 2113:2113
       env:
         EVENTSTORE_RUN_PROJECTIONS: ALL
         EVENTSTORE_START_STANDARD_PROJECTIONS: TRUE   
     
    steps:
      - uses: actions/checkout@v2
      - name: Setup .NET Core
        uses: actions/setup-dotnet@v1
        with:
         dotnet-version: 2.1.x
      - name: Install dependencies
        run: dotnet restore
      - name: EventStore Tests
        run: dotnet test ./tests/Paramore.Brighter.EventStore.Tests/Paramore.Brighter.EventStore.Tests.csproj --configuration Release --logger "console;verbosity=normal" --blame -v n
  
  sqlserver-ci:
    runs-on: ubuntu-latest
    needs: [test]
  
    services:
      postgres:
        image: microsoft/mssql-server-linux
        ports: 
          - 1433:1433
        env:
          ACCEPT_EULA: Y
          SA_PASSWORD: Password123!
    steps:
      - uses: actions/checkout@v2
      - name: Setup .NET Core
        uses: actions/setup-dotnet@v1
        with:
          dotnet-version: 2.1.x
      - name: Install dependencies
        run: dotnet restore
      - name: MSSQL Tests
        run: dotnet test ./tests/Paramore.Brighter.MSSQL.Tests/Paramore.Brighter.MSSQL.Tests.csproj --configuration Release --logger "console;verbosity=normal" --blame -v n
<<<<<<< HEAD
  
=======
        
  mysql-ci:
    runs-on: ubuntu-latest
    needs: [test]
  
    services:
      mariadb:
        image: mariadb:latest
        ports:
          - 3306:3306
        env:
          MYSQL_DATABASE: BrighterTests
          MYSQL_ROOT_PASSWORD: root
        options: --health-cmd="mysqladmin ping" --health-interval=5s --health-timeout=2s --health-retries=3

    steps:
      - uses: actions/checkout@v2
      - name: Setup .NET Core
        uses: actions/setup-dotnet@v1
        with:
          dotnet-version: 2.1.x
      - name: Install dependencies
        run: dotnet restore
      - name: Verify MariaDB connection
        env:
          PORT: ${{ job.services.mariadb.ports[3306] }}
        run: |
          while ! mysqladmin ping -h"127.0.0.1" -P"$PORT" --silent; do
            sleep 1
          done
      - name: MySQL Tests
        run: dotnet test ./tests/Paramore.Brighter.MySQL.Tests/Paramore.Brighter.MySQL.Tests.csproj --configuration Release --logger "console;verbosity=normal" --blame -v n

>>>>>>> c0648b95
  dynamo-ci:
    runs-on: ubuntu-latest
    needs: [test]
  
    services:
      dynamo:
        image: dwmkerr/dynamodb
        ports: 
          - 8000:8000
      
    steps:
      - uses: actions/checkout@v2
      - name: Setup .NET Core
        uses: actions/setup-dotnet@v1
        with:
          dotnet-version: 2.1.x
      - name: Install dependencies
        run: dotnet restore
      - name: DynamoDB Tests
        run: dotnet test ./tests/Paramore.Brighter.DynamoDB.Tests/Paramore.Brighter.DynamoDB.Tests.csproj --configuration Release --logger "console;verbosity=normal" --blame -v n<|MERGE_RESOLUTION|>--- conflicted
+++ resolved
@@ -216,9 +216,6 @@
         run: dotnet restore
       - name: MSSQL Tests
         run: dotnet test ./tests/Paramore.Brighter.MSSQL.Tests/Paramore.Brighter.MSSQL.Tests.csproj --configuration Release --logger "console;verbosity=normal" --blame -v n
-<<<<<<< HEAD
-  
-=======
         
   mysql-ci:
     runs-on: ubuntu-latest
@@ -252,7 +249,6 @@
       - name: MySQL Tests
         run: dotnet test ./tests/Paramore.Brighter.MySQL.Tests/Paramore.Brighter.MySQL.Tests.csproj --configuration Release --logger "console;verbosity=normal" --blame -v n
 
->>>>>>> c0648b95
   dynamo-ci:
     runs-on: ubuntu-latest
     needs: [test]

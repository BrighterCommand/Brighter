--- conflicted
+++ resolved
@@ -57,14 +57,10 @@
         run: dotnet build --configuration Release
       - name: Core Tests
         run: |
-<<<<<<< HEAD
           dotnet test tests/Paramore.Brighter.Core.Tests/Paramore.Brighter.Core.Tests.csproj --filter "Fragile!=CI" -c Release --no-restore --no-build --verbosity d
           dotnet test tests/Paramore.Brighter.Extensions.Tests/Paramore.Brighter.Extensions.Tests.csproj -c Release --no-restore --no-build --verbosity d
           dotnet test tests/Paramore.Brighter.Transforms.Adaptors/Paramore.Brighter.Transforms.Adaptors.csproj -c Release --no-restore --logger GitHubActions --no-build --verbosity d
-=======
-          dotnet test tests/Paramore.Brighter.Core.Tests/Paramore.Brighter.Core.Tests.csproj --filter "Fragile!=CI" -c Release --no-restore --no-build --logger GitHubActions --verbosity d
-          dotnet test tests/Paramore.Brighter.Extensions.Tests/Paramore.Brighter.Extensions.Tests.csproj -c Release --no-restore --no-build --logger GitHubActions --verbosity d
->>>>>>> 01fdefd8
+          
       - name: Upload packages as artifacts
         uses: actions/upload-artifact@v4
         with:
